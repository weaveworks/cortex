--- conflicted
+++ resolved
@@ -11,19 +11,15 @@
 	"testing"
 
 	"github.com/go-kit/kit/log"
-<<<<<<< HEAD
 	"github.com/gorilla/mux"
 	"github.com/prometheus/client_golang/prometheus"
 	"gopkg.in/yaml.v2"
 
-	"github.com/cortexproject/cortex/pkg/alertmanager/alerts"
 	"github.com/cortexproject/cortex/pkg/util/flagext"
-=======
 	"github.com/thanos-io/thanos/pkg/objstore"
 
 	"github.com/cortexproject/cortex/pkg/alertmanager/alertspb"
 	"github.com/cortexproject/cortex/pkg/alertmanager/alertstore/bucketclient"
->>>>>>> c48532e6
 	util_log "github.com/cortexproject/cortex/pkg/util/log"
 	"github.com/cortexproject/cortex/pkg/util/services"
 
@@ -170,18 +166,45 @@
 	storage := objstore.NewInMemBucket()
 	alertStore := bucketclient.NewBucketAlertStore(storage, nil, log.NewNopLogger())
 
-<<<<<<< HEAD
-func (noopAlertStore) ListAlertConfigs(ctx context.Context) (map[string]alerts.AlertConfigDesc, error) {
-	return nil, nil
-}
-func (noopAlertStore) GetAlertConfig(ctx context.Context, user string) (alerts.AlertConfigDesc, error) {
-	return alerts.AlertConfigDesc{}, nil
-}
-func (noopAlertStore) SetAlertConfig(ctx context.Context, cfg alerts.AlertConfigDesc) error {
-	return nil
-}
-func (noopAlertStore) DeleteAlertConfig(ctx context.Context, user string) error {
-	return nil
+	am := &MultitenantAlertmanager{
+		store:  alertStore,
+		logger: util_log.Logger,
+	}
+
+	require.NoError(t, alertStore.SetAlertConfig(context.Background(), alertspb.AlertConfigDesc{
+		User:      "test_user",
+		RawConfig: "config",
+	}))
+
+	require.Equal(t, 1, len(storage.Objects()))
+
+	req := httptest.NewRequest("POST", "/multitenant_alertmanager/delete_tenant_config", nil)
+	// Missing user returns error 401. (DeleteUserConfig does this, but in practice, authentication middleware will do it first)
+	{
+		rec := httptest.NewRecorder()
+		am.DeleteUserConfig(rec, req)
+		require.Equal(t, http.StatusUnauthorized, rec.Code)
+		require.Equal(t, 1, len(storage.Objects()))
+	}
+
+	// With user in the context.
+	ctx := user.InjectOrgID(context.Background(), "test_user")
+	req = req.WithContext(ctx)
+	{
+		rec := httptest.NewRecorder()
+		am.DeleteUserConfig(rec, req)
+		require.Equal(t, http.StatusOK, rec.Code)
+		require.Equal(t, 0, len(storage.Objects()))
+	}
+
+	// Repeating the request still reports 200
+	{
+		rec := httptest.NewRecorder()
+		am.DeleteUserConfig(rec, req)
+
+		require.Equal(t, http.StatusOK, rec.Code)
+		require.Equal(t, 0, len(storage.Objects()))
+	}
 }
 
 func TestAMConfigListUserConfig(t *testing.T) {
@@ -224,12 +247,11 @@
 		},
 	}
 
-	mockStore := &mockAlertStore{
-		configs: map[string]alerts.AlertConfigDesc{},
-	}
+	storage := objstore.NewInMemBucket()
+	alertStore := bucketclient.NewBucketAlertStore(storage, nil, log.NewNopLogger())
 
 	for u, cfg := range testCases {
-		err := mockStore.SetAlertConfig(context.Background(), alerts.AlertConfigDesc{
+		err := alertStore.SetAlertConfig(context.Background(), alertspb.AlertConfigDesc{
 			User:      u,
 			RawConfig: cfg.AlertmanagerConfig,
 		})
@@ -247,7 +269,7 @@
 	// Create the Multitenant Alertmanager.
 	reg := prometheus.NewPedanticRegistry()
 	cfg := mockAlertmanagerConfig(t)
-	am, err := createMultitenantAlertmanager(cfg, nil, nil, mockStore, nil, log.NewNopLogger(), reg)
+	am, err := createMultitenantAlertmanager(cfg, nil, nil, alertStore, nil, log.NewNopLogger(), reg)
 	require.NoError(t, err)
 	require.NoError(t, services.StartAndAwaitRunning(context.Background(), am))
 	defer services.StopAndAwaitTerminated(context.Background(), am) //nolint:errcheck
@@ -271,45 +293,4 @@
 
 	// It succeeds and the Alertmanager is started
 	require.Len(t, am.alertmanagers, 2)
-=======
-	am := &MultitenantAlertmanager{
-		store:  alertStore,
-		logger: util_log.Logger,
-	}
-
-	require.NoError(t, alertStore.SetAlertConfig(context.Background(), alertspb.AlertConfigDesc{
-		User:      "test_user",
-		RawConfig: "config",
-	}))
-
-	require.Equal(t, 1, len(storage.Objects()))
-
-	req := httptest.NewRequest("POST", "/multitenant_alertmanager/delete_tenant_config", nil)
-	// Missing user returns error 401. (DeleteUserConfig does this, but in practice, authentication middleware will do it first)
-	{
-		rec := httptest.NewRecorder()
-		am.DeleteUserConfig(rec, req)
-		require.Equal(t, http.StatusUnauthorized, rec.Code)
-		require.Equal(t, 1, len(storage.Objects()))
-	}
-
-	// With user in the context.
-	ctx := user.InjectOrgID(context.Background(), "test_user")
-	req = req.WithContext(ctx)
-	{
-		rec := httptest.NewRecorder()
-		am.DeleteUserConfig(rec, req)
-		require.Equal(t, http.StatusOK, rec.Code)
-		require.Equal(t, 0, len(storage.Objects()))
-	}
-
-	// Repeating the request still reports 200
-	{
-		rec := httptest.NewRecorder()
-		am.DeleteUserConfig(rec, req)
-
-		require.Equal(t, http.StatusOK, rec.Code)
-		require.Equal(t, 0, len(storage.Objects()))
-	}
->>>>>>> c48532e6
 }