package chunk

import (
	"context"
	"fmt"
	"net/http"
	"time"

	"github.com/go-kit/kit/log/level"
	jsoniter "github.com/json-iterator/go"
	"github.com/pkg/errors"
	"github.com/prometheus/client_golang/prometheus"
	"github.com/prometheus/client_golang/prometheus/promauto"
	"github.com/prometheus/common/model"
	"github.com/prometheus/prometheus/pkg/labels"
	"github.com/weaveworks/common/httpgrpc"

	"github.com/cortexproject/cortex/pkg/chunk/cache"
	"github.com/cortexproject/cortex/pkg/querier/astmapper"
	"github.com/cortexproject/cortex/pkg/util"
	"github.com/cortexproject/cortex/pkg/util/spanlogger"
)

// CardinalityExceededError is returned when the user reads a row that
// is too large.
type CardinalityExceededError struct {
	MetricName, LabelName string
	Size, Limit           int32
}

func (e CardinalityExceededError) Error() string {
	return fmt.Sprintf("cardinality limit exceeded for %s{%s}; %d entries, more than limit of %d",
		e.MetricName, e.LabelName, e.Size, e.Limit)
}

var (
	indexLookupsPerQuery = promauto.NewHistogram(prometheus.HistogramOpts{
		Namespace: "cortex",
		Name:      "chunk_store_index_lookups_per_query",
		Help:      "Distribution of #index lookups per query.",
		Buckets:   prometheus.DefBuckets,
	})
	preIntersectionPerQuery = promauto.NewHistogram(prometheus.HistogramOpts{
		Namespace: "cortex",
		Name:      "chunk_store_series_pre_intersection_per_query",
		Help:      "Distribution of #series (pre intersection) per query.",
		// A reasonable upper bound is around 100k - 10*(8^(6-1)) = 327k.
		Buckets: prometheus.ExponentialBuckets(10, 8, 6),
	})
	postIntersectionPerQuery = promauto.NewHistogram(prometheus.HistogramOpts{
		Namespace: "cortex",
		Name:      "chunk_store_series_post_intersection_per_query",
		Help:      "Distribution of #series (post intersection) per query.",
		// A reasonable upper bound is around 100k - 10*(8^(6-1)) = 327k.
		Buckets: prometheus.ExponentialBuckets(10, 8, 6),
	})
	chunksPerQuery = promauto.NewHistogram(prometheus.HistogramOpts{
		Namespace: "cortex",
		Name:      "chunk_store_chunks_per_query",
		Help:      "Distribution of #chunks per query.",
		// For 100k series for 7 week, could be 1.2m - 10*(8^(7-1)) = 2.6m.
		Buckets: prometheus.ExponentialBuckets(10, 8, 7),
	})
)

// seriesStore implements Store
type seriesStore struct {
	baseStore
	schema           SeriesStoreSchema
	writeDedupeCache cache.Cache
}

func newSeriesStore(cfg StoreConfig, schema SeriesStoreSchema, index IndexClient, chunks Client, limits StoreLimits, chunksCache, writeDedupeCache cache.Cache) (Store, error) {
	rs, err := newBaseStore(cfg, schema, index, chunks, limits, chunksCache)
	if err != nil {
		return nil, err
	}

	if cfg.CacheLookupsOlderThan != 0 {
		schema = &schemaCaching{
<<<<<<< HEAD
			Schema:         schema,
			cacheOlderThan: time.Duration(cfg.CacheLookupsOlderThan),
=======
			SeriesStoreSchema: schema,
			cacheOlderThan:    cfg.CacheLookupsOlderThan,
>>>>>>> d6093ac0
		}
	}

	return &seriesStore{
		baseStore:        rs,
		schema:           schema,
		writeDedupeCache: writeDedupeCache,
	}, nil
}

// Get implements Store
func (c *seriesStore) Get(ctx context.Context, userID string, from, through model.Time, allMatchers ...*labels.Matcher) ([]Chunk, error) {
	log, ctx := spanlogger.New(ctx, "SeriesStore.Get")
	defer log.Span.Finish()
	level.Debug(log).Log("from", from, "through", through, "matchers", len(allMatchers))

	chks, fetchers, err := c.GetChunkRefs(ctx, userID, from, through, allMatchers...)
	if err != nil {
		return nil, err
	}

	if len(chks) == 0 {
		// Shortcut
		return nil, nil
	}

	chunks := chks[0]
	fetcher := fetchers[0]
	// Protect ourselves against OOMing.
	maxChunksPerQuery := c.limits.MaxChunksPerQuery(userID)
	if maxChunksPerQuery > 0 && len(chunks) > maxChunksPerQuery {
		err := httpgrpc.Errorf(http.StatusBadRequest, "Query %v fetched too many chunks (%d > %d)", allMatchers, len(chunks), maxChunksPerQuery)
		level.Error(log).Log("err", err)
		return nil, err
	}

	// Now fetch the actual chunk data from Memcache / S3
	keys := keysFromChunks(chunks)
	allChunks, err := fetcher.FetchChunks(ctx, chunks, keys)
	if err != nil {
		level.Error(log).Log("msg", "FetchChunks", "err", err)
		return nil, err
	}

	// inject artificial __cortex_shard__ labels if present in the query. GetChunkRefs guarantees any chunk refs match the shard.
	shard, _, err := astmapper.ShardFromMatchers(allMatchers)
	if err != nil {
		return nil, err
	}
	if shard != nil {
		injectShardLabels(allChunks, *shard)
	}

	// Filter out chunks based on the empty matchers in the query.
	filteredChunks := filterChunksByMatchers(allChunks, allMatchers)
	return filteredChunks, nil
}

func (c *seriesStore) GetChunkRefs(ctx context.Context, userID string, from, through model.Time, allMatchers ...*labels.Matcher) ([][]Chunk, []*Fetcher, error) {
	log, ctx := spanlogger.New(ctx, "SeriesStore.GetChunkRefs")
	defer log.Span.Finish()

	// Validate the query is within reasonable bounds.
	metricName, matchers, shortcut, err := c.validateQuery(ctx, userID, &from, &through, allMatchers)
	if err != nil {
		return nil, nil, err
	} else if shortcut {
		return nil, nil, nil
	}

	level.Debug(log).Log("metric", metricName)

	// Fetch the series IDs from the index, based on non-empty matchers from
	// the query.
	_, matchers = util.SplitFiltersAndMatchers(matchers)
	seriesIDs, err := c.lookupSeriesByMetricNameMatchers(ctx, from, through, userID, metricName, matchers)
	if err != nil {
		return nil, nil, err
	}
	level.Debug(log).Log("series-ids", len(seriesIDs))

	// Lookup the series in the index to get the chunks.
	chunkIDs, err := c.lookupChunksBySeries(ctx, from, through, userID, seriesIDs)
	if err != nil {
		level.Error(log).Log("msg", "lookupChunksBySeries", "err", err)
		return nil, nil, err
	}
	level.Debug(log).Log("chunk-ids", len(chunkIDs))

	chunks, err := c.convertChunkIDsToChunks(ctx, userID, chunkIDs)
	if err != nil {
		level.Error(log).Log("op", "convertChunkIDsToChunks", "err", err)
		return nil, nil, err
	}

	chunks = filterChunksByTime(from, through, chunks)
	level.Debug(log).Log("chunks-post-filtering", len(chunks))
	chunksPerQuery.Observe(float64(len(chunks)))

	return [][]Chunk{chunks}, []*Fetcher{c.baseStore.Fetcher}, nil
}

// LabelNamesForMetricName retrieves all label names for a metric name.
func (c *seriesStore) LabelNamesForMetricName(ctx context.Context, userID string, from, through model.Time, metricName string) ([]string, error) {
	log, ctx := spanlogger.New(ctx, "SeriesStore.LabelNamesForMetricName")
	defer log.Span.Finish()

	shortcut, err := c.validateQueryTimeRange(ctx, userID, &from, &through)
	if err != nil {
		return nil, err
	} else if shortcut {
		return nil, nil
	}
	level.Debug(log).Log("metric", metricName)

	// Fetch the series IDs from the index
	seriesIDs, err := c.lookupSeriesByMetricNameMatchers(ctx, from, through, userID, metricName, nil)
	if err != nil {
		return nil, err
	}
	level.Debug(log).Log("series-ids", len(seriesIDs))

	// Lookup the series in the index to get label names.
	labelNames, err := c.lookupLabelNamesBySeries(ctx, from, through, userID, seriesIDs)
	if err != nil {
		// looking up metrics by series is not supported falling back on chunks
		if err == ErrNotSupported {
			return c.lookupLabelNamesByChunks(ctx, from, through, userID, seriesIDs)
		}
		level.Error(log).Log("msg", "lookupLabelNamesBySeries", "err", err)
		return nil, err
	}
	level.Debug(log).Log("labelNames", len(labelNames))

	return labelNames, nil
}

func (c *seriesStore) lookupLabelNamesByChunks(ctx context.Context, from, through model.Time, userID string, seriesIDs []string) ([]string, error) {
	log, ctx := spanlogger.New(ctx, "SeriesStore.lookupLabelNamesByChunks")
	defer log.Span.Finish()

	// Lookup the series in the index to get the chunks.
	chunkIDs, err := c.lookupChunksBySeries(ctx, from, through, userID, seriesIDs)
	if err != nil {
		level.Error(log).Log("msg", "lookupChunksBySeries", "err", err)
		return nil, err
	}
	level.Debug(log).Log("chunk-ids", len(chunkIDs))

	chunks, err := c.convertChunkIDsToChunks(ctx, userID, chunkIDs)
	if err != nil {
		level.Error(log).Log("err", "convertChunkIDsToChunks", "err", err)
		return nil, err
	}

	// Filter out chunks that are not in the selected time range and keep a single chunk per fingerprint
	filtered := filterChunksByTime(from, through, chunks)
	filtered, keys := filterChunksByUniqueFingerprint(filtered)
	level.Debug(log).Log("Chunks post filtering", len(chunks))

	chunksPerQuery.Observe(float64(len(filtered)))

	// Now fetch the actual chunk data from Memcache / S3
	allChunks, err := c.FetchChunks(ctx, filtered, keys)
	if err != nil {
		level.Error(log).Log("msg", "FetchChunks", "err", err)
		return nil, err
	}
	return labelNamesFromChunks(allChunks), nil
}
func (c *seriesStore) lookupSeriesByMetricNameMatchers(ctx context.Context, from, through model.Time, userID, metricName string, matchers []*labels.Matcher) ([]string, error) {
	log, ctx := spanlogger.New(ctx, "SeriesStore.lookupSeriesByMetricNameMatchers", "metricName", metricName, "matchers", len(matchers))
	defer log.Span.Finish()

	// Check if one of the labels is a shard annotation, pass that information to lookupSeriesByMetricNameMatcher,
	// and remove the label.
	shard, shardLabelIndex, err := astmapper.ShardFromMatchers(matchers)
	if err != nil {
		return nil, err
	}

	if shard != nil {
		matchers = append(matchers[:shardLabelIndex], matchers[shardLabelIndex+1:]...)
	}

	// Just get series for metric if there are no matchers
	if len(matchers) == 0 {
		indexLookupsPerQuery.Observe(1)
		series, err := c.lookupSeriesByMetricNameMatcher(ctx, from, through, userID, metricName, nil, shard)
		if err != nil {
			preIntersectionPerQuery.Observe(float64(len(series)))
			postIntersectionPerQuery.Observe(float64(len(series)))
		}
		return series, err
	}

	// Otherwise get series which include other matchers
	incomingIDs := make(chan []string)
	incomingErrors := make(chan error)
	indexLookupsPerQuery.Observe(float64(len(matchers)))
	for _, matcher := range matchers {
		go func(matcher *labels.Matcher) {
			ids, err := c.lookupSeriesByMetricNameMatcher(ctx, from, through, userID, metricName, matcher, shard)
			if err != nil {
				incomingErrors <- err
				return
			}
			incomingIDs <- ids
		}(matcher)
	}

	// Receive series IDs from all matchers, intersect as we go.
	var ids []string
	var preIntersectionCount int
	var lastErr error
	var cardinalityExceededErrors int
	var cardinalityExceededError CardinalityExceededError
	for i := 0; i < len(matchers); i++ {
		select {
		case incoming := <-incomingIDs:
			preIntersectionCount += len(incoming)
			if ids == nil {
				ids = incoming
			} else {
				ids = intersectStrings(ids, incoming)
			}
		case err := <-incomingErrors:
			// The idea is that if we have 2 matchers, and if one returns a lot of
			// series and the other returns only 10 (a few), we don't lookup the first one at all.
			// We just manually filter through the 10 series again using "filterChunksByMatchers",
			// saving us from looking up and intersecting a lot of series.
			if e, ok := err.(CardinalityExceededError); ok {
				cardinalityExceededErrors++
				cardinalityExceededError = e
			} else {
				lastErr = err
			}
		}
	}

	// But if every single matcher returns a lot of series, then it makes sense to abort the query.
	if cardinalityExceededErrors == len(matchers) {
		return nil, cardinalityExceededError
	} else if lastErr != nil {
		return nil, lastErr
	}
	preIntersectionPerQuery.Observe(float64(preIntersectionCount))
	postIntersectionPerQuery.Observe(float64(len(ids)))

	level.Debug(log).Log("msg", "post intersection", "ids", len(ids))
	return ids, nil
}

func (c *seriesStore) lookupSeriesByMetricNameMatcher(ctx context.Context, from, through model.Time, userID, metricName string, matcher *labels.Matcher, shard *astmapper.ShardAnnotation) ([]string, error) {
	log, ctx := spanlogger.New(ctx, "SeriesStore.lookupSeriesByMetricNameMatcher", "metricName", metricName, "matcher", matcher)
	defer log.Span.Finish()

	var err error
	var queries []IndexQuery
	var labelName string
	if matcher == nil {
		queries, err = c.schema.GetReadQueriesForMetric(from, through, userID, metricName)
	} else if matcher.Type != labels.MatchEqual {
		labelName = matcher.Name
		queries, err = c.schema.GetReadQueriesForMetricLabel(from, through, userID, metricName, matcher.Name)
	} else {
		labelName = matcher.Name
		queries, err = c.schema.GetReadQueriesForMetricLabelValue(from, through, userID, metricName, matcher.Name, matcher.Value)
	}
	if err != nil {
		return nil, err
	}
	level.Debug(log).Log("queries", len(queries))

	queries = c.schema.FilterReadQueries(queries, shard)

	level.Debug(log).Log("filteredQueries", len(queries))

	entries, err := c.lookupEntriesByQueries(ctx, queries)
	if e, ok := err.(CardinalityExceededError); ok {
		e.MetricName = metricName
		e.LabelName = labelName
		return nil, e
	} else if err != nil {
		return nil, err
	}
	level.Debug(log).Log("entries", len(entries))

	ids, err := c.parseIndexEntries(ctx, entries, matcher)
	if err != nil {
		return nil, err
	}
	level.Debug(log).Log("ids", len(ids))

	return ids, nil
}

func (c *seriesStore) lookupChunksBySeries(ctx context.Context, from, through model.Time, userID string, seriesIDs []string) ([]string, error) {
	log, ctx := spanlogger.New(ctx, "SeriesStore.lookupChunksBySeries")
	defer log.Span.Finish()

	level.Debug(log).Log("seriesIDs", len(seriesIDs))

	queries := make([]IndexQuery, 0, len(seriesIDs))
	for _, seriesID := range seriesIDs {
		qs, err := c.schema.GetChunksForSeries(from, through, userID, []byte(seriesID))
		if err != nil {
			return nil, err
		}
		queries = append(queries, qs...)
	}
	level.Debug(log).Log("queries", len(queries))

	entries, err := c.lookupEntriesByQueries(ctx, queries)
	if err != nil {
		return nil, err
	}
	level.Debug(log).Log("entries", len(entries))

	result, err := c.parseIndexEntries(ctx, entries, nil)
	return result, err
}

func (c *seriesStore) lookupLabelNamesBySeries(ctx context.Context, from, through model.Time, userID string, seriesIDs []string) ([]string, error) {
	log, ctx := spanlogger.New(ctx, "SeriesStore.lookupLabelNamesBySeries")
	defer log.Span.Finish()

	level.Debug(log).Log("seriesIDs", len(seriesIDs))
	queries := make([]IndexQuery, 0, len(seriesIDs))
	for _, seriesID := range seriesIDs {
		qs, err := c.schema.GetLabelNamesForSeries(from, through, userID, []byte(seriesID))
		if err != nil {
			return nil, err
		}
		queries = append(queries, qs...)
	}
	level.Debug(log).Log("queries", len(queries))
	entries, err := c.lookupEntriesByQueries(ctx, queries)
	if err != nil {
		return nil, err
	}
	level.Debug(log).Log("entries", len(entries))

	var result UniqueStrings
	result.Add(model.MetricNameLabel)
	for _, entry := range entries {
		lbs := []string{}
		err := jsoniter.ConfigFastest.Unmarshal(entry.Value, &lbs)
		if err != nil {
			return nil, err
		}
		result.Add(lbs...)
	}
	return result.Strings(), nil
}

// Put implements ChunkStore
func (c *seriesStore) Put(ctx context.Context, chunks []Chunk) error {
	for _, chunk := range chunks {
		if err := c.PutOne(ctx, chunk.From, chunk.Through, chunk); err != nil {
			return err
		}
	}
	return nil
}

// PutOne implements ChunkStore
func (c *seriesStore) PutOne(ctx context.Context, from, through model.Time, chunk Chunk) error {
	log, ctx := spanlogger.New(ctx, "SeriesStore.PutOne")
	// If this chunk is in cache it must already be in the database so we don't need to write it again
	found, _, _ := c.cache.Fetch(ctx, []string{chunk.ExternalKey()})
	if len(found) > 0 {
		return nil
	}

	chunks := []Chunk{chunk}

	writeReqs, keysToCache, err := c.calculateIndexEntries(ctx, from, through, chunk)
	if err != nil {
		return err
	}

	if oic, ok := c.storage.(ObjectAndIndexClient); ok {
		if err = oic.PutChunkAndIndex(ctx, chunk, writeReqs); err != nil {
			return err
		}
	} else {
		err := c.storage.PutChunks(ctx, chunks)
		if err != nil {
			return err
		}
		if err := c.index.BatchWrite(ctx, writeReqs); err != nil {
			return err
		}
	}
	if cacheErr := c.writeBackCache(ctx, chunks); cacheErr != nil {
		level.Warn(log).Log("msg", "could not store chunks in chunk cache", "err", cacheErr)
	}

	bufs := make([][]byte, len(keysToCache))
	c.writeDedupeCache.Store(ctx, keysToCache, bufs)
	return nil
}

// calculateIndexEntries creates a set of batched WriteRequests for all the chunks it is given.
func (c *seriesStore) calculateIndexEntries(ctx context.Context, from, through model.Time, chunk Chunk) (WriteBatch, []string, error) {
	seenIndexEntries := map[string]struct{}{}
	entries := []IndexEntry{}

	metricName := chunk.Metric.Get(labels.MetricName)
	if metricName == "" {
		return nil, nil, fmt.Errorf("no MetricNameLabel for chunk")
	}

	keys, labelEntries, err := c.schema.GetCacheKeysAndLabelWriteEntries(from, through, chunk.UserID, metricName, chunk.Metric, chunk.ExternalKey())
	if err != nil {
		return nil, nil, err
	}
	_, _, missing := c.writeDedupeCache.Fetch(ctx, keys)
	// keys and labelEntries are matched in order, but Fetch() may
	// return missing keys in any order so check against all of them.
	for _, missingKey := range missing {
		for i, key := range keys {
			if key == missingKey {
				entries = append(entries, labelEntries[i]...)
			}
		}
	}

	chunkEntries, err := c.schema.GetChunkWriteEntries(from, through, chunk.UserID, metricName, chunk.Metric, chunk.ExternalKey())
	if err != nil {
		return nil, nil, err
	}
	entries = append(entries, chunkEntries...)

	indexEntriesPerChunk.Observe(float64(len(entries)))

	// Remove duplicate entries based on tableName:hashValue:rangeValue
	result := c.index.NewWriteBatch()
	for _, entry := range entries {
		key := fmt.Sprintf("%s:%s:%x", entry.TableName, entry.HashValue, entry.RangeValue)
		if _, ok := seenIndexEntries[key]; !ok {
			seenIndexEntries[key] = struct{}{}
			result.Add(entry.TableName, entry.HashValue, entry.RangeValue, entry.Value)
		}
	}

	return result, missing, nil
}

func injectShardLabels(chunks []Chunk, shard astmapper.ShardAnnotation) {
	for i, chunk := range chunks {
		b := labels.NewBuilder(chunk.Metric)
		l := shard.Label()
		b.Set(l.Name, l.Value)
		chunk.Metric = b.Labels()
		chunks[i] = chunk
	}
}

func (c *seriesStore) DeleteChunk(ctx context.Context, from, through model.Time, userID, chunkID string, metric labels.Labels, partiallyDeletedInterval *model.Interval) error {
	metricName := metric.Get(model.MetricNameLabel)
	if metricName == "" {
		return ErrMetricNameLabelMissing
	}

	chunkWriteEntries, err := c.schema.GetChunkWriteEntries(from, through, userID, string(metricName), metric, chunkID)
	if err != nil {
		return errors.Wrapf(err, "when getting chunk index entries to delete for chunkID=%s", chunkID)
	}

	return c.deleteChunk(ctx, userID, chunkID, metric, chunkWriteEntries, partiallyDeletedInterval, func(chunk Chunk) error {
		return c.PutOne(ctx, chunk.From, chunk.Through, chunk)
	})
}

func (c *seriesStore) DeleteSeriesIDs(ctx context.Context, from, through model.Time, userID string, metric labels.Labels) error {

	entries, err := c.schema.GetSeriesDeleteEntries(from, through, userID, metric, func(userID, seriesID string, from, through model.Time) (b bool, e error) {
		return c.hasChunksForInterval(ctx, userID, seriesID, from, through)
	})
	if err != nil {
		return err
	}

	batch := c.index.NewWriteBatch()
	for i := range entries {
		batch.Delete(entries[i].TableName, entries[i].HashValue, entries[i].RangeValue)
	}

	return c.index.BatchWrite(ctx, batch)
}

func (c *seriesStore) hasChunksForInterval(ctx context.Context, userID, seriesID string, from, through model.Time) (bool, error) {
	chunkIDs, err := c.lookupChunksBySeries(ctx, from, through, userID, []string{seriesID})
	if err != nil {
		return false, err
	}

	chunks, err := c.convertChunkIDsToChunks(ctx, userID, chunkIDs)
	if err != nil {
		return false, err
	}

	for _, chunk := range chunks {
		if intervalsOverlap(model.Interval{Start: from, End: through}, model.Interval{Start: chunk.From, End: chunk.Through}) {
			return true, nil
		}
	}

	return false, nil
}<|MERGE_RESOLUTION|>--- conflicted
+++ resolved
@@ -78,13 +78,8 @@
 
 	if cfg.CacheLookupsOlderThan != 0 {
 		schema = &schemaCaching{
-<<<<<<< HEAD
-			Schema:         schema,
-			cacheOlderThan: time.Duration(cfg.CacheLookupsOlderThan),
-=======
 			SeriesStoreSchema: schema,
-			cacheOlderThan:    cfg.CacheLookupsOlderThan,
->>>>>>> d6093ac0
+			cacheOlderThan:    time.Duration(cfg.CacheLookupsOlderThan),
 		}
 	}
 
