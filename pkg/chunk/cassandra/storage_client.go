--- conflicted
+++ resolved
@@ -19,26 +19,6 @@
 
 // Config for a StorageClient
 type Config struct {
-<<<<<<< HEAD
-	Addresses                string        `yaml:"addresses,omitempty"`
-	Port                     int           `yaml:"port,omitempty"`
-	Keyspace                 string        `yaml:"keyspace,omitempty"`
-	Consistency              string        `yaml:"consistency,omitempty"`
-	ReplicationFactor        int           `yaml:"replication_factor,omitempty"`
-	DisableInitialHostLookup bool          `yaml:"disable_initial_host_lookup,omitempty"`
-	SSL                      bool          `yaml:"SSL,omitempty"`
-	HostVerification         bool          `yaml:"host_verification,omitempty"`
-	CAPath                   string        `yaml:"CA_path,omitempty"`
-	Auth                     bool          `yaml:"auth,omitempty"`
-	Username                 string        `yaml:"username,omitempty"`
-	Password                 string        `yaml:"password,omitempty"`
-	PasswordFile             string        `yaml:"password_file,omitempty"`
-	Timeout                  time.Duration `yaml:"timeout,omitempty"`
-	ConnectTimeout           time.Duration `yaml:"connect_timeout,omitempty"`
-	Retries                  int           `yaml:"max_retries"`
-	MaxBackoff               time.Duration `yaml:"retry_max_backoff"`
-	MinBackoff               time.Duration `yaml:"retry_min_backoff"`
-=======
 	Addresses                string              `yaml:"addresses,omitempty"`
 	Port                     int                 `yaml:"port,omitempty"`
 	Keyspace                 string              `yaml:"keyspace,omitempty"`
@@ -51,13 +31,13 @@
 	Auth                     bool                `yaml:"auth,omitempty"`
 	Username                 string              `yaml:"username,omitempty"`
 	Password                 string              `yaml:"password,omitempty"`
+	PasswordFile             string              `yaml:"password_file,omitempty"`
 	CustomAuthenticators     flagext.StringSlice `yaml:"custom_authenticators"`
 	Timeout                  time.Duration       `yaml:"timeout,omitempty"`
 	ConnectTimeout           time.Duration       `yaml:"connect_timeout,omitempty"`
 	Retries                  int                 `yaml:"max_retries"`
 	MaxBackoff               time.Duration       `yaml:"retry_max_backoff"`
 	MinBackoff               time.Duration       `yaml:"retry_min_backoff"`
->>>>>>> 4ad61d21
 }
 
 // RegisterFlags adds the flags required to config this to the given FlagSet
@@ -74,11 +54,8 @@
 	f.BoolVar(&cfg.Auth, "cassandra.auth", false, "Enable password authentication when connecting to cassandra.")
 	f.StringVar(&cfg.Username, "cassandra.username", "", "Username to use when connecting to cassandra.")
 	f.StringVar(&cfg.Password, "cassandra.password", "", "Password to use when connecting to cassandra.")
-<<<<<<< HEAD
 	f.StringVar(&cfg.PasswordFile, "cassandra.password-file", "", "File containing password to use when connecting to cassandra.")
-=======
 	f.Var(&cfg.CustomAuthenticators, "cassandra.custom-authenticator", "If set, when authenticating with cassandra a custom authenticator will be expected during the handshake. This flag can be set multiple times.")
->>>>>>> 4ad61d21
 	f.DurationVar(&cfg.Timeout, "cassandra.timeout", 2*time.Second, "Timeout when connecting to cassandra.")
 	f.DurationVar(&cfg.ConnectTimeout, "cassandra.connect-timeout", 5*time.Second, "Initial connection timeout, used during initial dial to server.")
 	f.IntVar(&cfg.Retries, "cassandra.max-retries", 0, "Number of retries to perform on a request. (Default is 0: no retries)")
@@ -146,7 +123,6 @@
 		}
 	}
 	if cfg.Auth {
-<<<<<<< HEAD
 		password := cfg.Password
 		if cfg.PasswordFile != "" {
 			passwordBytes, err := ioutil.ReadFile(cfg.PasswordFile)
@@ -155,15 +131,14 @@
 			}
 			passwordBytes = bytes.TrimRight(passwordBytes, "\n")
 			password = string(passwordBytes)
-=======
+		}
 		if len(cfg.CustomAuthenticators) != 0 {
 			cluster.Authenticator = CustomPasswordAuthenticator{
 				ApprovedAuthenticators: cfg.CustomAuthenticators,
 				Username:               cfg.Username,
-				Password:               cfg.Password,
+				Password:               password,
 			}
-			return
->>>>>>> 4ad61d21
+			return nil
 		}
 		cluster.Authenticator = gocql.PasswordAuthenticator{
 			Username: cfg.Username,
