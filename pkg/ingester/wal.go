package ingester

import (
	"flag"
	"fmt"
	"io"
	"io/ioutil"
	"math"
	"os"
	"path/filepath"
	"runtime"
	"strconv"
	"strings"
	"sync"
	"time"

	"github.com/go-kit/kit/log/level"
	"github.com/golang/protobuf/proto"
	"github.com/pkg/errors"
	"github.com/prometheus/client_golang/prometheus"
	"github.com/prometheus/client_golang/prometheus/promauto"
	"github.com/prometheus/common/model"
	"github.com/prometheus/prometheus/tsdb/encoding"
	tsdb_errors "github.com/prometheus/prometheus/tsdb/errors"
	"github.com/prometheus/prometheus/tsdb/fileutil"
	tsdb_record "github.com/prometheus/prometheus/tsdb/record"
	"github.com/prometheus/prometheus/tsdb/wal"

	"github.com/cortexproject/cortex/pkg/ingester/client"
	"github.com/cortexproject/cortex/pkg/util"
)

// WALConfig is config for the Write Ahead Log.
type WALConfig struct {
	WALEnabled         bool          `yaml:"wal_enabled"`
	CheckpointEnabled  bool          `yaml:"checkpoint_enabled"`
	Recover            bool          `yaml:"recover_from_wal"`
	Dir                string        `yaml:"wal_dir"`
	CheckpointDuration time.Duration `yaml:"checkpoint_duration"`
	// We always checkpoint during shutdown. This option exists for the tests.
	checkpointDuringShutdown bool
}

// RegisterFlags adds the flags required to config this to the given FlagSet
func (cfg *WALConfig) RegisterFlags(f *flag.FlagSet) {
	f.StringVar(&cfg.Dir, "ingester.wal-dir", "wal", "Directory to store the WAL and/or recover from WAL.")
	f.BoolVar(&cfg.Recover, "ingester.recover-from-wal", false, "Recover data from existing WAL irrespective of WAL enabled/disabled.")
	f.BoolVar(&cfg.WALEnabled, "ingester.wal-enabled", false, "Enable writing of ingested data into WAL.")
	f.BoolVar(&cfg.CheckpointEnabled, "ingester.checkpoint-enabled", true, "Enable checkpointing of in-memory chunks. It should always be true when using normally. Set it to false iff you are doing some small tests as there is no mechanism to delete the old WAL yet if checkpoint is disabled.")
	f.DurationVar(&cfg.CheckpointDuration, "ingester.checkpoint-duration", 30*time.Minute, "Interval at which checkpoints should be created.")
	cfg.checkpointDuringShutdown = true
}

// WAL interface allows us to have a no-op WAL when the WAL is disabled.
type WAL interface {
	// Log marshalls the records and writes it into the WAL.
	Log(*WALRecord) error
	// Stop stops all the WAL operations.
	Stop()
}

// RecordType represents the type of the WAL/Checkpoint record.
type RecordType byte

const (
	// Currently we also support the old records without a type header.
	// For that, we assume the record type does not cross 7 as the proto unmarshalling
	// will produce an error if the first byte is less than 7 (thus we know its not the old record).
	// The old record will be removed in the future releases, hence the record type should not cross
	// '7' till then.

	// WALRecordSeries is the type for the WAL record on Prometheus TSDB record for series.
	WALRecordSeries RecordType = 1
	// WALRecordSamples is the type for the WAL record based on Prometheus TSDB record for samples.
	WALRecordSamples RecordType = 2

	// CheckpointRecord is the type for the Checkpoint record based on protos.
	CheckpointRecord RecordType = 3
)

type noopWAL struct{}

func (noopWAL) Log(*WALRecord) error { return nil }
func (noopWAL) Stop()                {}

type walWrapper struct {
	cfg  WALConfig
	quit chan struct{}
	wait sync.WaitGroup

	wal           *wal.WAL
	getUserStates func() map[string]*userState
	checkpointMtx sync.Mutex
	bytesPool     sync.Pool

<<<<<<< HEAD
	// Metrics.
	checkpointDeleteFail    prometheus.Counter
	checkpointDeleteTotal   prometheus.Counter
	checkpointCreationFail  prometheus.Counter
	checkpointCreationTotal prometheus.Counter
	checkpointDuration      prometheus.Summary
	walRecordsLogged        prometheus.Counter
=======
	// Checkpoint metrics.
	checkpointDeleteFail       prometheus.Counter
	checkpointDeleteTotal      prometheus.Counter
	checkpointCreationFail     prometheus.Counter
	checkpointCreationTotal    prometheus.Counter
	checkpointDuration         prometheus.Summary
	checkpointLoggedBytesTotal prometheus.Counter
	walLoggedBytesTotal        prometheus.Counter
>>>>>>> fa0fc642
}

// newWAL creates a WAL object. If the WAL is disabled, then the returned WAL is a no-op WAL.
func newWAL(cfg WALConfig, userStatesFunc func() map[string]*userState, registerer prometheus.Registerer) (WAL, error) {
	if !cfg.WALEnabled {
		return &noopWAL{}, nil
	}

	util.WarnExperimentalUse("Chunks WAL")

	var walRegistry prometheus.Registerer
	if registerer != nil {
		walRegistry = prometheus.WrapRegistererWith(prometheus.Labels{"kind": "wal"}, registerer)
	}
	tsdbWAL, err := wal.NewSize(util.Logger, walRegistry, cfg.Dir, wal.DefaultSegmentSize/4, false)
	if err != nil {
		return nil, err
	}

	w := &walWrapper{
		cfg:           cfg,
		quit:          make(chan struct{}),
		wal:           tsdbWAL,
		getUserStates: userStatesFunc,
		bytesPool: sync.Pool{
			New: func() interface{} {
				return make([]byte, 0, 512)
			},
		},
	}

	w.checkpointDeleteFail = promauto.With(registerer).NewCounter(prometheus.CounterOpts{
		Name: "cortex_ingester_checkpoint_deletions_failed_total",
		Help: "Total number of checkpoint deletions that failed.",
	})
	w.checkpointDeleteTotal = promauto.With(registerer).NewCounter(prometheus.CounterOpts{
		Name: "cortex_ingester_checkpoint_deletions_total",
		Help: "Total number of checkpoint deletions attempted.",
	})
	w.checkpointCreationFail = promauto.With(registerer).NewCounter(prometheus.CounterOpts{
		Name: "cortex_ingester_checkpoint_creations_failed_total",
		Help: "Total number of checkpoint creations that failed.",
	})
	w.checkpointCreationTotal = promauto.With(registerer).NewCounter(prometheus.CounterOpts{
		Name: "cortex_ingester_checkpoint_creations_total",
		Help: "Total number of checkpoint creations attempted.",
	})
	w.checkpointDuration = promauto.With(registerer).NewSummary(prometheus.SummaryOpts{
		Name:       "cortex_ingester_checkpoint_duration_seconds",
		Help:       "Time taken to create a checkpoint.",
		Objectives: map[float64]float64{0.5: 0.05, 0.9: 0.01, 0.99: 0.001},
	})
<<<<<<< HEAD
	w.walRecordsLogged = promauto.With(registerer).NewCounter(prometheus.CounterOpts{
		Name: "cortex_ingester_wal_records_logged_total",
		Help: "Total number of WAL records logged.",
=======
	w.checkpointLoggedBytesTotal = promauto.With(registerer).NewCounter(prometheus.CounterOpts{
		Name: "cortex_ingester_checkpoint_logged_bytes_total",
		Help: "Total number of bytes written to disk for checkpointing.",
	})
	w.walLoggedBytesTotal = promauto.With(registerer).NewCounter(prometheus.CounterOpts{
		Name: "cortex_ingester_wal_logged_bytes_total",
		Help: "Total number of bytes written to disk for WAL records.",
>>>>>>> fa0fc642
	})

	w.wait.Add(1)
	go w.run()
	return w, nil
}

func (w *walWrapper) Stop() {
	close(w.quit)
	w.wait.Wait()
	w.wal.Close()
}

func (w *walWrapper) Log(record *WALRecord) error {
	if record == nil {
		return nil
	}
	select {
	case <-w.quit:
		return nil
	default:
		buf := w.bytesPool.Get().([]byte)[:0]
		defer func() {
			w.bytesPool.Put(buf) // nolint:staticcheck
		}()

		if len(record.Series) > 0 {
			buf = record.encodeSeries(buf)
			if err := w.wal.Log(buf); err != nil {
				return err
			}
			w.walRecordsLogged.Inc()
			buf = buf[:0]
		}
		if len(record.Samples) > 0 {
			buf = record.encodeSamples(buf)
			if err := w.wal.Log(buf); err != nil {
				return err
			}
			w.walRecordsLogged.Inc()
		}
<<<<<<< HEAD

		return nil
=======
		w.walLoggedBytesTotal.Add(float64(len(buf)))
		return w.wal.Log(buf)
>>>>>>> fa0fc642
	}
}

func (w *walWrapper) run() {
	defer w.wait.Done()

	if !w.cfg.CheckpointEnabled {
		return
	}

	ticker := time.NewTicker(w.cfg.CheckpointDuration)
	defer ticker.Stop()

	for {
		select {
		case <-ticker.C:
			start := time.Now()
			level.Info(util.Logger).Log("msg", "starting checkpoint")
			if err := w.performCheckpoint(false); err != nil {
				level.Error(util.Logger).Log("msg", "error checkpointing series", "err", err)
				continue
			}
			elapsed := time.Since(start)
			level.Info(util.Logger).Log("msg", "checkpoint done", "time", elapsed.String())
			w.checkpointDuration.Observe(elapsed.Seconds())
		case <-w.quit:
			if w.cfg.checkpointDuringShutdown {
				level.Info(util.Logger).Log("msg", "creating checkpoint before shutdown")
				if err := w.performCheckpoint(true); err != nil {
					level.Error(util.Logger).Log("msg", "error checkpointing series during shutdown", "err", err)
				}
			}
			return
		}
	}
}

const checkpointPrefix = "checkpoint."

func (w *walWrapper) performCheckpoint(immediate bool) (err error) {
	if !w.cfg.CheckpointEnabled {
		return nil
	}

	// This method is called during shutdown which can interfere with ongoing checkpointing.
	// Hence to avoid any race between file creation and WAL truncation, we hold this lock here.
	w.checkpointMtx.Lock()
	defer w.checkpointMtx.Unlock()

	w.checkpointCreationTotal.Inc()
	defer func() {
		if err != nil {
			w.checkpointCreationFail.Inc()
		}
	}()

	if w.getUserStates == nil {
		return errors.New("function to get user states not initialised")
	}

	_, lastSegment, err := w.wal.Segments()
	if err != nil {
		return err
	}
	if lastSegment < 0 {
		// There are no WAL segments. No need of checkpoint yet.
		return nil
	}

	_, lastCh, err := lastCheckpoint(w.wal.Dir())
	if err != nil {
		return err
	}

	if lastCh == lastSegment {
		// As the checkpoint name is taken from last WAL segment, we need to ensure
		// a new segment for every checkpoint so that the old checkpoint is not overwritten.
		if err := w.wal.NextSegment(); err != nil {
			return err
		}

		_, lastSegment, err = w.wal.Segments()
		if err != nil {
			return err
		}
	}

	// Checkpoint is named after the last WAL segment present so that when replaying the WAL
	// we can start from that particular WAL segment.
	checkpointDir := filepath.Join(w.wal.Dir(), fmt.Sprintf(checkpointPrefix+"%06d", lastSegment))
	level.Info(util.Logger).Log("msg", "attempting checkpoint for", "dir", checkpointDir)
	checkpointDirTemp := checkpointDir + ".tmp"

	if err := os.MkdirAll(checkpointDirTemp, 0777); err != nil {
		return errors.Wrap(err, "create checkpoint dir")
	}
	checkpoint, err := wal.New(nil, nil, checkpointDirTemp, false)
	if err != nil {
		return errors.Wrap(err, "open checkpoint")
	}
	defer func() {
		checkpoint.Close()
		os.RemoveAll(checkpointDirTemp)
	}()

	// Count number of series - we'll use this to rate limit checkpoints.
	numSeries := 0
	us := w.getUserStates()
	for _, state := range us {
		numSeries += state.fpToSeries.length()
	}
	if numSeries == 0 {
		return nil
	}

	var ticker *time.Ticker
	if !immediate {
		perSeriesDuration := w.cfg.CheckpointDuration / time.Duration(numSeries)
		ticker = time.NewTicker(perSeriesDuration)
		defer ticker.Stop()
	}

	var wireChunkBuf []client.Chunk
	b := make([]byte, 0, 1024)
	for userID, state := range us {
		for pair := range state.fpToSeries.iter() {
			state.fpLocker.Lock(pair.fp)
			wireChunkBuf, b, err = w.checkpointSeries(checkpoint, userID, pair.fp, pair.series, wireChunkBuf, b)
			state.fpLocker.Unlock(pair.fp)
			if err != nil {
				return err
			}

			if !immediate {
				select {
				case <-ticker.C:
				case <-w.quit: // When we're trying to shutdown, finish the checkpoint as fast as possible.
				}
			}
		}
	}

	if err := checkpoint.Close(); err != nil {
		return errors.Wrap(err, "close checkpoint")
	}
	if err := fileutil.Replace(checkpointDirTemp, checkpointDir); err != nil {
		return errors.Wrap(err, "rename checkpoint directory")
	}

	// We delete the WAL segments which are before the previous checkpoint and not before the
	// current checkpoint created. This is because if the latest checkpoint is corrupted for any reason, we
	// should be able to recover from the older checkpoint which would need the older WAL segments.
	if err := w.wal.Truncate(lastCh); err != nil {
		// It is fine to have old WAL segments hanging around if deletion failed.
		// We can try again next time.
		level.Error(util.Logger).Log("msg", "error deleting old WAL segments", "err", err)
	}

	if lastCh >= 0 {
		if err := w.deleteCheckpoints(lastCh); err != nil {
			// It is fine to have old checkpoints hanging around if deletion failed.
			// We can try again next time.
			level.Error(util.Logger).Log("msg", "error deleting old checkpoint", "err", err)
		}
	}

	return nil
}

// lastCheckpoint returns the directory name and index of the most recent checkpoint.
// If dir does not contain any checkpoints, -1 is returned as index.
func lastCheckpoint(dir string) (string, int, error) {
	dirs, err := ioutil.ReadDir(dir)
	if err != nil {
		return "", -1, err
	}
	var (
		maxIdx        = -1
		checkpointDir string
	)
	// There may be multiple checkpoints left, so select the one with max index.
	for i := 0; i < len(dirs); i++ {
		di := dirs[i]

		if !strings.HasPrefix(di.Name(), checkpointPrefix) {
			continue
		}
		if !di.IsDir() {
			return "", -1, fmt.Errorf("checkpoint %s is not a directory", di.Name())
		}
		idx, err := strconv.Atoi(di.Name()[len(checkpointPrefix):])
		if err != nil {
			continue
		}
		if idx > maxIdx {
			checkpointDir = di.Name()
			maxIdx = idx
		}
	}
	if maxIdx >= 0 {
		return filepath.Join(dir, checkpointDir), maxIdx, nil
	}
	return "", -1, nil
}

// deleteCheckpoints deletes all checkpoints in a directory which is < maxIndex.
func (w *walWrapper) deleteCheckpoints(maxIndex int) (err error) {
	w.checkpointDeleteTotal.Inc()
	defer func() {
		if err != nil {
			w.checkpointDeleteFail.Inc()
		}
	}()

	var errs tsdb_errors.MultiError

	files, err := ioutil.ReadDir(w.wal.Dir())
	if err != nil {
		return err
	}
	for _, fi := range files {
		if !strings.HasPrefix(fi.Name(), checkpointPrefix) {
			continue
		}
		index, err := strconv.Atoi(fi.Name()[len(checkpointPrefix):])
		if err != nil || index >= maxIndex {
			continue
		}
		if err := os.RemoveAll(filepath.Join(w.wal.Dir(), fi.Name())); err != nil {
			errs.Add(err)
		}
	}
	return errs.Err()
}

// checkpointSeries write the chunks of the series to the checkpoint.
func (w *walWrapper) checkpointSeries(cp *wal.WAL, userID string, fp model.Fingerprint, series *memorySeries, wireChunks []client.Chunk, b []byte) ([]client.Chunk, []byte, error) {
	var err error
	wireChunks, err = toWireChunks(series.chunkDescs, wireChunks[:0])
	if err != nil {
		return wireChunks, b, err
	}

	b, err = encodeWithTypeHeader(&Series{
		UserId:      userID,
		Fingerprint: uint64(fp),
		Labels:      client.FromLabelsToLabelAdapters(series.metric),
		Chunks:      wireChunks,
	}, CheckpointRecord, b)
	if err != nil {
		return wireChunks, b, err
	}

<<<<<<< HEAD
	return wireChunks, b, cp.Log(b)
=======
	err = cp.Log(buf)
	if err == nil {
		w.checkpointLoggedBytesTotal.Add(float64(len(buf)))
	}
	return wireChunks, err
>>>>>>> fa0fc642
}

type walRecoveryParameters struct {
	walDir      string
	ingester    *Ingester
	numWorkers  int
	stateCache  []map[string]*userState
	seriesCache []map[string]map[uint64]*memorySeries
}

func recoverFromWAL(ingester *Ingester) error {
	params := walRecoveryParameters{
		walDir:     ingester.cfg.WALConfig.Dir,
		numWorkers: runtime.GOMAXPROCS(0),
		ingester:   ingester,
	}

	params.stateCache = make([]map[string]*userState, params.numWorkers)
	params.seriesCache = make([]map[string]map[uint64]*memorySeries, params.numWorkers)
	for i := 0; i < params.numWorkers; i++ {
		params.stateCache[i] = make(map[string]*userState)
		params.seriesCache[i] = make(map[string]map[uint64]*memorySeries)
	}

	level.Info(util.Logger).Log("msg", "recovering from checkpoint")
	start := time.Now()
	userStates, idx, err := processCheckpointWithRepair(params)
	if err != nil {
		return err
	}
	elapsed := time.Since(start)
	level.Info(util.Logger).Log("msg", "recovered from checkpoint", "time", elapsed.String())

	if segExists, err := segmentsExist(params.walDir); err == nil && !segExists {
		level.Info(util.Logger).Log("msg", "no segments found, skipping recover from segments")
		ingester.userStatesMtx.Lock()
		ingester.userStates = userStates
		ingester.userStatesMtx.Unlock()
		return nil
	} else if err != nil {
		return err
	}

	level.Info(util.Logger).Log("msg", "recovering from WAL", "dir", params.walDir, "start_segment", idx)
	start = time.Now()
	if err := processWALWithRepair(idx, userStates, params); err != nil {
		return err
	}
	elapsed = time.Since(start)
	level.Info(util.Logger).Log("msg", "recovered from WAL", "time", elapsed.String())

	ingester.userStatesMtx.Lock()
	ingester.userStates = userStates
	ingester.userStatesMtx.Unlock()
	return nil
}

func processCheckpointWithRepair(params walRecoveryParameters) (*userStates, int, error) {

	// Use a local userStates, so we don't need to worry about locking.
	userStates := newUserStates(params.ingester.limiter, params.ingester.cfg, params.ingester.metrics)

	lastCheckpointDir, idx, err := lastCheckpoint(params.walDir)
	if err != nil {
		return nil, -1, err
	}
	if idx < 0 {
		level.Info(util.Logger).Log("msg", "no checkpoint found")
		return userStates, -1, nil
	}

	level.Info(util.Logger).Log("msg", fmt.Sprintf("recovering from %s", lastCheckpointDir))

	err = processCheckpoint(lastCheckpointDir, userStates, params)
	if err == nil {
		return userStates, idx, nil
	}

	// We don't call repair on checkpoint as losing even a single record is like losing the entire data of a series.
	// We try recovering from the older checkpoint instead.
	params.ingester.metrics.walCorruptionsTotal.Inc()
	level.Error(util.Logger).Log("msg", "checkpoint recovery failed, deleting this checkpoint and trying to recover from old checkpoint", "err", err)

	// Deleting this checkpoint to try the previous checkpoint.
	if err := os.RemoveAll(lastCheckpointDir); err != nil {
		return nil, -1, errors.Wrapf(err, "unable to delete checkpoint directory %s", lastCheckpointDir)
	}

	// If we have reached this point, it means the last checkpoint was deleted.
	// Now the last checkpoint will be the one before the deleted checkpoint.
	lastCheckpointDir, idx, err = lastCheckpoint(params.walDir)
	if err != nil {
		return nil, -1, err
	}

	// Creating new userStates to discard the old chunks.
	userStates = newUserStates(params.ingester.limiter, params.ingester.cfg, params.ingester.metrics)
	if idx < 0 {
		// There was only 1 checkpoint. We don't error in this case
		// as for the first checkpoint entire WAL will/should be present.
		return userStates, -1, nil
	}

	level.Info(util.Logger).Log("msg", fmt.Sprintf("attempting recovery from %s", lastCheckpointDir))
	if err := processCheckpoint(lastCheckpointDir, userStates, params); err != nil {
		// We won't attempt the repair again even if its the old checkpoint.
		params.ingester.metrics.walCorruptionsTotal.Inc()
		return nil, -1, err
	}

	return userStates, idx, nil
}

// segmentsExist is a stripped down version of
// https://github.com/prometheus/prometheus/blob/4c648eddf47d7e07fbc74d0b18244402200dca9e/tsdb/wal/wal.go#L739-L760.
func segmentsExist(dir string) (bool, error) {
	files, err := fileutil.ReadDir(dir)
	if err != nil {
		return false, err
	}
	for _, fn := range files {
		if _, err := strconv.Atoi(fn); err == nil {
			// First filename which is a number.
			// This is how Prometheus stores and this
			// is how it checks too.
			return true, nil
		}
	}
	return false, nil
}

// processCheckpoint loads the chunks of the series present in the last checkpoint.
func processCheckpoint(name string, userStates *userStates, params walRecoveryParameters) error {

	reader, closer, err := newWalReader(name, -1)
	if err != nil {
		return err
	}
	defer closer.Close()

	var (
		inputs = make([]chan *Series, params.numWorkers)
		// errChan is to capture the errors from goroutine.
		// The channel size is nWorkers+1 to not block any worker if all of them error out.
		errChan    = make(chan error, params.numWorkers)
		wg         = sync.WaitGroup{}
		seriesPool = &sync.Pool{
			New: func() interface{} {
				return &Series{}
			},
		}
	)

	wg.Add(params.numWorkers)
	for i := 0; i < params.numWorkers; i++ {
		inputs[i] = make(chan *Series, 300)
		go func(input <-chan *Series, stateCache map[string]*userState, seriesCache map[string]map[uint64]*memorySeries) {
			processCheckpointRecord(userStates, seriesPool, stateCache, seriesCache, input, errChan, params.ingester.metrics.memoryChunks)
			wg.Done()
		}(inputs[i], params.stateCache[i], params.seriesCache[i])
	}

	var capturedErr error
Loop:
	for reader.Next() {
		s := seriesPool.Get().(*Series)
		m, err := decodeCheckpointRecord(reader.Record(), s)
		if err != nil {
			// We don't return here in order to close/drain all the channels and
			// make sure all goroutines exit.
			capturedErr = err
			break Loop
		}
		s = m.(*Series)

		// The yoloString from the unmarshal of LabelAdapter gets corrupted
		// when travelling through the channel. Hence making a copy of that.
		// This extra alloc during the read path is fine as it's only 1 time
		// and saves extra allocs during write path by having LabelAdapter.
		s.Labels = copyLabelAdapters(s.Labels)

		select {
		case capturedErr = <-errChan:
			// Exit early on an error.
			// Only acts upon the first error received.
			break Loop
		default:
			mod := s.Fingerprint % uint64(params.numWorkers)
			inputs[mod] <- s
		}
	}

	for i := 0; i < params.numWorkers; i++ {
		close(inputs[i])
	}
	wg.Wait()
	// If any worker errored out, some input channels might not be empty.
	// Hence drain them.
	for i := 0; i < params.numWorkers; i++ {
		for range inputs[i] {
		}
	}

	if capturedErr != nil {
		return capturedErr
	}
	select {
	case capturedErr = <-errChan:
		return capturedErr
	default:
		return reader.Err()
	}
}

func copyLabelAdapters(las []client.LabelAdapter) []client.LabelAdapter {
	for i := range las {
		n, v := make([]byte, len(las[i].Name)), make([]byte, len(las[i].Value))
		copy(n, las[i].Name)
		copy(v, las[i].Value)
		las[i].Name = string(n)
		las[i].Value = string(v)
	}
	return las
}

func processCheckpointRecord(
	userStates *userStates,
	seriesPool *sync.Pool,
	stateCache map[string]*userState,
	seriesCache map[string]map[uint64]*memorySeries,
	seriesChan <-chan *Series,
	errChan chan error,
	memoryChunks prometheus.Counter,
) {
	var la []client.LabelAdapter
	for s := range seriesChan {
		state, ok := stateCache[s.UserId]
		if !ok {
			state = userStates.getOrCreate(s.UserId)
			stateCache[s.UserId] = state
			seriesCache[s.UserId] = make(map[uint64]*memorySeries)
		}

		la = la[:0]
		for _, l := range s.Labels {
			la = append(la, client.LabelAdapter{
				Name:  string(l.Name),
				Value: string(l.Value),
			})
		}
		series, err := state.createSeriesWithFingerprint(model.Fingerprint(s.Fingerprint), la, nil, true)
		if err != nil {
			errChan <- err
			return
		}

		descs, err := fromWireChunks(s.Chunks)
		if err != nil {
			errChan <- err
			return
		}

		if err := series.setChunks(descs); err != nil {
			errChan <- err
			return
		}
		memoryChunks.Add(float64(len(descs)))

		seriesCache[s.UserId][s.Fingerprint] = series
		seriesPool.Put(s)
	}
}

type samplesWithUserID struct {
	samples []tsdb_record.RefSample
	userID  string
}

func processWALWithRepair(startSegment int, userStates *userStates, params walRecoveryParameters) error {

	corruptErr := processWAL(startSegment, userStates, params)
	if corruptErr == nil {
		return nil
	}

	params.ingester.metrics.walCorruptionsTotal.Inc()
	level.Error(util.Logger).Log("msg", "error in replaying from WAL", "err", corruptErr)

	// Attempt repair.
	level.Info(util.Logger).Log("msg", "attempting repair of the WAL")
	w, err := wal.New(util.Logger, nil, params.walDir, true)
	if err != nil {
		return err
	}

	err = w.Repair(corruptErr)
	if err != nil {
		level.Error(util.Logger).Log("msg", "error in repairing WAL", "err", err)
	}
	var multiErr tsdb_errors.MultiError
	multiErr.Add(err)
	multiErr.Add(w.Close())

	return multiErr.Err()
}

// processWAL processes the records in the WAL concurrently.
func processWAL(startSegment int, userStates *userStates, params walRecoveryParameters) error {

	reader, closer, err := newWalReader(params.walDir, startSegment)
	if err != nil {
		return err
	}
	defer closer.Close()

	var (
		wg      sync.WaitGroup
		inputs  = make([]chan *samplesWithUserID, params.numWorkers)
		outputs = make([]chan *samplesWithUserID, params.numWorkers)
		// errChan is to capture the errors from goroutine.
		// The channel size is nWorkers to not block any worker if all of them error out.
		errChan = make(chan error, params.numWorkers)
		shards  = make([]*samplesWithUserID, params.numWorkers)
	)

	wg.Add(params.numWorkers)
	for i := 0; i < params.numWorkers; i++ {
		outputs[i] = make(chan *samplesWithUserID, 300)
		inputs[i] = make(chan *samplesWithUserID, 300)
		shards[i] = &samplesWithUserID{}

		go func(input <-chan *samplesWithUserID, output chan<- *samplesWithUserID,
			stateCache map[string]*userState, seriesCache map[string]map[uint64]*memorySeries) {
			processWALSamples(userStates, stateCache, seriesCache, input, output, errChan)
			wg.Done()
		}(inputs[i], outputs[i], params.stateCache[i], params.seriesCache[i])
	}

	var (
		capturedErr error
		record      = &Record{}
		walRecord   = &WALRecord{}
		lp          labelPairs
	)
Loop:
	for reader.Next() {
		select {
		case capturedErr = <-errChan:
			// Exit early on an error.
			// Only acts upon the first error received.
			break Loop
		default:
		}

		record.Samples = record.Samples[:0]
		record.Labels = record.Labels[:0]
		// Only one of 'record' or 'walRecord' will have the data.
		if err := decodeWALRecord(reader.Record(), record, walRecord); err != nil {
			// We don't return here in order to close/drain all the channels and
			// make sure all goroutines exit.
			capturedErr = err
			break Loop
		}

		if len(record.Labels) > 0 || len(walRecord.Series) > 0 {

			var userID string
			if len(walRecord.Series) > 0 {
				userID = walRecord.UserID
			} else {
				userID = record.UserId
			}

			state := userStates.getOrCreate(userID)

			createSeries := func(fingerprint model.Fingerprint, lbls labelPairs) error {
				_, ok := state.fpToSeries.get(fingerprint)
				if ok {
					return nil
				}
				_, err := state.createSeriesWithFingerprint(fingerprint, lbls, nil, true)
				return err
			}

			for _, labels := range record.Labels {
				if err := createSeries(model.Fingerprint(labels.Fingerprint), labels.Labels); err != nil {
					// We don't return here in order to close/drain all the channels and
					// make sure all goroutines exit.
					capturedErr = err
					break Loop
				}
			}

			for _, s := range walRecord.Series {
				lp = lp[:0]
				for _, l := range s.Labels {
					lp = append(lp, client.LabelAdapter(l))
				}
				if err := createSeries(model.Fingerprint(s.Ref), lp); err != nil {
					// We don't return here in order to close/drain all the channels and
					// make sure all goroutines exit.
					capturedErr = err
					break Loop
				}
			}
		}

		// We split up the samples into chunks of 5000 samples or less.
		// With O(300 * #cores) in-flight sample batches, large scrapes could otherwise
		// cause thousands of very large in flight buffers occupying large amounts
		// of unused memory.
		for len(record.Samples) > 0 || len(walRecord.Samples) > 0 {
			m := 5000
			var userID string
			if len(record.Samples) > 0 {
				userID = record.UserId
				if len(record.Samples) < m {
					m = len(record.Samples)
				}
			}
			if len(walRecord.Samples) > 0 {
				userID = walRecord.UserID
				if len(walRecord.Samples) < m {
					m = len(walRecord.Samples)
				}
			}

			for i := 0; i < params.numWorkers; i++ {
				if len(shards[i].samples) == 0 {
					// It is possible that the previous iteration did not put
					// anything in this shard. In that case no need to get a new buffer.
					shards[i].userID = userID
					continue
				}
				select {
				case buf := <-outputs[i]:
					buf.samples = buf.samples[:0]
					buf.userID = userID
					shards[i] = buf
				default:
					shards[i] = &samplesWithUserID{
						userID: userID,
					}
				}
			}

			if len(record.Samples) > 0 {
				for _, sam := range record.Samples[:m] {
					mod := sam.Fingerprint % uint64(params.numWorkers)
					shards[mod].samples = append(shards[mod].samples, tsdb_record.RefSample{
						Ref: sam.Fingerprint,
						T:   int64(sam.Timestamp),
						V:   sam.Value,
					})
				}
			}
			if len(walRecord.Samples) > 0 {
				for _, sam := range walRecord.Samples[:m] {
					mod := sam.Ref % uint64(params.numWorkers)
					shards[mod].samples = append(shards[mod].samples, sam)
				}
			}

			for i := 0; i < params.numWorkers; i++ {
				if len(shards[i].samples) > 0 {
					inputs[i] <- shards[i]
				}
			}

			if len(record.Samples) > 0 {
				record.Samples = record.Samples[m:]
			}
			if len(walRecord.Samples) > 0 {
				walRecord.Samples = walRecord.Samples[m:]
			}
		}
	}

	for i := 0; i < params.numWorkers; i++ {
		close(inputs[i])
		for range outputs[i] {
		}
	}
	wg.Wait()
	// If any worker errored out, some input channels might not be empty.
	// Hence drain them.
	for i := 0; i < params.numWorkers; i++ {
		for range inputs[i] {
		}
	}

	if capturedErr != nil {
		return capturedErr
	}
	select {
	case capturedErr = <-errChan:
		return capturedErr
	default:
		return reader.Err()
	}
}

func processWALSamples(userStates *userStates, stateCache map[string]*userState, seriesCache map[string]map[uint64]*memorySeries,
	input <-chan *samplesWithUserID, output chan<- *samplesWithUserID, errChan chan error) {
	defer close(output)

	sp := model.SamplePair{}
	for samples := range input {
		state, ok := stateCache[samples.userID]
		if !ok {
			state = userStates.getOrCreate(samples.userID)
			stateCache[samples.userID] = state
			seriesCache[samples.userID] = make(map[uint64]*memorySeries)
		}
		sc := seriesCache[samples.userID]
		for i := range samples.samples {
			series, ok := sc[samples.samples[i].Ref]
			if !ok {
				series, ok = state.fpToSeries.get(model.Fingerprint(samples.samples[i].Ref))
				if !ok {
					// This should ideally not happen.
					// If the series was not created in recovering checkpoint or
					// from the labels of any records previous to this, there
					// is no way to get the labels for this fingerprint.
					level.Warn(util.Logger).Log("msg", "series not found for sample during wal recovery", "userid", samples.userID, "fingerprint", model.Fingerprint(samples.samples[i].Ref).String())
					continue
				}
			}
			sp.Timestamp = model.Time(samples.samples[i].T)
			sp.Value = model.SampleValue(samples.samples[i].V)
			// There can be many out of order samples because of checkpoint and WAL overlap.
			// Checking this beforehand avoids the allocation of lots of error messages.
			if sp.Timestamp.After(series.lastTime) {
				if err := series.add(sp); err != nil {
					errChan <- err
					return
				}
			}
		}
		output <- samples
	}
}

// If startSegment is <0, it means all the segments.
func newWalReader(name string, startSegment int) (*wal.Reader, io.Closer, error) {
	var (
		segmentReader io.ReadCloser
		err           error
	)
	if startSegment < 0 {
		segmentReader, err = wal.NewSegmentsReader(name)
		if err != nil {
			return nil, nil, err
		}
	} else {
		first, last, err := SegmentRange(name)
		if err != nil {
			return nil, nil, err
		}
		if startSegment > last {
			return nil, nil, errors.New("start segment is beyond the last WAL segment")
		}
		if first > startSegment {
			startSegment = first
		}
		segmentReader, err = wal.NewSegmentsRangeReader(wal.SegmentRange{
			Dir:   name,
			First: startSegment,
			Last:  -1, // Till the end.
		})
		if err != nil {
			return nil, nil, err
		}
	}
	return wal.NewReader(segmentReader), segmentReader, nil
}

// SegmentRange returns the first and last segment index of the WAL in the dir.
// If https://github.com/prometheus/prometheus/pull/6477 is merged, get rid of this
// method and use from Prometheus directly.
func SegmentRange(dir string) (int, int, error) {
	files, err := fileutil.ReadDir(dir)
	if err != nil {
		return 0, 0, err
	}
	first, last := math.MaxInt32, math.MinInt32
	for _, fn := range files {
		k, err := strconv.Atoi(fn)
		if err != nil {
			continue
		}
		if k < first {
			first = k
		}
		if k > last {
			last = k
		}
	}
	if first == math.MaxInt32 || last == math.MinInt32 {
		return -1, -1, nil
	}
	return first, last, nil
}

func decodeCheckpointRecord(rec []byte, m proto.Message) (_ proto.Message, err error) {
	switch RecordType(rec[0]) {
	case CheckpointRecord:
		if err := proto.Unmarshal(rec[1:], m); err != nil {
			return m, err
		}
	default:
		// The legacy proto record will have it's first byte >7.
		// Hence it does not match any of the existing record types.
		err := proto.Unmarshal(rec, m)
		if err != nil {
			return m, err
		}
	}

	return m, err
}

func encodeWithTypeHeader(m proto.Message, typ RecordType, b []byte) ([]byte, error) {
	buf, err := proto.Marshal(m)
	if err != nil {
		return b, err
	}

	b = append(b[:0], byte(typ))
	b = append(b, buf...)
	return b, nil
}

// WALRecord is a struct combining the series and samples record.
type WALRecord struct {
	UserID  string
	Series  []tsdb_record.RefSeries
	Samples []tsdb_record.RefSample
}

func (record *WALRecord) encodeSeries(b []byte) []byte {
	buf := encoding.Encbuf{B: b}
	buf.PutByte(byte(WALRecordSeries))
	buf.PutUvarintStr(record.UserID)

	var enc tsdb_record.Encoder
	// The 'encoded' already has the type header and userID here, hence re-using
	// the remaining part of the slice (i.e. encoded[len(encoded):])) to encode the series.
	encoded := buf.Get()
	encoded = append(encoded, enc.Series(record.Series, encoded[len(encoded):])...)

	return encoded
}

func (record *WALRecord) encodeSamples(b []byte) []byte {
	buf := encoding.Encbuf{B: b}
	buf.PutByte(byte(WALRecordSamples))
	buf.PutUvarintStr(record.UserID)

	var enc tsdb_record.Encoder
	// The 'encoded' already has the type header and userID here, hence re-using
	// the remaining part of the slice (i.e. encoded[len(encoded):]))to encode the samples.
	encoded := buf.Get()
	encoded = append(encoded, enc.Samples(record.Samples, encoded[len(encoded):])...)

	return encoded
}

func decodeWALRecord(b []byte, rec *Record, walRec *WALRecord) (err error) {
	var (
		userID   string
		dec      tsdb_record.Decoder
		rseries  []tsdb_record.RefSeries
		rsamples []tsdb_record.RefSample

		decbuf = encoding.Decbuf{B: b}
		t      = RecordType(decbuf.Byte())
	)

	walRec.Series = walRec.Series[:0]
	walRec.Samples = walRec.Samples[:0]
	switch t {
	case WALRecordSamples:
		userID = decbuf.UvarintStr()
		rsamples, err = dec.Samples(decbuf.B, walRec.Samples)
	case WALRecordSeries:
		userID = decbuf.UvarintStr()
		rseries, err = dec.Series(decbuf.B, walRec.Series)
	default:
		// The legacy proto record will have it's first byte >7.
		// Hence it does not match any of the existing record types.
		err = proto.Unmarshal(b, rec)
		return err
	}

	// We reach here only if its a record with type header.
	if decbuf.Err() != nil {
		return decbuf.Err()
	}

	if err == nil {
		// There was no error decoding the records with type headers.
		walRec.UserID = userID
		walRec.Samples = rsamples
		walRec.Series = rseries
	}

	return err
}<|MERGE_RESOLUTION|>--- conflicted
+++ resolved
@@ -93,16 +93,7 @@
 	checkpointMtx sync.Mutex
 	bytesPool     sync.Pool
 
-<<<<<<< HEAD
 	// Metrics.
-	checkpointDeleteFail    prometheus.Counter
-	checkpointDeleteTotal   prometheus.Counter
-	checkpointCreationFail  prometheus.Counter
-	checkpointCreationTotal prometheus.Counter
-	checkpointDuration      prometheus.Summary
-	walRecordsLogged        prometheus.Counter
-=======
-	// Checkpoint metrics.
 	checkpointDeleteFail       prometheus.Counter
 	checkpointDeleteTotal      prometheus.Counter
 	checkpointCreationFail     prometheus.Counter
@@ -110,7 +101,7 @@
 	checkpointDuration         prometheus.Summary
 	checkpointLoggedBytesTotal prometheus.Counter
 	walLoggedBytesTotal        prometheus.Counter
->>>>>>> fa0fc642
+	walRecordsLogged           prometheus.Counter
 }
 
 // newWAL creates a WAL object. If the WAL is disabled, then the returned WAL is a no-op WAL.
@@ -163,11 +154,10 @@
 		Help:       "Time taken to create a checkpoint.",
 		Objectives: map[float64]float64{0.5: 0.05, 0.9: 0.01, 0.99: 0.001},
 	})
-<<<<<<< HEAD
 	w.walRecordsLogged = promauto.With(registerer).NewCounter(prometheus.CounterOpts{
 		Name: "cortex_ingester_wal_records_logged_total",
 		Help: "Total number of WAL records logged.",
-=======
+	})
 	w.checkpointLoggedBytesTotal = promauto.With(registerer).NewCounter(prometheus.CounterOpts{
 		Name: "cortex_ingester_checkpoint_logged_bytes_total",
 		Help: "Total number of bytes written to disk for checkpointing.",
@@ -175,7 +165,6 @@
 	w.walLoggedBytesTotal = promauto.With(registerer).NewCounter(prometheus.CounterOpts{
 		Name: "cortex_ingester_wal_logged_bytes_total",
 		Help: "Total number of bytes written to disk for WAL records.",
->>>>>>> fa0fc642
 	})
 
 	w.wait.Add(1)
@@ -208,6 +197,7 @@
 				return err
 			}
 			w.walRecordsLogged.Inc()
+			w.walLoggedBytesTotal.Add(float64(len(buf)))
 			buf = buf[:0]
 		}
 		if len(record.Samples) > 0 {
@@ -216,14 +206,9 @@
 				return err
 			}
 			w.walRecordsLogged.Inc()
-		}
-<<<<<<< HEAD
-
+			w.walLoggedBytesTotal.Add(float64(len(buf)))
+		}
 		return nil
-=======
-		w.walLoggedBytesTotal.Add(float64(len(buf)))
-		return w.wal.Log(buf)
->>>>>>> fa0fc642
 	}
 }
 
@@ -477,15 +462,11 @@
 		return wireChunks, b, err
 	}
 
-<<<<<<< HEAD
-	return wireChunks, b, cp.Log(b)
-=======
-	err = cp.Log(buf)
+	err = cp.Log(b)
 	if err == nil {
-		w.checkpointLoggedBytesTotal.Add(float64(len(buf)))
-	}
-	return wireChunks, err
->>>>>>> fa0fc642
+		w.checkpointLoggedBytesTotal.Add(float64(len(b)))
+	}
+	return wireChunks, b, err
 }
 
 type walRecoveryParameters struct {
