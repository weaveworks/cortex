--- conflicted
+++ resolved
@@ -714,7 +714,6 @@
 	user, namespace, group string
 }
 
-<<<<<<< HEAD
 func TestRuler_ListAllRules(t *testing.T) {
 	cfg, cleanup := defaultRulerConfig(newMockRuleStore(mockRules))
 	defer cleanup()
@@ -745,7 +744,8 @@
 	}
 	expectedResponse, _ := yaml.Marshal(gs)
 	require.YAMLEq(t, string(expectedResponse), string(body))
-=======
+}
+
 type senderFunc func(alerts ...*notifier.Alert)
 
 func (s senderFunc) Send(alerts ...*notifier.Alert) {
@@ -814,5 +814,4 @@
 			SendAlerts(senderFunc, "http://localhost:9090")(context.TODO(), "up", tc.in...)
 		})
 	}
->>>>>>> 76914569
 }