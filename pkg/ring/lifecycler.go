--- conflicted
+++ resolved
@@ -215,7 +215,7 @@
 		return fmt.Errorf("error talking to consul: %s", err)
 	}
 
-	if i.getTokens().Len() == 0 {
+	if len(i.getTokens()) == 0 {
 		return fmt.Errorf("this ingester owns no tokens")
 	}
 
@@ -254,19 +254,17 @@
 	return <-err
 }
 
-var emptyTokens Tokens = &SimpleListTokens{}
-
-func (i *Lifecycler) getTokens() Tokens {
+func (i *Lifecycler) getTokens() []uint32 {
 	i.stateMtx.Lock()
 	defer i.stateMtx.Unlock()
 	if i.tokens == nil {
-		return emptyTokens
-	}
-	return i.tokens
+		return nil
+	}
+	return i.tokens.Tokens()
 }
 
 func (i *Lifecycler) flushTokensToFile() {
-	if i.cfg.TokensFileDir == "" {
+	if i.cfg.TokensFileDir == "" || i.tokens == nil || i.tokens.Len() == 0 {
 		return
 	}
 	tokenFilePath := path.Join(i.cfg.TokensFileDir, tokensFileName)
@@ -527,14 +525,9 @@
 		tokens, _ := ringDesc.TokensFor(i.ID)
 		i.setTokens(tokens)
 
-<<<<<<< HEAD
 		level.Info(util.Logger).Log("msg", "existing entry found in ring", "state", i.GetState(), "tokens", tokens.Len())
-		return ringDesc, true, nil
-=======
-		level.Info(util.Logger).Log("msg", "existing entry found in ring", "state", i.GetState(), "tokens", len(tokens))
 		// we haven't modified the ring, don't try to store it.
 		return nil, true, nil
->>>>>>> 2e21f823
 	})
 
 	// Update counters
@@ -564,15 +557,15 @@
 
 		if !i.compareTokens(ringTokens) {
 			// uh, oh... our tokens are not our anymore. Let's try new ones.
-			needTokens := i.cfg.NumTokens - len(ringTokens)
+			needTokens := i.cfg.NumTokens - ringTokens.Len()
 
 			level.Info(util.Logger).Log("msg", "generating new tokens", "count", needTokens)
-			newTokens := GenerateTokens(needTokens, takenTokens)
-
-			ringTokens = append(ringTokens, newTokens...)
-			sort.Sort(sortableUint32(ringTokens))
-
-			ringDesc.AddIngester(i.ID, i.Addr, ringTokens, i.GetState(), i.cfg.NormaliseTokens)
+			newTokens := GenerateTokens(needTokens, takenTokens.Tokens())
+
+			ringTokens.Add(newTokens...)
+			sort.Sort(sortableUint32(ringTokens.Tokens()))
+
+			ringDesc.AddIngester(i.ID, i.Addr, ringTokens.Tokens(), i.GetState(), i.cfg.NormaliseTokens)
 
 			i.setTokens(ringTokens)
 
@@ -592,18 +585,19 @@
 	return result
 }
 
-func (i *Lifecycler) compareTokens(fromRing []uint32) bool {
-	sort.Sort(sortableUint32(fromRing))
+func (i *Lifecycler) compareTokens(fromRing Tokens) bool {
+	sort.Sort(sortableUint32(fromRing.Tokens()))
 
 	tokens := i.getTokens()
 	sort.Sort(sortableUint32(tokens))
 
-	if len(tokens) != len(fromRing) {
+	if len(tokens) != fromRing.Len() {
 		return false
 	}
 
+	tokensFromRing := fromRing.Tokens()
 	for i := 0; i < len(tokens); i++ {
-		if tokens[i] != fromRing[i] {
+		if tokens[i] != tokensFromRing[i] {
 			return false
 		}
 	}
@@ -627,13 +621,9 @@
 			level.Error(util.Logger).Log("msg", "tokens already exist for this ingester - wasn't expecting any!", "num_tokens", myTokens.Len())
 		}
 
-<<<<<<< HEAD
 		newTokens := GenerateTokens(i.cfg.NumTokens-myTokens.Len(), takenTokens.Tokens())
-		i.setState(ACTIVE)
-=======
-		newTokens := GenerateTokens(i.cfg.NumTokens-len(myTokens), takenTokens)
 		i.setState(targetState)
->>>>>>> 2e21f823
+
 		ringDesc.AddIngester(i.ID, i.Addr, newTokens, i.GetState(), i.cfg.NormaliseTokens)
 
 		myTokens.Add(newTokens...)
@@ -667,7 +657,7 @@
 		if !ok {
 			// consul must have restarted
 			level.Info(util.Logger).Log("msg", "found empty ring, inserting tokens")
-			ringDesc.AddIngester(i.ID, i.Addr, i.getTokens().Tokens(), i.GetState(), i.cfg.NormaliseTokens)
+			ringDesc.AddIngester(i.ID, i.Addr, i.getTokens(), i.GetState(), i.cfg.NormaliseTokens)
 		} else {
 			ingesterDesc.Timestamp = time.Now().Unix()
 			ingesterDesc.State = i.GetState()
