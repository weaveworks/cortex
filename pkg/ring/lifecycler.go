package ring

import (
	"context"
	"flag"
	"fmt"
	"os"
	"sort"
	"sync"
	"time"

	"github.com/go-kit/kit/log/level"
	"github.com/prometheus/client_golang/prometheus"
	"github.com/prometheus/client_golang/prometheus/promauto"

	"github.com/cortexproject/cortex/pkg/ring/kv"
	"github.com/cortexproject/cortex/pkg/util"
	"github.com/cortexproject/cortex/pkg/util/flagext"
)

var (
	consulHeartbeats = promauto.NewCounterVec(prometheus.CounterOpts{
		Name: "cortex_member_consul_heartbeats_total",
		Help: "The total number of heartbeats sent to consul.",
	}, []string{"name"})
	tokensOwned = promauto.NewGaugeVec(prometheus.GaugeOpts{
		Name: "cortex_member_ring_tokens_owned",
		Help: "The number of tokens owned in the ring.",
	}, []string{"name"})
	tokensToOwn = promauto.NewGaugeVec(prometheus.GaugeOpts{
		Name: "cortex_member_ring_tokens_to_own",
		Help: "The number of tokens to own in the ring.",
	}, []string{"name"})
	shutdownDuration = promauto.NewHistogramVec(prometheus.HistogramOpts{
		Name:    "cortex_shutdown_duration_seconds",
		Help:    "Duration (in seconds) of cortex shutdown procedure (ie transfer or flush).",
		Buckets: prometheus.ExponentialBuckets(10, 2, 8), // Biggest bucket is 10*2^(9-1) = 2560, or 42 mins.
	}, []string{"op", "status", "name"})
)

// LifecyclerConfig is the config to build a Lifecycler.
type LifecyclerConfig struct {
	RingConfig Config `yaml:"ring,omitempty"`

	// Config for the ingester lifecycle control
	ListenPort       *int
	NumTokens        int           `yaml:"num_tokens,omitempty"`
	HeartbeatPeriod  time.Duration `yaml:"heartbeat_period,omitempty"`
	ObservePeriod    time.Duration `yaml:"observe_period,omitempty"`
	JoinAfter        time.Duration `yaml:"join_after,omitempty"`
	MinReadyDuration time.Duration `yaml:"min_ready_duration,omitempty"`
	InfNames         []string      `yaml:"interface_names"`
	FinalSleep       time.Duration `yaml:"final_sleep"`
	TokensFilePath   string        `yaml:"tokens_file_path,omitempty"`

	// For testing, you can override the address and ID of this ingester
	Addr           string `yaml:"address"`
	Port           int
	ID             string
	SkipUnregister bool

	// graveyard for unused flags.
	UnusedFlag  bool `yaml:"claim_on_rollout,omitempty"` // DEPRECATED - left for backwards-compatibility
	UnusedFlag2 bool `yaml:"normalise_tokens,omitempty"` // DEPRECATED - left for backwards-compatibility
}

// RegisterFlags adds the flags required to config this to the given FlagSet
func (cfg *LifecyclerConfig) RegisterFlags(f *flag.FlagSet) {
	cfg.RegisterFlagsWithPrefix("", f)
}

// RegisterFlagsWithPrefix adds the flags required to config this to the given FlagSet.
func (cfg *LifecyclerConfig) RegisterFlagsWithPrefix(prefix string, f *flag.FlagSet) {
	cfg.RingConfig.RegisterFlagsWithPrefix(prefix, f)

	// In order to keep backwards compatibility all of these need to be prefixed
	// with "ingester."
	if prefix == "" {
		prefix = "ingester."
	}

	f.IntVar(&cfg.NumTokens, prefix+"num-tokens", 128, "Number of tokens for each ingester.")
	f.DurationVar(&cfg.HeartbeatPeriod, prefix+"heartbeat-period", 5*time.Second, "Period at which to heartbeat to consul.")
	f.DurationVar(&cfg.JoinAfter, prefix+"join-after", 0*time.Second, "Period to wait for a claim from another member; will join automatically after this.")
	f.DurationVar(&cfg.ObservePeriod, prefix+"observe-period", 0*time.Second, "Observe tokens after generating to resolve collisions. Useful when using gossiping ring.")
	f.DurationVar(&cfg.MinReadyDuration, prefix+"min-ready-duration", 1*time.Minute, "Minimum duration to wait before becoming ready. This is to work around race conditions with ingesters exiting and updating the ring.")
	flagext.DeprecatedFlag(f, prefix+"claim-on-rollout", "DEPRECATED. This feature is no longer optional.")
	flagext.DeprecatedFlag(f, prefix+"normalise-tokens", "DEPRECATED. This feature is no longer optional.")
	f.DurationVar(&cfg.FinalSleep, prefix+"final-sleep", 30*time.Second, "Duration to sleep for before exiting, to ensure metrics are scraped.")
	f.StringVar(&cfg.TokensFilePath, prefix+"tokens-file-path", "", "File path where tokens are stored. If empty, tokens are not stored at shutdown and restored at startup.")

	hostname, err := os.Hostname()
	if err != nil {
		level.Error(util.Logger).Log("msg", "failed to get hostname", "err", err)
		os.Exit(1)
	}

	cfg.InfNames = []string{"eth0", "en0"}
	f.Var((*flagext.Strings)(&cfg.InfNames), prefix+"lifecycler.interface", "Name of network interface to read address from.")
	f.StringVar(&cfg.Addr, prefix+"lifecycler.addr", "", "IP address to advertise in consul.")
	f.IntVar(&cfg.Port, prefix+"lifecycler.port", 0, "port to advertise in consul (defaults to server.grpc-listen-port).")
	f.StringVar(&cfg.ID, prefix+"lifecycler.ID", hostname, "ID to register into consul.")
}

// Lifecycler is responsible for managing the lifecycle of entries in the ring.
type Lifecycler struct {
	cfg             LifecyclerConfig
	flushTransferer FlushTransferer
	KVStore         kv.Client

	// Controls the lifecycle of the ingester
	quit      chan struct{}
	done      sync.WaitGroup
	actorChan chan func()

	// These values are initialised at startup, and never change
<<<<<<< HEAD
	ID              string
	Addr            string
	RingName        string
	flushOnShutdown bool
=======
	ID       string
	Addr     string
	RingName string
	RingKey  string
>>>>>>> 1dad0529

	// We need to remember the ingester state just in case consul goes away and comes
	// back empty.  And it changes during lifecycle of ingester.
	stateMtx sync.RWMutex
	state    IngesterState
	tokens   Tokens

	// Controls the ready-reporting
	readyLock sync.Mutex
	startTime time.Time
	ready     bool

	// Keeps stats updated at every heartbeat period
	countersLock          sync.RWMutex
	healthyInstancesCount int
}

// NewLifecycler makes and starts a new Lifecycler.
<<<<<<< HEAD
func NewLifecycler(cfg LifecyclerConfig, flushTransferer FlushTransferer, name string, flushOnShutdown bool) (*Lifecycler, error) {
=======
func NewLifecycler(cfg LifecyclerConfig, flushTransferer FlushTransferer, ringName, ringKey string) (*Lifecycler, error) {
>>>>>>> 1dad0529
	addr := cfg.Addr
	if addr == "" {
		var err error
		addr, err = util.GetFirstAddressOf(cfg.InfNames)
		if err != nil {
			return nil, err
		}
	}
	port := cfg.Port
	if port == 0 {
		port = *cfg.ListenPort
	}
	codec := GetCodec()
	store, err := kv.NewClient(cfg.RingConfig.KVStore, codec)
	if err != nil {
		return nil, err
	}

	// We do allow a nil FlushTransferer, but to keep the ring logic easier we assume
	// it's always set, so we use a noop FlushTransferer
	if flushTransferer == nil {
		flushTransferer = NewNoopFlushTransferer()
	}

	l := &Lifecycler{
		cfg:             cfg,
		flushTransferer: flushTransferer,
		KVStore:         store,

<<<<<<< HEAD
		Addr:            fmt.Sprintf("%s:%d", addr, port),
		ID:              cfg.ID,
		RingName:        name,
		flushOnShutdown: flushOnShutdown,
=======
		Addr:     fmt.Sprintf("%s:%d", addr, port),
		ID:       cfg.ID,
		RingName: ringName,
		RingKey:  ringKey,
>>>>>>> 1dad0529

		quit:      make(chan struct{}),
		actorChan: make(chan func()),

		state:     PENDING,
		startTime: time.Now(),
	}

	tokensToOwn.WithLabelValues(l.RingName).Set(float64(cfg.NumTokens))

	return l, nil
}

// Start the lifecycler
func (i *Lifecycler) Start() {
	i.done.Add(1)
	go i.loop()
}

// CheckReady is used to rate limit the number of ingesters that can be coming or
// going at any one time, by only returning true if all ingesters are active.
// The state latches: once we have gone ready we don't go un-ready
func (i *Lifecycler) CheckReady(ctx context.Context) error {
	i.readyLock.Lock()
	defer i.readyLock.Unlock()

	if i.ready {
		return nil
	}

	// Ingester always take at least minReadyDuration to become ready to work
	// around race conditions with ingesters exiting and updating the ring
	if time.Now().Sub(i.startTime) < i.cfg.MinReadyDuration {
		return fmt.Errorf("waiting for %v after startup", i.cfg.MinReadyDuration)
	}

	desc, err := i.KVStore.Get(ctx, i.RingKey)
	if err != nil {
		level.Error(util.Logger).Log("msg", "error talking to the KV store", "ring", i.RingName, "err", err)
		return fmt.Errorf("error talking to the KV store: %s", err)
	}

	if len(i.getTokens()) == 0 {
		return fmt.Errorf("this instance owns no tokens")
	}

	ringDesc, ok := desc.(*Desc)
	if !ok || ringDesc == nil {
		return fmt.Errorf("no ring returned from the KV store")
	}

	if err := ringDesc.Ready(time.Now(), i.cfg.RingConfig.HeartbeatTimeout); err != nil {
		return err
	}

	i.ready = true
	return nil
}

// GetState returns the state of this ingester.
func (i *Lifecycler) GetState() IngesterState {
	i.stateMtx.RLock()
	defer i.stateMtx.RUnlock()
	return i.state
}

func (i *Lifecycler) setState(state IngesterState) {
	i.stateMtx.Lock()
	defer i.stateMtx.Unlock()
	i.state = state
}

// ChangeState of the ingester, for use off of the loop() goroutine.
func (i *Lifecycler) ChangeState(ctx context.Context, state IngesterState) error {
	err := make(chan error)
	i.actorChan <- func() {
		err <- i.changeState(ctx, state)
	}
	return <-err
}

func (i *Lifecycler) getTokens() Tokens {
	i.stateMtx.RLock()
	defer i.stateMtx.RUnlock()
	return i.tokens
}

func (i *Lifecycler) setTokens(tokens Tokens) {
	tokensOwned.WithLabelValues(i.RingName).Set(float64(len(tokens)))

	i.stateMtx.Lock()
	defer i.stateMtx.Unlock()

	i.tokens = tokens
	if i.cfg.TokensFilePath != "" {
		if err := i.tokens.StoreToFile(i.cfg.TokensFilePath); err != nil {
			level.Error(util.Logger).Log("msg", "error storing tokens to disk", "path", i.cfg.TokensFilePath, "err", err)
		}
	}
}

// ClaimTokensFor takes all the tokens for the supplied ingester and assigns them to this ingester.
//
// For this method to work correctly (especially when using gossiping), source ingester (specified by
// ingesterID) must be in the LEAVING state, otherwise ring's merge function may detect token conflict and
// assign token to the wrong ingester. While we could check for that state here, when this method is called,
// transfers have already finished -- it's better to check for this *before* transfers start.
func (i *Lifecycler) ClaimTokensFor(ctx context.Context, ingesterID string) error {
	err := make(chan error)

	i.actorChan <- func() {
		var tokens Tokens

		claimTokens := func(in interface{}) (out interface{}, retry bool, err error) {
			ringDesc, ok := in.(*Desc)
			if !ok || ringDesc == nil {
				return nil, false, fmt.Errorf("Cannot claim tokens in an empty ring")
			}

			tokens = ringDesc.ClaimTokens(ingesterID, i.ID)
			// update timestamp to give gossiping client a chance register ring change.
			ing := ringDesc.Ingesters[i.ID]
			ing.Timestamp = time.Now().Unix()
			ringDesc.Ingesters[i.ID] = ing
			return ringDesc, true, nil
		}

		if err := i.KVStore.CAS(ctx, i.RingKey, claimTokens); err != nil {
			level.Error(util.Logger).Log("msg", "Failed to write to the KV store", "ring", i.RingName, "err", err)
		}

		i.setTokens(tokens)
		err <- nil
	}

	return <-err
}

// HealthyInstancesCount returns the number of healthy instances in the ring, updated
// during the last heartbeat period
func (i *Lifecycler) HealthyInstancesCount() int {
	i.countersLock.RLock()
	defer i.countersLock.RUnlock()

	return i.healthyInstancesCount
}

// Shutdown the lifecycle.  It will:
// - send chunks to another ingester, if it can.
// - otherwise, flush chunks to the chunk store.
// - remove config from Consul.
// - block until we've successfully shutdown.
func (i *Lifecycler) Shutdown() {
	// This will prevent us accepting any more samples
	i.flushTransferer.StopIncomingRequests()

	// closing i.quit triggers loop() to exit, which in turn will trigger
	// the removal of our tokens etc
	close(i.quit)
	i.done.Wait()
}

func (i *Lifecycler) loop() {
	defer func() {
		level.Info(util.Logger).Log("msg", "member.loop() exited gracefully", "ring", i.RingName)
		i.done.Done()
	}()

	// First, see if we exist in the cluster, update our state to match if we do,
	// and add ourselves (without tokens) if we don't.
	if err := i.initRing(context.Background()); err != nil {
		level.Error(util.Logger).Log("msg", "failed to join the ring", "ring", i.RingName, "err", err)
		os.Exit(1)
	}

	// We do various period tasks
	autoJoinAfter := time.After(i.cfg.JoinAfter)
	var observeChan <-chan time.Time = nil

	heartbeatTicker := time.NewTicker(i.cfg.HeartbeatPeriod)
	defer heartbeatTicker.Stop()

loop:
	for {
		select {
		case <-autoJoinAfter:
			level.Debug(util.Logger).Log("msg", "JoinAfter expired", "ring", i.RingName)
			// Will only fire once, after auto join timeout.  If we haven't entered "JOINING" state,
			// then pick some tokens and enter ACTIVE state.
			if i.GetState() == PENDING {
				level.Info(util.Logger).Log("msg", "auto-joining cluster after timeout", "ring", i.RingName)

				if i.cfg.ObservePeriod > 0 {
					// let's observe the ring. By using JOINING state, this ingester will be ignored by LEAVING
					// ingesters, but we also signal that it is not fully functional yet.
					if err := i.autoJoin(context.Background(), JOINING); err != nil {
						level.Error(util.Logger).Log("msg", "failed to pick tokens in the KV store", "ring", i.RingName, "err", err)
						os.Exit(1)
					}

					level.Info(util.Logger).Log("msg", "observing tokens before going ACTIVE", "ring", i.RingName)
					observeChan = time.After(i.cfg.ObservePeriod)
				} else {
					if err := i.autoJoin(context.Background(), ACTIVE); err != nil {
						level.Error(util.Logger).Log("msg", "failed to pick tokens in the KV store", "ring", i.RingName, "err", err)
						os.Exit(1)
					}
				}
			}

		case <-observeChan:
			// if observeChan is nil, this case is ignored. We keep updating observeChan while observing the ring.
			// When observing is done, observeChan is set to nil.

			observeChan = nil
			if s := i.GetState(); s != JOINING {
				level.Error(util.Logger).Log("msg", "unexpected state while observing tokens", "state", s, "ring", i.RingName)
			}

			if i.verifyTokens(context.Background()) {
				level.Info(util.Logger).Log("msg", "token verification successful", "ring", i.RingName)

				err := i.changeState(context.Background(), ACTIVE)
				if err != nil {
					level.Error(util.Logger).Log("msg", "failed to set state to ACTIVE", "ring", i.RingName, "err", err)
				}
			} else {
				level.Info(util.Logger).Log("msg", "token verification failed, observing", "ring", i.RingName)
				// keep observing
				observeChan = time.After(i.cfg.ObservePeriod)
			}

		case <-heartbeatTicker.C:
			consulHeartbeats.WithLabelValues(i.RingName).Inc()
			if err := i.updateConsul(context.Background()); err != nil {
				level.Error(util.Logger).Log("msg", "failed to write to the KV store, sleeping", "ring", i.RingName, "err", err)
			}

		case f := <-i.actorChan:
			f()

		case <-i.quit:
			break loop
		}
	}

	// Mark ourselved as Leaving so no more samples are send to us.
	i.changeState(context.Background(), LEAVING)

	// Do the transferring / flushing on a background goroutine so we can continue
	// to heartbeat to consul.
	done := make(chan struct{})
	go func() {
		i.processShutdown(context.Background())
		close(done)
	}()

heartbeatLoop:
	for {
		select {
		case <-heartbeatTicker.C:
			consulHeartbeats.WithLabelValues(i.RingName).Inc()
			if err := i.updateConsul(context.Background()); err != nil {
				level.Error(util.Logger).Log("msg", "failed to write to the KV store, sleeping", "ring", i.RingName, "err", err)
			}

		case <-done:
			break heartbeatLoop
		}
	}

	if !i.cfg.SkipUnregister {
		if err := i.unregister(context.Background()); err != nil {
			level.Error(util.Logger).Log("msg", "Failed to unregister from the KV store", "ring", i.RingName, "err", err)
			os.Exit(1)
		}
		level.Info(util.Logger).Log("msg", "instance removed from the KV store", "ring", i.RingName)
	}

	i.KVStore.Stop()
}

// initRing is the first thing we do when we start. It:
// - add an ingester entry to the ring
// - copies out our state and tokens if they exist
func (i *Lifecycler) initRing(ctx context.Context) error {
	var (
		ringDesc       *Desc
		tokensFromFile Tokens
		err            error
	)

	if i.cfg.TokensFilePath != "" {
		tokensFromFile, err = LoadTokensFromFile(i.cfg.TokensFilePath)
		if err != nil {
			level.Error(util.Logger).Log("msg", "error in getting tokens from file", "err", err)
		}
	} else {
		level.Info(util.Logger).Log("msg", "not loading tokens from file, tokens file path is empty")
	}

	err = i.KVStore.CAS(ctx, i.RingKey, func(in interface{}) (out interface{}, retry bool, err error) {
		if in == nil {
			ringDesc = NewDesc()
		} else {
			ringDesc = in.(*Desc)
		}

		ingesterDesc, ok := ringDesc.Ingesters[i.ID]
		if !ok {
			// We use the tokens from the file only if it does not exist in the ring yet.
			if len(tokensFromFile) > 0 {
				level.Info(util.Logger).Log("msg", "adding tokens from file", "num_tokens", len(tokensFromFile))
				if len(tokensFromFile) >= i.cfg.NumTokens {
					i.setState(ACTIVE)
				}
				ringDesc.AddIngester(i.ID, i.Addr, tokensFromFile, i.GetState())
				i.setTokens(tokensFromFile)
				return ringDesc, true, nil
			}

			// Either we are a new ingester, or consul must have restarted
			level.Info(util.Logger).Log("msg", "instance not found in ring, adding with no tokens", "ring", i.RingName)
			ringDesc.AddIngester(i.ID, i.Addr, []uint32{}, i.GetState())
			return ringDesc, true, nil
		}

		// We exist in the ring, so assume the ring is right and copy out tokens & state out of there.
		i.setState(ingesterDesc.State)
		tokens, _ := ringDesc.TokensFor(i.ID)
		i.setTokens(tokens)

		level.Info(util.Logger).Log("msg", "existing entry found in ring", "state", i.GetState(), "tokens", len(tokens), "ring", i.RingName)
		// we haven't modified the ring, don't try to store it.
		return nil, true, nil
	})

	// Update counters
	if err == nil {
		i.updateCounters(ringDesc)
	}

	return err
}

// Verifies that tokens that this ingester has registered to the ring still belong to it.
// Gossiping ring may change the ownership of tokens in case of conflicts.
// If ingester doesn't own its tokens anymore, this method generates new tokens and puts them to the ring.
func (i *Lifecycler) verifyTokens(ctx context.Context) bool {
	result := false

	err := i.KVStore.CAS(ctx, i.RingKey, func(in interface{}) (out interface{}, retry bool, err error) {
		var ringDesc *Desc
		if in == nil {
			ringDesc = NewDesc()
		} else {
			ringDesc = in.(*Desc)
		}

		// At this point, we should have the same tokens as we have registered before
		ringTokens, takenTokens := ringDesc.TokensFor(i.ID)

		if !i.compareTokens(ringTokens) {
			// uh, oh... our tokens are not our anymore. Let's try new ones.
			needTokens := i.cfg.NumTokens - len(ringTokens)

			level.Info(util.Logger).Log("msg", "generating new tokens", "count", needTokens, "ring", i.RingName)
			newTokens := GenerateTokens(needTokens, takenTokens)

			ringTokens = append(ringTokens, newTokens...)
			sort.Sort(ringTokens)

			ringDesc.AddIngester(i.ID, i.Addr, ringTokens, i.GetState())

			i.setTokens(ringTokens)

			return ringDesc, true, nil
		}

		// all is good, this ingester owns its tokens
		result = true
		return nil, true, nil
	})

	if err != nil {
		level.Error(util.Logger).Log("msg", "failed to verify tokens", "ring", i.RingName, "err", err)
		return false
	}

	return result
}

func (i *Lifecycler) compareTokens(fromRing Tokens) bool {
	sort.Sort(fromRing)

	tokens := i.getTokens()
	sort.Sort(tokens)

	if len(tokens) != len(fromRing) {
		return false
	}

	for i := 0; i < len(tokens); i++ {
		if tokens[i] != fromRing[i] {
			return false
		}
	}
	return true
}

// autoJoin selects random tokens & moves state to targetState
func (i *Lifecycler) autoJoin(ctx context.Context, targetState IngesterState) error {
	var ringDesc *Desc

	err := i.KVStore.CAS(ctx, i.RingKey, func(in interface{}) (out interface{}, retry bool, err error) {
		if in == nil {
			ringDesc = NewDesc()
		} else {
			ringDesc = in.(*Desc)
		}

		// At this point, we should not have any tokens, and we should be in PENDING state.
		myTokens, takenTokens := ringDesc.TokensFor(i.ID)
		if len(myTokens) > 0 {
			level.Error(util.Logger).Log("msg", "tokens already exist for this instance - wasn't expecting any!", "num_tokens", len(myTokens), "ring", i.RingName)
		}

		newTokens := GenerateTokens(i.cfg.NumTokens-len(myTokens), takenTokens)
		i.setState(targetState)

		myTokens = append(myTokens, newTokens...)
		sort.Sort(myTokens)
		i.setTokens(myTokens)

		ringDesc.AddIngester(i.ID, i.Addr, i.getTokens(), i.GetState())

		return ringDesc, true, nil
	})

	// Update counters
	if err == nil {
		i.updateCounters(ringDesc)
	}

	return err
}

// updateConsul updates our entries in consul, heartbeating and dealing with
// consul restarts.
func (i *Lifecycler) updateConsul(ctx context.Context) error {
	var ringDesc *Desc

	err := i.KVStore.CAS(ctx, i.RingKey, func(in interface{}) (out interface{}, retry bool, err error) {
		if in == nil {
			ringDesc = NewDesc()
		} else {
			ringDesc = in.(*Desc)
		}

		ingesterDesc, ok := ringDesc.Ingesters[i.ID]
		if !ok {
			// consul must have restarted
			level.Info(util.Logger).Log("msg", "found empty ring, inserting tokens", "ring", i.RingName)
			ringDesc.AddIngester(i.ID, i.Addr, i.getTokens(), i.GetState())
		} else {
			ingesterDesc.Timestamp = time.Now().Unix()
			ingesterDesc.State = i.GetState()
			ingesterDesc.Addr = i.Addr
			ringDesc.Ingesters[i.ID] = ingesterDesc
		}

		return ringDesc, true, nil
	})

	// Update counters
	if err == nil {
		i.updateCounters(ringDesc)
	}

	return err
}

// changeState updates consul with state transitions for us.  NB this must be
// called from loop()!  Use ChangeState for calls from outside of loop().
func (i *Lifecycler) changeState(ctx context.Context, state IngesterState) error {
	currState := i.GetState()
	// Only the following state transitions can be triggered externally
	if !((currState == PENDING && state == JOINING) || // triggered by TransferChunks at the beginning
		(currState == JOINING && state == PENDING) || // triggered by TransferChunks on failure
		(currState == JOINING && state == ACTIVE) || // triggered by TransferChunks on success
		(currState == PENDING && state == ACTIVE) || // triggered by autoJoin
		(currState == ACTIVE && state == LEAVING)) { // triggered by shutdown
		return fmt.Errorf("Changing instance state from %v -> %v is disallowed", currState, state)
	}

	level.Info(util.Logger).Log("msg", "changing instance state from", "old_state", currState, "new_state", state, "ring", i.RingName)
	i.setState(state)
	return i.updateConsul(ctx)
}

func (i *Lifecycler) updateCounters(ringDesc *Desc) {
	// Count the number of healthy instances for Write operation
	healthyInstancesCount := 0

	if ringDesc != nil {
		for _, ingester := range ringDesc.Ingesters {
			if ingester.IsHealthy(Write, i.cfg.RingConfig.HeartbeatTimeout) {
				healthyInstancesCount++
			}
		}
	}

	// Update counters
	i.countersLock.Lock()
	i.healthyInstancesCount = healthyInstancesCount
	i.countersLock.Unlock()
}

// FlushOnShutdown returns if flushing is enabled if transfer fails on a shutdown.
func (i *Lifecycler) FlushOnShutdown() bool {
	return i.flushOnShutdown
}

// SetFlushOnShutdown enables/disables flush on shutdown if transfer fails.
// Passing 'true' enables it, and 'false' disabled it.
func (i *Lifecycler) SetFlushOnShutdown(flushOnShutdown bool) {
	i.flushOnShutdown = flushOnShutdown
}

func (i *Lifecycler) processShutdown(ctx context.Context) {
	flushRequired := i.flushOnShutdown
	transferStart := time.Now()
	if err := i.flushTransferer.TransferOut(ctx); err != nil {
		level.Error(util.Logger).Log("msg", "Failed to transfer chunks to another instance", "ring", i.RingName, "err", err)
		shutdownDuration.WithLabelValues("transfer", "fail", i.RingName).Observe(time.Since(transferStart).Seconds())
	} else {
		flushRequired = false
		shutdownDuration.WithLabelValues("transfer", "success", i.RingName).Observe(time.Since(transferStart).Seconds())
	}

	if flushRequired {
		flushStart := time.Now()
		i.flushTransferer.Flush()
		shutdownDuration.WithLabelValues("flush", "success", i.RingName).Observe(time.Since(flushStart).Seconds())
	}

	// Sleep so the shutdownDuration metric can be collected.
	time.Sleep(i.cfg.FinalSleep)
}

// unregister removes our entry from consul.
func (i *Lifecycler) unregister(ctx context.Context) error {
	level.Debug(util.Logger).Log("msg", "unregistering instance from ring", "ring", i.RingName)

	return i.KVStore.CAS(ctx, i.RingKey, func(in interface{}) (out interface{}, retry bool, err error) {
		if in == nil {
			return nil, false, fmt.Errorf("found empty ring when trying to unregister")
		}

		ringDesc := in.(*Desc)
		ringDesc.RemoveIngester(i.ID)
		return ringDesc, true, nil
	})
}<|MERGE_RESOLUTION|>--- conflicted
+++ resolved
@@ -114,17 +114,12 @@
 	actorChan chan func()
 
 	// These values are initialised at startup, and never change
-<<<<<<< HEAD
+
 	ID              string
 	Addr            string
 	RingName        string
+	RingKey         string
 	flushOnShutdown bool
-=======
-	ID       string
-	Addr     string
-	RingName string
-	RingKey  string
->>>>>>> 1dad0529
 
 	// We need to remember the ingester state just in case consul goes away and comes
 	// back empty.  And it changes during lifecycle of ingester.
@@ -143,11 +138,8 @@
 }
 
 // NewLifecycler makes and starts a new Lifecycler.
-<<<<<<< HEAD
-func NewLifecycler(cfg LifecyclerConfig, flushTransferer FlushTransferer, name string, flushOnShutdown bool) (*Lifecycler, error) {
-=======
-func NewLifecycler(cfg LifecyclerConfig, flushTransferer FlushTransferer, ringName, ringKey string) (*Lifecycler, error) {
->>>>>>> 1dad0529
+func NewLifecycler(cfg LifecyclerConfig, flushTransferer FlushTransferer, ringName, ringKey string, flushOnShutdown bool) (*Lifecycler, error) {
+
 	addr := cfg.Addr
 	if addr == "" {
 		var err error
@@ -177,17 +169,11 @@
 		flushTransferer: flushTransferer,
 		KVStore:         store,
 
-<<<<<<< HEAD
 		Addr:            fmt.Sprintf("%s:%d", addr, port),
 		ID:              cfg.ID,
-		RingName:        name,
+		RingName:        ringName,
+		RingKey:         ringKey,
 		flushOnShutdown: flushOnShutdown,
-=======
-		Addr:     fmt.Sprintf("%s:%d", addr, port),
-		ID:       cfg.ID,
-		RingName: ringName,
-		RingKey:  ringKey,
->>>>>>> 1dad0529
 
 		quit:      make(chan struct{}),
 		actorChan: make(chan func()),
