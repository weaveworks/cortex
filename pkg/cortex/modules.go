--- conflicted
+++ resolved
@@ -157,29 +157,12 @@
 	return t.Distributor, nil
 }
 
-<<<<<<< HEAD
 func (t *Cortex) initQuerier() (serv services.Service, err error) {
-	var tombstonesLoader *purger.TombstonesLoader
-	if t.Cfg.DataPurgerConfig.Enable {
-		tombstonesLoader = purger.NewTombstonesLoader(t.DeletesStore)
-	} else {
-		// until we need to explicitly enable delete series support we need to do create TombstonesLoader without DeleteStore which acts as noop
-		tombstonesLoader = purger.NewTombstonesLoader(nil)
-	}
-
-	queryable, engine := querier.New(t.Cfg.Querier, t.Distributor, t.StoreQueryable, tombstonesLoader, prometheus.DefaultRegisterer)
+	queryable, engine := querier.New(t.Cfg.Querier, t.Distributor, t.StoreQueryable, t.TombstonesLoader, prometheus.DefaultRegisterer)
 
 	// if we are not configured for single binary mode then the querier needs to register its paths externally
 	registerExternally := t.Cfg.Target != All
-	handler := t.API.RegisterQuerier(queryable, engine, t.Distributor, registerExternally)
-=======
-func (t *Cortex) initQuerier(cfg *Config) (serv services.Service, err error) {
-	queryable, engine := querier.New(cfg.Querier, t.distributor, t.storeQueryable, t.tombstonesLoader, prometheus.DefaultRegisterer)
-
-	// if we are not configured for single binary mode then the querier needs to register its paths externally
-	registerExternally := cfg.Target != All
-	handler := t.api.RegisterQuerier(queryable, engine, t.distributor, registerExternally, t.tombstonesLoader)
->>>>>>> 61993fa2
+	handler := t.API.RegisterQuerier(queryable, engine, t.Distributor, registerExternally, t.TombstonesLoader)
 
 	// single binary mode requires a properly configured worker.  if the operator did not attempt to configure the
 	//  worker we will attempt an automatic configuration here
@@ -191,11 +174,7 @@
 
 	// Query frontend worker will only be started after all its dependencies are started, not here.
 	// Worker may also be nil, if not configured, which is OK.
-<<<<<<< HEAD
-	worker, err := frontend.NewWorker(t.Cfg.Worker, httpgrpc_server.NewServer(handler), util.Logger)
-=======
-	worker, err := frontend.NewWorker(cfg.Worker, cfg.Querier, httpgrpc_server.NewServer(handler), util.Logger)
->>>>>>> 61993fa2
+	worker, err := frontend.NewWorker(t.Cfg.Worker, cfg.Querier, httpgrpc_server.NewServer(handler), util.Logger)
 	if err != nil {
 		return
 	}
@@ -209,13 +188,8 @@
 		return nil, nil
 	}
 
-<<<<<<< HEAD
-	if t.Cfg.Storage.Engine == storage.StorageEngineTSDB {
+	if t.Cfg.Storage.Engine == storage.StorageEngineTSDB && !t.Cfg.TSDB.StoreGatewayEnabled {
 		storeQueryable, err := querier.NewBlockQueryable(t.Cfg.TSDB, t.Cfg.Server.LogLevel, prometheus.DefaultRegisterer)
-=======
-	if cfg.Storage.Engine == storage.StorageEngineTSDB && !cfg.TSDB.StoreGatewayEnabled {
-		storeQueryable, err := querier.NewBlockQueryable(cfg.TSDB, cfg.Server.LogLevel, prometheus.DefaultRegisterer)
->>>>>>> 61993fa2
 		if err != nil {
 			return nil, err
 		}
@@ -223,44 +197,31 @@
 		return storeQueryable, nil
 	}
 
-<<<<<<< HEAD
+	if t.Cfg.Storage.Engine == storage.StorageEngineTSDB && t.Cfg.TSDB.StoreGatewayEnabled {
+		// When running in single binary, if the blocks sharding is disabled and no custom
+		// store-gateway address has been configured, we can set it to the running process.
+		if t.Cfg.Target == All && !t.Cfg.StoreGateway.ShardingEnabled && t.Cfg.Querier.StoreGatewayAddresses == "" {
+			t.Cfg.Querier.StoreGatewayAddresses = fmt.Sprintf("127.0.0.1:%d", t.Cfg.Server.GRPCListenPort)
+		}
+
+		storeQueryable, err := querier.NewBlocksStoreQueryableFromConfig(t.Cfg.Querier, t.Cfg.StoreGateway, t.Cfg.TSDB, util.Logger, prometheus.DefaultRegisterer)
+		if err != nil {
+			return nil, err
+		}
+		t.StoreQueryable = storeQueryable
+		return storeQueryable, nil
+	}
+
 	return nil, fmt.Errorf("unknown storage engine '%s'", t.Cfg.Storage.Engine)
 }
 
 func (t *Cortex) initIngester() (serv services.Service, err error) {
 	t.Cfg.Ingester.LifecyclerConfig.RingConfig.KVStore.Multi.ConfigProvider = multiClientRuntimeConfigChannel(t.RuntimeConfig)
 	t.Cfg.Ingester.LifecyclerConfig.RingConfig.KVStore.MemberlistKV = t.MemberlistKV.GetMemberlistKV
-	t.Cfg.Ingester.LifecyclerConfig.ListenPort = &t.Cfg.Server.GRPCListenPort
+	t.Cfg.Ingester.LifecyclerConfig.ListenPort = t.Cfg.Server.GRPCListenPort
 	t.Cfg.Ingester.TSDBEnabled = t.Cfg.Storage.Engine == storage.StorageEngineTSDB
 	t.Cfg.Ingester.TSDBConfig = t.Cfg.TSDB
 	t.Cfg.Ingester.ShardByAllLabels = t.Cfg.Distributor.ShardByAllLabels
-=======
-	if cfg.Storage.Engine == storage.StorageEngineTSDB && cfg.TSDB.StoreGatewayEnabled {
-		// When running in single binary, if the blocks sharding is disabled and no custom
-		// store-gateway address has been configured, we can set it to the running process.
-		if cfg.Target == All && !cfg.StoreGateway.ShardingEnabled && cfg.Querier.StoreGatewayAddresses == "" {
-			cfg.Querier.StoreGatewayAddresses = fmt.Sprintf("127.0.0.1:%d", cfg.Server.GRPCListenPort)
-		}
-
-		storeQueryable, err := querier.NewBlocksStoreQueryableFromConfig(cfg.Querier, cfg.StoreGateway, cfg.TSDB, util.Logger, prometheus.DefaultRegisterer)
-		if err != nil {
-			return nil, err
-		}
-		t.storeQueryable = storeQueryable
-		return storeQueryable, nil
-	}
-
-	return nil, fmt.Errorf("unknown storage engine '%s'", cfg.Storage.Engine)
-}
-
-func (t *Cortex) initIngester(cfg *Config) (serv services.Service, err error) {
-	cfg.Ingester.LifecyclerConfig.RingConfig.KVStore.Multi.ConfigProvider = multiClientRuntimeConfigChannel(t.runtimeConfig)
-	cfg.Ingester.LifecyclerConfig.RingConfig.KVStore.MemberlistKV = t.memberlistKV.GetMemberlistKV
-	cfg.Ingester.LifecyclerConfig.ListenPort = cfg.Server.GRPCListenPort
-	cfg.Ingester.TSDBEnabled = cfg.Storage.Engine == storage.StorageEngineTSDB
-	cfg.Ingester.TSDBConfig = cfg.TSDB
-	cfg.Ingester.ShardByAllLabels = cfg.Distributor.ShardByAllLabels
->>>>>>> 61993fa2
 
 	t.Ingester, err = ingester.New(t.Cfg.Ingester, t.Cfg.IngesterClient, t.Overrides, t.Store, prometheus.DefaultRegisterer)
 	if err != nil {
@@ -291,21 +252,12 @@
 	if t.Cfg.Storage.Engine == storage.StorageEngineTSDB {
 		return nil, nil
 	}
-<<<<<<< HEAD
 	err = t.Cfg.Schema.Load()
-=======
-
-	err = cfg.Schema.Load()
->>>>>>> 61993fa2
-	if err != nil {
-		return
-	}
-
-<<<<<<< HEAD
-	t.Store, err = storage.NewStore(t.Cfg.Storage, t.Cfg.ChunkStore, t.Cfg.Schema, t.Overrides)
-=======
-	t.store, err = storage.NewStore(cfg.Storage, cfg.ChunkStore, cfg.Schema, t.overrides, prometheus.DefaultRegisterer, t.tombstonesLoader)
->>>>>>> 61993fa2
+	if err != nil {
+		return
+	}
+
+	t.Store, err = storage.NewStore(t.Cfg.Storage, t.Cfg.ChunkStore, t.Cfg.Schema, t.Overrides, prometheus.DefaultRegisterer, t.TombstonesLoader)
 	if err != nil {
 		return
 	}
@@ -316,16 +268,11 @@
 	}), nil
 }
 
-<<<<<<< HEAD
 func (t *Cortex) initDeleteRequestsStore() (serv services.Service, err error) {
 	if !t.Cfg.DataPurgerConfig.Enable {
-=======
-func (t *Cortex) initDeleteRequestsStore(cfg *Config) (serv services.Service, err error) {
-	if !cfg.DataPurgerConfig.Enable {
 		// until we need to explicitly enable delete series support we need to do create TombstonesLoader without DeleteStore which acts as noop
-		t.tombstonesLoader = purger.NewTombstonesLoader(nil, nil)
-
->>>>>>> 61993fa2
+		t.TombstonesLoader = purger.NewTombstonesLoader(nil, nil)
+
 		return
 	}
 
@@ -340,7 +287,7 @@
 		return
 	}
 
-	t.tombstonesLoader = purger.NewTombstonesLoader(t.deletesStore, prometheus.DefaultRegisterer)
+	t.TombstonesLoader = purger.NewTombstonesLoader(t.deletesStore, prometheus.DefaultRegisterer)
 
 	return
 }
@@ -364,13 +311,8 @@
 		util.Logger,
 		t.Overrides,
 		queryrange.PrometheusCodec,
-<<<<<<< HEAD
-		queryrange.PrometheusResponseExtractor,
+		queryrange.PrometheusResponseExtractor{},
 		t.Cfg.Schema,
-=======
-		queryrange.PrometheusResponseExtractor{},
-		cfg.Schema,
->>>>>>> 61993fa2
 		promql.EngineOpts{
 			Logger:     util.Logger,
 			Reg:        prometheus.DefaultRegisterer,
@@ -379,7 +321,7 @@
 		},
 		t.Cfg.Querier.QueryIngestersWithin,
 		prometheus.DefaultRegisterer,
-		t.tombstonesLoader,
+		t.TombstonesLoader,
 	)
 
 	if err != nil {
@@ -438,25 +380,10 @@
 	return t.TableManager, err
 }
 
-<<<<<<< HEAD
 func (t *Cortex) initRuler() (serv services.Service, err error) {
-	var tombstonesLoader *purger.TombstonesLoader
-	if t.Cfg.DataPurgerConfig.Enable {
-		tombstonesLoader = purger.NewTombstonesLoader(t.DeletesStore)
-	} else {
-		// until we need to explicitly enable delete series support we need to do create TombstonesLoader without DeleteStore which acts as noop
-		tombstonesLoader = purger.NewTombstonesLoader(nil)
-	}
-
 	t.Cfg.Ruler.Ring.ListenPort = t.Cfg.Server.GRPCListenPort
 	t.Cfg.Ruler.Ring.KVStore.MemberlistKV = t.MemberlistKV.GetMemberlistKV
-	queryable, engine := querier.New(t.Cfg.Querier, t.Distributor, t.StoreQueryable, tombstonesLoader, prometheus.DefaultRegisterer)
-=======
-func (t *Cortex) initRuler(cfg *Config) (serv services.Service, err error) {
-	cfg.Ruler.Ring.ListenPort = cfg.Server.GRPCListenPort
-	cfg.Ruler.Ring.KVStore.MemberlistKV = t.memberlistKV.GetMemberlistKV
-	queryable, engine := querier.New(cfg.Querier, t.distributor, t.storeQueryable, t.tombstonesLoader, prometheus.DefaultRegisterer)
->>>>>>> 61993fa2
+	queryable, engine := querier.New(t.Cfg.Querier, t.Distributor, t.StoreQueryable, t.TombstonesLoader, prometheus.DefaultRegisterer)
 
 	t.Ruler, err = ruler.NewRuler(t.Cfg.Ruler, engine, queryable, t.Distributor, prometheus.DefaultRegisterer, util.Logger)
 	if err != nil {
@@ -548,11 +475,7 @@
 		return nil, err
 	}
 
-<<<<<<< HEAD
-	t.DataPurger, err = purger.NewDataPurger(t.Cfg.DataPurgerConfig, t.DeletesStore, t.Store, storageClient)
-=======
-	t.dataPurger, err = purger.NewDataPurger(cfg.DataPurgerConfig, t.deletesStore, t.store, storageClient, prometheus.DefaultRegisterer)
->>>>>>> 61993fa2
+	t.DataPurger, err = purger.NewDataPurger(t.Cfg.DataPurgerConfig, t.DeletesStore, t.Store, storageClient, prometheus.DefaultRegisterer)
 	if err != nil {
 		return nil, err
 	}
@@ -562,14 +485,14 @@
 	return t.DataPurger, nil
 }
 
-<<<<<<< HEAD
 func (t *Cortex) createModuleManager() modules.Manager {
 	mm := modules.NewManager()
 
 	// Register all modules here.
 	// RegisterModule(name string, initFn func()(services.Service, error))
 	mm.RegisterModule(Server, t.initServer)
-	mm.RegisterModule(API, t.initRuntimeConfig)
+	mm.RegisterModule(API, t.initAPI)
+	mm.RegisterModule(RuntimeConfig, t.initRuntimeConfig)
 	mm.RegisterModule(MemberlistKV, t.initMemberlistKV)
 	mm.RegisterModule(Ring, t.initRing)
 	mm.RegisterModule(Overrides, t.initOverrides)
@@ -617,114 +540,4 @@
 	}
 
 	return mm
-=======
-var modules = map[ModuleName]module{
-	Server: {
-		// we cannot use 'wrappedService', as stopped Server service is currently a signal to Cortex
-		// that it should shutdown. If we used wrappedService, it wouldn't stop until
-		// all services that depend on it stopped first... but there is nothing that would make them stop.
-		service: (*Cortex).initServer,
-	},
-
-	API: {
-		deps:           []ModuleName{Server},
-		wrappedService: (*Cortex).initAPI,
-	},
-
-	RuntimeConfig: {
-		wrappedService: (*Cortex).initRuntimeConfig,
-	},
-
-	MemberlistKV: {
-		wrappedService: (*Cortex).initMemberlistKV,
-	},
-
-	Ring: {
-		deps:           []ModuleName{API, RuntimeConfig, MemberlistKV},
-		wrappedService: (*Cortex).initRing,
-	},
-
-	Overrides: {
-		deps:           []ModuleName{RuntimeConfig},
-		wrappedService: (*Cortex).initOverrides,
-	},
-
-	Distributor: {
-		deps:           []ModuleName{Ring, API, Overrides},
-		wrappedService: (*Cortex).initDistributor,
-	},
-
-	Store: {
-		deps:           []ModuleName{Overrides, DeleteRequestsStore},
-		wrappedService: (*Cortex).initStore,
-	},
-
-	DeleteRequestsStore: {
-		wrappedService: (*Cortex).initDeleteRequestsStore,
-	},
-
-	Ingester: {
-		deps:           []ModuleName{Overrides, Store, API, RuntimeConfig, MemberlistKV},
-		wrappedService: (*Cortex).initIngester,
-	},
-
-	Flusher: {
-		deps:           []ModuleName{Store, API},
-		wrappedService: (*Cortex).initFlusher,
-	},
-
-	Querier: {
-		deps:           []ModuleName{Distributor, Store, Ring, API, StoreQueryable},
-		wrappedService: (*Cortex).initQuerier,
-	},
-
-	StoreQueryable: {
-		deps:           []ModuleName{Store},
-		wrappedService: (*Cortex).initStoreQueryable,
-	},
-
-	QueryFrontend: {
-		deps:           []ModuleName{API, Overrides, DeleteRequestsStore},
-		wrappedService: (*Cortex).initQueryFrontend,
-	},
-
-	TableManager: {
-		deps:           []ModuleName{API},
-		wrappedService: (*Cortex).initTableManager,
-	},
-
-	Ruler: {
-		deps:           []ModuleName{Distributor, Store, StoreQueryable},
-		wrappedService: (*Cortex).initRuler,
-	},
-
-	Configs: {
-		deps:           []ModuleName{API},
-		wrappedService: (*Cortex).initConfig,
-	},
-
-	AlertManager: {
-		deps:           []ModuleName{API},
-		wrappedService: (*Cortex).initAlertManager,
-	},
-
-	Compactor: {
-		deps:           []ModuleName{API},
-		wrappedService: (*Cortex).initCompactor,
-	},
-
-	StoreGateway: {
-		deps:           []ModuleName{API},
-		wrappedService: (*Cortex).initStoreGateway,
-	},
-
-	DataPurger: {
-		deps:           []ModuleName{Store, DeleteRequestsStore, API},
-		wrappedService: (*Cortex).initDataPurger,
-	},
-
-	All: {
-		deps: []ModuleName{QueryFrontend, Querier, Ingester, Distributor, TableManager, DataPurger, StoreGateway},
-	},
->>>>>>> 61993fa2
 }