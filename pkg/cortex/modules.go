package cortex

import (
	"fmt"
	"os"

	"github.com/go-kit/kit/log/level"
	"github.com/prometheus/client_golang/prometheus"
	"github.com/prometheus/prometheus/promql"
	httpgrpc_server "github.com/weaveworks/common/httpgrpc/server"
	"github.com/weaveworks/common/server"

	"github.com/cortexproject/cortex/pkg/alertmanager"
	"github.com/cortexproject/cortex/pkg/api"
	"github.com/cortexproject/cortex/pkg/chunk"
	"github.com/cortexproject/cortex/pkg/chunk/purger"
	"github.com/cortexproject/cortex/pkg/chunk/storage"
	"github.com/cortexproject/cortex/pkg/compactor"
	configAPI "github.com/cortexproject/cortex/pkg/configs/api"
	"github.com/cortexproject/cortex/pkg/configs/db"
	"github.com/cortexproject/cortex/pkg/distributor"
	"github.com/cortexproject/cortex/pkg/flusher"
	"github.com/cortexproject/cortex/pkg/ingester"
	"github.com/cortexproject/cortex/pkg/querier"
	"github.com/cortexproject/cortex/pkg/querier/frontend"
	"github.com/cortexproject/cortex/pkg/querier/queryrange"
	"github.com/cortexproject/cortex/pkg/ring"
	"github.com/cortexproject/cortex/pkg/ring/kv/codec"
	"github.com/cortexproject/cortex/pkg/ring/kv/memberlist"
	"github.com/cortexproject/cortex/pkg/ruler"
	"github.com/cortexproject/cortex/pkg/storegateway"
	"github.com/cortexproject/cortex/pkg/util"
	"github.com/cortexproject/cortex/pkg/util/modules"
	"github.com/cortexproject/cortex/pkg/util/runtimeconfig"
	"github.com/cortexproject/cortex/pkg/util/services"
	"github.com/cortexproject/cortex/pkg/util/validation"
)

// The various modules that make up Cortex.
const (
	API                 string = "api"
	Ring                string = "ring"
	RuntimeConfig       string = "runtime-config"
	Overrides           string = "overrides"
	Server              string = "server"
	Distributor         string = "distributor"
	Ingester            string = "ingester"
	Flusher             string = "flusher"
	Querier             string = "querier"
	StoreQueryable      string = "store-queryable"
	QueryFrontend       string = "query-frontend"
	Store               string = "store"
	DeleteRequestsStore string = "delete-requests-store"
	TableManager        string = "table-manager"
	Ruler               string = "ruler"
	Configs             string = "configs"
	AlertManager        string = "alertmanager"
	Compactor           string = "compactor"
	StoreGateway        string = "store-gateway"
	MemberlistKV        string = "memberlist-kv"
	DataPurger          string = "data-purger"
	All                 string = "all"
)

func (t *Cortex) initAPI() (services.Service, error) {
	t.Cfg.API.ServerPrefix = t.Cfg.Server.PathPrefix
	t.Cfg.API.LegacyHTTPPrefix = t.Cfg.HTTPPrefix

<<<<<<< HEAD
=======
func (t *Cortex) initAPI() (services.Service, error) {
	t.Cfg.API.ServerPrefix = t.Cfg.Server.PathPrefix
	t.Cfg.API.LegacyHTTPPrefix = t.Cfg.HTTPPrefix

>>>>>>> 91f7470b
	a, err := api.New(t.Cfg.API, t.Server, util.Logger)
	if err != nil {
		return nil, err
	}

	t.API = a

	t.API.RegisterAPI(t.Cfg)

	return nil, nil
}

func (t *Cortex) initServer() (services.Service, error) {
	serv, err := server.New(t.Cfg.Server)
	if err != nil {
		return nil, err
	}

	t.Server = serv

	servicesToWaitFor := func() []services.Service {
		svs := []services.Service(nil)
		for m, s := range t.ServiceMap {
			// Server should not wait for itself.
			if m != Server {
				svs = append(svs, s)
			}
		}
		return svs
	}

	s := NewServerService(t.Server, servicesToWaitFor)

	return s, nil
}

func (t *Cortex) initRing() (serv services.Service, err error) {
	t.Cfg.Ingester.LifecyclerConfig.RingConfig.KVStore.Multi.ConfigProvider = multiClientRuntimeConfigChannel(t.RuntimeConfig)
	t.Cfg.Ingester.LifecyclerConfig.RingConfig.KVStore.MemberlistKV = t.MemberlistKV.GetMemberlistKV
	t.Ring, err = ring.New(t.Cfg.Ingester.LifecyclerConfig.RingConfig, "ingester", ring.IngesterRingKey)
	if err != nil {
		return nil, err
	}
	prometheus.MustRegister(t.Ring)

	t.API.RegisterRing(t.Ring)

	return t.Ring, nil
}

func (t *Cortex) initRuntimeConfig() (services.Service, error) {
	if t.Cfg.RuntimeConfig.LoadPath == "" {
		t.Cfg.RuntimeConfig.LoadPath = t.Cfg.LimitsConfig.PerTenantOverrideConfig
		t.Cfg.RuntimeConfig.ReloadPeriod = t.Cfg.LimitsConfig.PerTenantOverridePeriod
	}
	t.Cfg.RuntimeConfig.Loader = loadRuntimeConfig

	// make sure to set default limits before we start loading configuration into memory
	validation.SetDefaultLimitsForYAMLUnmarshalling(t.Cfg.LimitsConfig)

	serv, err := runtimeconfig.NewRuntimeConfigManager(t.Cfg.RuntimeConfig, prometheus.DefaultRegisterer)
	t.RuntimeConfig = serv
	return serv, err
}

func (t *Cortex) initOverrides() (serv services.Service, err error) {
	t.Overrides, err = validation.NewOverrides(t.Cfg.LimitsConfig, tenantLimitsFromRuntimeConfig(t.RuntimeConfig))
	// overrides don't have operational state, nor do they need to do anything more in starting/stopping phase,
	// so there is no need to return any service.
	return nil, err
}

func (t *Cortex) initDistributor() (serv services.Service, err error) {
	t.Cfg.Distributor.DistributorRing.ListenPort = t.Cfg.Server.GRPCListenPort
	t.Cfg.Distributor.DistributorRing.KVStore.MemberlistKV = t.MemberlistKV.GetMemberlistKV

	// Check whether the distributor can join the distributors ring, which is
	// whenever it's not running as an internal dependency (ie. querier or
	// ruler's dependency)
	canJoinDistributorsRing := (t.Cfg.Target == All || t.Cfg.Target == Distributor)

	t.Distributor, err = distributor.New(t.Cfg.Distributor, t.Cfg.IngesterClient, t.Overrides, t.Ring, canJoinDistributorsRing)
	if err != nil {
		return
	}

	t.API.RegisterDistributor(t.Distributor, t.Cfg.Distributor)

	return t.Distributor, nil
}

func (t *Cortex) initQuerier() (serv services.Service, err error) {
	queryable, engine := querier.New(t.Cfg.Querier, t.Distributor, t.StoreQueryable, t.TombstonesLoader, prometheus.DefaultRegisterer)

	// if we are not configured for single binary mode then the querier needs to register its paths externally
	registerExternally := t.Cfg.Target != All
	handler := t.API.RegisterQuerier(queryable, engine, t.Distributor, registerExternally, t.TombstonesLoader)

	// single binary mode requires a properly configured worker.  if the operator did not attempt to configure the
	//  worker we will attempt an automatic configuration here
	if t.Cfg.Worker.Address == "" && t.Cfg.Target == All {
		address := fmt.Sprintf("127.0.0.1:%d", t.Cfg.Server.GRPCListenPort)
		level.Warn(util.Logger).Log("msg", "Worker address is empty in single binary mode.  Attempting automatic worker configuration.  If queries are unresponsive consider configuring the worker explicitly.", "address", address)
		t.Cfg.Worker.Address = address
	}

	// Query frontend worker will only be started after all its dependencies are started, not here.
	// Worker may also be nil, if not configured, which is OK.
	worker, err := frontend.NewWorker(t.Cfg.Worker, t.Cfg.Querier, httpgrpc_server.NewServer(handler), util.Logger)
	if err != nil {
		return
	}

	return worker, nil
}

func (t *Cortex) initStoreQueryable() (services.Service, error) {
	if t.Cfg.Storage.Engine == storage.StorageEngineChunks {
		t.StoreQueryable = querier.NewChunkStoreQueryable(t.Cfg.Querier, t.Store)
		return nil, nil
	}

	if t.Cfg.Storage.Engine == storage.StorageEngineTSDB && !t.Cfg.TSDB.StoreGatewayEnabled {
		storeQueryable, err := querier.NewBlockQueryable(t.Cfg.TSDB, t.Cfg.Server.LogLevel, prometheus.DefaultRegisterer)
		if err != nil {
			return nil, err
		}
		t.StoreQueryable = storeQueryable
		return storeQueryable, nil
	}

	if t.Cfg.Storage.Engine == storage.StorageEngineTSDB && t.Cfg.TSDB.StoreGatewayEnabled {
		// When running in single binary, if the blocks sharding is disabled and no custom
		// store-gateway address has been configured, we can set it to the running process.
		if t.Cfg.Target == All && !t.Cfg.StoreGateway.ShardingEnabled && t.Cfg.Querier.StoreGatewayAddresses == "" {
			t.Cfg.Querier.StoreGatewayAddresses = fmt.Sprintf("127.0.0.1:%d", t.Cfg.Server.GRPCListenPort)
		}

		storeQueryable, err := querier.NewBlocksStoreQueryableFromConfig(t.Cfg.Querier, t.Cfg.StoreGateway, t.Cfg.TSDB, util.Logger, prometheus.DefaultRegisterer)
		if err != nil {
			return nil, err
		}
		t.StoreQueryable = storeQueryable
		return storeQueryable, nil
	}

	return nil, fmt.Errorf("unknown storage engine '%s'", t.Cfg.Storage.Engine)
}

func (t *Cortex) initIngester() (serv services.Service, err error) {
	t.Cfg.Ingester.LifecyclerConfig.RingConfig.KVStore.Multi.ConfigProvider = multiClientRuntimeConfigChannel(t.RuntimeConfig)
	t.Cfg.Ingester.LifecyclerConfig.RingConfig.KVStore.MemberlistKV = t.MemberlistKV.GetMemberlistKV
	t.Cfg.Ingester.LifecyclerConfig.ListenPort = t.Cfg.Server.GRPCListenPort
	t.Cfg.Ingester.TSDBEnabled = t.Cfg.Storage.Engine == storage.StorageEngineTSDB
	t.Cfg.Ingester.TSDBConfig = t.Cfg.TSDB
	t.Cfg.Ingester.ShardByAllLabels = t.Cfg.Distributor.ShardByAllLabels

	t.Ingester, err = ingester.New(t.Cfg.Ingester, t.Cfg.IngesterClient, t.Overrides, t.Store, prometheus.DefaultRegisterer)
	if err != nil {
		return
	}

	t.API.RegisterIngester(t.Ingester, t.Cfg.Distributor)

	return t.Ingester, nil
}

func (t *Cortex) initFlusher() (serv services.Service, err error) {
	t.Flusher, err = flusher.New(
		t.Cfg.Flusher,
		t.Cfg.Ingester,
		t.Cfg.IngesterClient,
		t.Store,
		prometheus.DefaultRegisterer,
	)
	if err != nil {
		return
	}

	return t.Flusher, nil
}

func (t *Cortex) initStore() (serv services.Service, err error) {
	if t.Cfg.Storage.Engine == storage.StorageEngineTSDB {
		return nil, nil
	}
	err = t.Cfg.Schema.Load()
	if err != nil {
		return
	}

	t.Store, err = storage.NewStore(t.Cfg.Storage, t.Cfg.ChunkStore, t.Cfg.Schema, t.Overrides, prometheus.DefaultRegisterer, t.TombstonesLoader)
	if err != nil {
		return
	}

	return services.NewIdleService(nil, func(_ error) error {
		t.Store.Stop()
		return nil
	}), nil
}

func (t *Cortex) initDeleteRequestsStore() (serv services.Service, err error) {
	if !t.Cfg.DataPurgerConfig.Enable {
		// until we need to explicitly enable delete series support we need to do create TombstonesLoader without DeleteStore which acts as noop
		t.TombstonesLoader = purger.NewTombstonesLoader(nil, nil)

		return
	}

	var indexClient chunk.IndexClient
	indexClient, err = storage.NewIndexClient(t.Cfg.Storage.DeleteStoreConfig.Store, t.Cfg.Storage, t.Cfg.Schema)
	if err != nil {
		return
	}

	t.DeletesStore, err = purger.NewDeleteStore(t.Cfg.Storage.DeleteStoreConfig, indexClient)
	if err != nil {
		return
	}

	t.TombstonesLoader = purger.NewTombstonesLoader(t.DeletesStore, prometheus.DefaultRegisterer)

	return
}

func (t *Cortex) initQueryFrontend() (serv services.Service, err error) {
	// Load the schema only if sharded queries is set.
	if t.Cfg.QueryRange.ShardedQueries {
		err = t.Cfg.Schema.Load()
		if err != nil {
			return
		}
	}

	t.Frontend, err = frontend.New(t.Cfg.Frontend, util.Logger, prometheus.DefaultRegisterer)
	if err != nil {
		return
	}

	tripperware, cache, err := queryrange.NewTripperware(
		t.Cfg.QueryRange,
		util.Logger,
		t.Overrides,
		queryrange.PrometheusCodec,
		queryrange.PrometheusResponseExtractor{},
		t.Cfg.Schema,
		promql.EngineOpts{
			Logger:     util.Logger,
			Reg:        prometheus.DefaultRegisterer,
			MaxSamples: t.Cfg.Querier.MaxSamples,
			Timeout:    t.Cfg.Querier.Timeout,
		},
		t.Cfg.Querier.QueryIngestersWithin,
		prometheus.DefaultRegisterer,
		t.TombstonesLoader,
	)

	if err != nil {
		return nil, err
	}
	t.Cache = cache
	t.Frontend.Wrap(tripperware)

	t.API.RegisterQueryFrontend(t.Frontend)

	return services.NewIdleService(nil, func(_ error) error {
		t.Frontend.Close()
		if t.Cache != nil {
			t.Cache.Stop()
			t.Cache = nil
		}
		return nil
	}), nil
}

func (t *Cortex) initTableManager() (services.Service, error) {
	if t.Cfg.Storage.Engine == storage.StorageEngineTSDB {
		return nil, nil // table manager isn't used in v2
	}

	err := t.Cfg.Schema.Load()
	if err != nil {
		return nil, err
	}

	// Assume the newest config is the one to use
	lastConfig := &t.Cfg.Schema.Configs[len(t.Cfg.Schema.Configs)-1]

	if (t.Cfg.TableManager.ChunkTables.WriteScale.Enabled ||
		t.Cfg.TableManager.IndexTables.WriteScale.Enabled ||
		t.Cfg.TableManager.ChunkTables.InactiveWriteScale.Enabled ||
		t.Cfg.TableManager.IndexTables.InactiveWriteScale.Enabled ||
		t.Cfg.TableManager.ChunkTables.ReadScale.Enabled ||
		t.Cfg.TableManager.IndexTables.ReadScale.Enabled ||
		t.Cfg.TableManager.ChunkTables.InactiveReadScale.Enabled ||
		t.Cfg.TableManager.IndexTables.InactiveReadScale.Enabled) &&
		t.Cfg.Storage.AWSStorageConfig.Metrics.URL == "" {
		level.Error(util.Logger).Log("msg", "WriteScale is enabled but no Metrics URL has been provided")
		os.Exit(1)
	}

	tableClient, err := storage.NewTableClient(lastConfig.IndexType, t.Cfg.Storage)
	if err != nil {
		return nil, err
	}

	bucketClient, err := storage.NewBucketClient(t.Cfg.Storage)
	util.CheckFatal("initializing bucket client", err)

	t.TableManager, err = chunk.NewTableManager(t.Cfg.TableManager, t.Cfg.Schema, t.Cfg.Ingester.MaxChunkAge, tableClient, bucketClient, prometheus.DefaultRegisterer)
	return t.TableManager, err
}

func (t *Cortex) initRuler() (serv services.Service, err error) {
	t.Cfg.Ruler.Ring.ListenPort = t.Cfg.Server.GRPCListenPort
	t.Cfg.Ruler.Ring.KVStore.MemberlistKV = t.MemberlistKV.GetMemberlistKV
	queryable, engine := querier.New(t.Cfg.Querier, t.Distributor, t.StoreQueryable, t.TombstonesLoader, prometheus.DefaultRegisterer)

	t.Ruler, err = ruler.NewRuler(t.Cfg.Ruler, engine, queryable, t.Distributor, prometheus.DefaultRegisterer, util.Logger)
	if err != nil {
		return
	}

	// Expose HTTP endpoints.
	t.API.RegisterRuler(t.Ruler, t.Cfg.Ruler.EnableAPI)

	return t.Ruler, nil
}

func (t *Cortex) initConfig() (serv services.Service, err error) {
	t.ConfigDB, err = db.New(t.Cfg.Configs.DB)
	if err != nil {
		return
	}

	t.ConfigAPI = configAPI.New(t.ConfigDB, t.Cfg.Configs.API)
	t.ConfigAPI.RegisterRoutes(t.Server.HTTP)
	return services.NewIdleService(nil, func(_ error) error {
		t.ConfigDB.Close()
		return nil
	}), nil
}

func (t *Cortex) initAlertManager() (serv services.Service, err error) {
	t.Alertmanager, err = alertmanager.NewMultitenantAlertmanager(&t.Cfg.Alertmanager, util.Logger, prometheus.DefaultRegisterer)
	if err != nil {
		return
	}
	t.API.RegisterAlertmanager(t.Alertmanager, t.Cfg.Target == AlertManager)
	return t.Alertmanager, nil
}

func (t *Cortex) initCompactor() (serv services.Service, err error) {
	t.Cfg.Compactor.ShardingRing.ListenPort = t.Cfg.Server.GRPCListenPort
	t.Cfg.Compactor.ShardingRing.KVStore.MemberlistKV = t.MemberlistKV.GetMemberlistKV

	t.Compactor, err = compactor.NewCompactor(t.Cfg.Compactor, t.Cfg.TSDB, util.Logger, prometheus.DefaultRegisterer)
	if err != nil {
		return
	}

	// Expose HTTP endpoints.
	t.API.RegisterCompactor(t.Compactor)
	return t.Compactor, nil
}

func (t *Cortex) initStoreGateway() (serv services.Service, err error) {
	if t.Cfg.Storage.Engine != storage.StorageEngineTSDB {
		return nil, nil
	}

	t.Cfg.StoreGateway.ShardingRing.ListenPort = t.Cfg.Server.GRPCListenPort
	t.Cfg.StoreGateway.ShardingRing.KVStore.MemberlistKV = t.MemberlistKV.GetMemberlistKV

	t.StoreGateway, err = storegateway.NewStoreGateway(t.Cfg.StoreGateway, t.Cfg.TSDB, t.Cfg.Server.LogLevel, util.Logger, prometheus.DefaultRegisterer)
	if err != nil {
		return nil, err
	}

	// Expose HTTP endpoints.
	t.API.RegisterStoreGateway(t.StoreGateway)

	return t.StoreGateway, nil
}

func (t *Cortex) initMemberlistKV() (services.Service, error) {
	t.Cfg.MemberlistKV.MetricsRegisterer = prometheus.DefaultRegisterer
	t.Cfg.MemberlistKV.Codecs = []codec.Codec{
		ring.GetCodec(),
	}
	t.MemberlistKV = memberlist.NewKVInit(&t.Cfg.MemberlistKV)

	return services.NewIdleService(nil, func(_ error) error {
		t.MemberlistKV.Stop()
		return nil
	}), nil
}

func (t *Cortex) initDataPurger() (services.Service, error) {
	if !t.Cfg.DataPurgerConfig.Enable {
		return nil, nil
	}

	storageClient, err := storage.NewObjectClient(t.Cfg.DataPurgerConfig.ObjectStoreType, t.Cfg.Storage)
	if err != nil {
		return nil, err
	}

	t.DataPurger, err = purger.NewDataPurger(t.Cfg.DataPurgerConfig, t.DeletesStore, t.Store, storageClient, prometheus.DefaultRegisterer)
	if err != nil {
		return nil, err
	}

	t.API.RegisterPurger(t.DeletesStore)
<<<<<<< HEAD

	return t.DataPurger, nil
=======

	return t.DataPurger, nil
}

type module struct {
	deps []ModuleName

	// service for this module (can return nil)
	service func(t *Cortex) (services.Service, error)

	// service that will be wrapped into moduleServiceWrapper, to wait for dependencies to start / end
	// (can return nil)
	wrappedService func(t *Cortex) (services.Service, error)
>>>>>>> 91f7470b
}

func (t *Cortex) createModuleManager() *modules.Manager {
	mm := modules.NewManager()

	// Register all modules here.
	// RegisterModule(name string, initFn func()(services.Service, error))
	mm.RegisterModule(Server, t.initServer)
	mm.RegisterModule(API, t.initAPI)
	mm.RegisterModule(RuntimeConfig, t.initRuntimeConfig)
	mm.RegisterModule(MemberlistKV, t.initMemberlistKV)
	mm.RegisterModule(Ring, t.initRing)
	mm.RegisterModule(Overrides, t.initOverrides)
	mm.RegisterModule(Distributor, t.initDistributor)
	mm.RegisterModule(Store, t.initStore)
	mm.RegisterModule(DeleteRequestsStore, t.initDeleteRequestsStore)
	mm.RegisterModule(Ingester, t.initIngester)
	mm.RegisterModule(Flusher, t.initFlusher)
	mm.RegisterModule(Querier, t.initQuerier)
	mm.RegisterModule(StoreQueryable, t.initStoreQueryable)
	mm.RegisterModule(QueryFrontend, t.initQueryFrontend)
	mm.RegisterModule(TableManager, t.initTableManager)
	mm.RegisterModule(Ruler, t.initRuler)
	mm.RegisterModule(Configs, t.initConfig)
	mm.RegisterModule(AlertManager, t.initAlertManager)
	mm.RegisterModule(Compactor, t.initCompactor)
	mm.RegisterModule(StoreGateway, t.initStoreGateway)
	mm.RegisterModule(DataPurger, t.initDataPurger)
	mm.RegisterModule(All, nil)
	mm.RegisterModule(StoreGateway, t.initStoreGateway)

	// Add dependencies
	deps := map[string][]string{
		API:            []string{Server},
		Ring:           []string{API, RuntimeConfig, MemberlistKV},
		Overrides:      []string{RuntimeConfig},
		Distributor:    []string{Ring, API, Overrides},
		Store:          []string{Overrides, DeleteRequestsStore},
		Ingester:       []string{Overrides, Store, API, RuntimeConfig, MemberlistKV},
		Flusher:        []string{Store, API},
		Querier:        []string{Distributor, Store, Ring, API, StoreQueryable},
		StoreQueryable: []string{Store},
		QueryFrontend:  []string{API, Overrides, DeleteRequestsStore},
		TableManager:   []string{API},
		Ruler:          []string{Distributor, Store, StoreQueryable},
		Configs:        []string{API},
		AlertManager:   []string{API},
		Compactor:      []string{API},
		StoreGateway:   []string{API},
		DataPurger:     []string{Store, DeleteRequestsStore, API},
		All:            []string{QueryFrontend, Querier, Ingester, Distributor, TableManager, DataPurger, StoreGateway},
	}
	for mod, targets := range deps {
		mm.AddDependency(mod, targets...)
	}

	return mm
}<|MERGE_RESOLUTION|>--- conflicted
+++ resolved
@@ -66,13 +66,6 @@
 	t.Cfg.API.ServerPrefix = t.Cfg.Server.PathPrefix
 	t.Cfg.API.LegacyHTTPPrefix = t.Cfg.HTTPPrefix
 
-<<<<<<< HEAD
-=======
-func (t *Cortex) initAPI() (services.Service, error) {
-	t.Cfg.API.ServerPrefix = t.Cfg.Server.PathPrefix
-	t.Cfg.API.LegacyHTTPPrefix = t.Cfg.HTTPPrefix
-
->>>>>>> 91f7470b
 	a, err := api.New(t.Cfg.API, t.Server, util.Logger)
 	if err != nil {
 		return nil, err
@@ -488,24 +481,8 @@
 	}
 
 	t.API.RegisterPurger(t.DeletesStore)
-<<<<<<< HEAD
 
 	return t.DataPurger, nil
-=======
-
-	return t.DataPurger, nil
-}
-
-type module struct {
-	deps []ModuleName
-
-	// service for this module (can return nil)
-	service func(t *Cortex) (services.Service, error)
-
-	// service that will be wrapped into moduleServiceWrapper, to wait for dependencies to start / end
-	// (can return nil)
-	wrappedService func(t *Cortex) (services.Service, error)
->>>>>>> 91f7470b
 }
 
 func (t *Cortex) createModuleManager() *modules.Manager {
@@ -539,24 +516,24 @@
 
 	// Add dependencies
 	deps := map[string][]string{
-		API:            []string{Server},
-		Ring:           []string{API, RuntimeConfig, MemberlistKV},
-		Overrides:      []string{RuntimeConfig},
-		Distributor:    []string{Ring, API, Overrides},
-		Store:          []string{Overrides, DeleteRequestsStore},
-		Ingester:       []string{Overrides, Store, API, RuntimeConfig, MemberlistKV},
-		Flusher:        []string{Store, API},
-		Querier:        []string{Distributor, Store, Ring, API, StoreQueryable},
-		StoreQueryable: []string{Store},
-		QueryFrontend:  []string{API, Overrides, DeleteRequestsStore},
-		TableManager:   []string{API},
-		Ruler:          []string{Distributor, Store, StoreQueryable},
-		Configs:        []string{API},
-		AlertManager:   []string{API},
-		Compactor:      []string{API},
-		StoreGateway:   []string{API},
-		DataPurger:     []string{Store, DeleteRequestsStore, API},
-		All:            []string{QueryFrontend, Querier, Ingester, Distributor, TableManager, DataPurger, StoreGateway},
+		API:            {Server},
+		Ring:           {API, RuntimeConfig, MemberlistKV},
+		Overrides:      {RuntimeConfig},
+		Distributor:    {Ring, API, Overrides},
+		Store:          {Overrides, DeleteRequestsStore},
+		Ingester:       {Overrides, Store, API, RuntimeConfig, MemberlistKV},
+		Flusher:        {Store, API},
+		Querier:        {Distributor, Store, Ring, API, StoreQueryable},
+		StoreQueryable: {Store},
+		QueryFrontend:  {API, Overrides, DeleteRequestsStore},
+		TableManager:   {API},
+		Ruler:          {Distributor, Store, StoreQueryable},
+		Configs:        {API},
+		AlertManager:   {API},
+		Compactor:      {API},
+		StoreGateway:   {API},
+		DataPurger:     {Store, DeleteRequestsStore, API},
+		All:            {QueryFrontend, Querier, Ingester, Distributor, TableManager, DataPurger, StoreGateway},
 	}
 	for mod, targets := range deps {
 		mm.AddDependency(mod, targets...)
