---
title: "v1.x Guarantees"
linkTitle: "v1.x Guarantees"
weight: 6
slug: v1guarantees
---

For the v1.0 release, we want to provide the following guarantees:

## Flags, Config and minor version upgrades

Upgrading cortex from one minor version to the next should "just work"; that being said, we don't want to bump the major version every time we remove a flag, so we will will keep deprecated flags around for 2 minor release.  There is a metric (`cortex_deprecated_flags_inuse_total`) you can alert on to find out if you're using a deprecated  flag.

Similarly to flags, minor version upgrades using config files should "just work".  If we do need to change config, we will keep the old way working for two minor version.  There will be a metric you can alert on for this too.

These guarantees don't apply for [experimental features](#experimental-features).

## Reading old data

The Cortex maintainers commit to ensuring future version of Cortex can read data written by versions up to two years old. In practice we expect to be able to read more, but this is our guarantee.

## API Compatibility

Cortex strives to be 100% API compatible with Prometheus (under `/api/prom/*`); any deviation from this is considered a bug, except:

- Requiring the `__name__` label on queries when querying the chunks storage (queries to ingesters or clusters running the blocks storage are not affected).
- For queries to the `/api/v1/series`, `/api/v1/labels` and `/api/v1/label/{name}/values` endpoints, query's time range is ignored and the data is always fetched from ingesters.
- Additional API endpoints for creating, removing and modifying alerts and recording rules.
- Additional API around pushing metrics (under `/api/push`).
- Additional API endpoints for management of Cortex itself, such as the ring.  These APIs are not part of the any compatibility guarantees.

## Experimental features

Cortex is an actively developed project and we want to encourage the introduction of new features and capability.  As such, not everything in each release of Cortex is considered "production-ready". We don't provide any backwards compatibility guarantees on these and the config and flags might break.

Currently experimental features are:

- Azure blob storage.
- Zone awareness based replication.
- Shuffle sharding (both read and write path).
- Ruler API (to PUT rules).
- Alertmanager API
- Memcached client DNS-based service discovery.
- Delete series APIs.
- In-memory (FIFO) and Redis cache.
- Openstack Swift storage.
- gRPC Store.
- Querier support for querying chunks and blocks store at the same time.
- Tracking of active series and exporting them as metrics (`-ingester.active-series-metrics-enabled` and related flags)
- Shuffle-sharding of queriers in the query-frontend (i.e. use of `-frontend.max-queriers-per-tenant` flag with non-zero value).
- TLS configuration in gRPC and HTTP clients.
- TLS configuration in Etcd client.
- Blocksconvert tools
<<<<<<< HEAD
- OpenStack Swift storage support.
=======
- Metric relabeling in the distributor.
>>>>>>> 8bacf36d
<|MERGE_RESOLUTION|>--- conflicted
+++ resolved
@@ -51,8 +51,5 @@
 - TLS configuration in gRPC and HTTP clients.
 - TLS configuration in Etcd client.
 - Blocksconvert tools
-<<<<<<< HEAD
 - OpenStack Swift storage support.
-=======
-- Metric relabeling in the distributor.
->>>>>>> 8bacf36d
+- Metric relabeling in the distributor.