#!/bin/bash

SCRIPT_DIR=$(cd `dirname $0` && pwd)

<<<<<<< HEAD
GOOS=linux GOARCH=amd64 CGO_ENABLED=0 go build -o ${SCRIPT_DIR}/cortex ${SCRIPT_DIR}/../../cmd/cortex && \
=======
CGO_ENABLED=0 GOOS=linux GOARCH=amd64 go build -o ${SCRIPT_DIR}/cortex ${SCRIPT_DIR}/../../cmd/cortex && \
>>>>>>> 50ca8452
docker-compose -f ${SCRIPT_DIR}/docker-compose.yml build cortex-1 && \
docker-compose -f ${SCRIPT_DIR}/docker-compose.yml up $@<|MERGE_RESOLUTION|>--- conflicted
+++ resolved
@@ -2,10 +2,6 @@
 
 SCRIPT_DIR=$(cd `dirname $0` && pwd)
 
-<<<<<<< HEAD
-GOOS=linux GOARCH=amd64 CGO_ENABLED=0 go build -o ${SCRIPT_DIR}/cortex ${SCRIPT_DIR}/../../cmd/cortex && \
-=======
 CGO_ENABLED=0 GOOS=linux GOARCH=amd64 go build -o ${SCRIPT_DIR}/cortex ${SCRIPT_DIR}/../../cmd/cortex && \
->>>>>>> 50ca8452
 docker-compose -f ${SCRIPT_DIR}/docker-compose.yml build cortex-1 && \
 docker-compose -f ${SCRIPT_DIR}/docker-compose.yml up $@