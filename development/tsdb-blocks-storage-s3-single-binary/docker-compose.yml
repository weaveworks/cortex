--- conflicted
+++ resolved
@@ -30,10 +30,7 @@
     image: jaegertracing/all-in-one
     ports:
       - 16686:16686
-<<<<<<< HEAD
-=======
       - "14268"
->>>>>>> 50ca8452
 
   cortex-1:
     build:
@@ -45,14 +42,9 @@
       - consul
       - minio
     environment:
-<<<<<<< HEAD
-      - JAEGER_COLLECTOR_URL=http://jaeger:14268
-      - JAEGER_TAGS=cortex=1
-=======
       - JAEGER_AGENT_HOST=jaeger
       - JAEGER_AGENT_PORT=6831
       - JAEGER_TAGS=app=cortex-1
->>>>>>> 50ca8452
       - JAEGER_SAMPLER_TYPE=const
       - JAEGER_SAMPLER_PARAM=1
     ports:
@@ -71,14 +63,9 @@
       - consul
       - minio
     environment:
-<<<<<<< HEAD
-      - JAEGER_COLLECTOR_URL=http://jaeger:14268
-      - JAEGER_TAGS=cortex=1
-=======
       - JAEGER_AGENT_HOST=jaeger
       - JAEGER_AGENT_PORT=6831
       - JAEGER_TAGS=app=cortex-2
->>>>>>> 50ca8452
       - JAEGER_SAMPLER_TYPE=const
       - JAEGER_SAMPLER_PARAM=1
     ports:
