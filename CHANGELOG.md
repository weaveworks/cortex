--- conflicted
+++ resolved
@@ -21,11 +21,8 @@
 * [CHANGE] `trace_id` field in log files has been renamed to `traceID`. #2518
 * [CHANGE] Slow query log has a different output now. Previously used `url` field has been replaced with `host` and `path`, and query parameters are logged as individual log fields with `qs_` prefix. #2520
 * [CHANGE] Experimental WAL: WAL and checkpoint compression is now disabled. #2436
-<<<<<<< HEAD
 * [CHANGE] Query Frontend now uses Round Robin to choose a tenant queue to service next. #2553
-=======
 * [CHANGE] Update in dependency `go-kit/kit` from `v0.9.0` to `v0.10.0`. HTML escaping disabled in JSON Logger. #2535
->>>>>>> 3462eb63
 * [FEATURE] Ruler: The `-ruler.evaluation-delay` flag was added to allow users to configure a default evaluation delay for all rules in cortex. The default value is 0 which is the current behavior. #2423
 * [FEATURE] Experimental: Added a new object storage client for OpenStack Swift. #2440
 * [FEATURE] Update in dependency `weaveworks/common`. TLS config options added to the Server. #2535
