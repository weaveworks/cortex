--- conflicted
+++ resolved
@@ -21,6 +21,7 @@
   * `cortex_prometheus_notifications_queue_length`
   * `cortex_prometheus_notifications_queue_capacity`
   * `cortex_prometheus_notifications_alertmanagers_discovered`
+* [ENHANCEMENT] Add `-querier.max-step-alignment` to disable align querier with step if the step is greater than given value. #2759
 * [BUGFIX] Fixed a bug in the index intersect code causing storage to return more chunks/series than required. #2796
 * [BUGFIX] Fixed the number of reported keys in the background cache queue. #2764
 * [BUGFIX] Fix race in processing of headers in sharded queries. #2762
@@ -129,7 +130,7 @@
   * `cortex_compactor_block_cleanup_completed_total`
   * `cortex_compactor_block_cleanup_failed_total`
   * `cortex_compactor_block_cleanup_last_successful_run_timestamp_seconds`
-* [ENHANCEMENT] Experimental TSDB: Use shared cache for metadata. This is especially useful when running multiple querier and store-gateway components to reduce number of object store API calls. #2626 #2640
+* [ENHANCEMENT] Experimental TSDB: Use shared cache for metadata. This is especially usHEADful when running multiple querier and store-gateway components to reduce number of object store API calls. #2626 #2640
 * [ENHANCEMENT] Experimental TSDB: when `-querier.query-store-after` is configured and running the experimental blocks storage, the time range of the query sent to the store is now manipulated to ensure the query end time is not more recent than 'now - query-store-after'. #2642
 * [ENHANCEMENT] Experimental TSDB: small performance improvement in concurrent usage of RefCache, used during samples ingestion. #2651
 * [ENHANCEMENT] The following endpoints now respond appropriately to an `Accepts` header with the value `application/json` #2673
@@ -156,13 +157,9 @@
   * `cortex_querier_blocks_consistency_checks_total`
   * `cortex_querier_blocks_consistency_checks_failed_total`
   * `cortex_querier_storegateway_refetches_per_query`
-<<<<<<< HEAD
 * [ENHANCEMENT] Cortex is now built with Go 1.14. #2480 #2753
-* [ENHANCEMENT] Add `-querier.max-step-alignment` to disable align querier with step if the step is greater than given value. #2759
-=======
 * [ENHANCEMENT] Delete requests can now be canceled #2555
 * [ENHANCEMENT] Table manager can now provision tables for delete store #2546
->>>>>>> dce0c72f
 * [BUGFIX] Ruler: Ensure temporary rule files with special characters are properly mapped and cleaned up. #2506
 * [BUGFIX] Fixes #2411, Ensure requests are properly routed to the prometheus api embedded in the query if `-server.path-prefix` is set. #2372
 * [BUGFIX] Experimental TSDB: fixed chunk data corruption when querying back series using the experimental blocks storage. #2400
