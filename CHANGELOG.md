# Changelog

## master / unreleased

* [CHANGE] Blocks storage: update the default HTTP configuration values for the S3 client to the upstream Thanos default values. #3244
  - `-blocks-storage.s3.http.idle-conn-timeout` is set 90 seconds.
  - `-blocks-storage.s3.http.response-header-timeout` is set to 2 minutes.
* [CHANGE] Improved shuffle sharding support in the write path. This work introduced some config changes: #3090
  * Introduced `-distributor.sharding-strategy` CLI flag (and its respective `sharding_strategy` YAML config option) to explicitly specify which sharding strategy should be used in the write path
  * `-experimental.distributor.user-subring-size` flag renamed to `-distributor.ingestion-tenant-shard-size`
  * `user_subring_size` limit YAML config option renamed to `ingestion_tenant_shard_size`
* [CHANGE] Dropped "blank Alertmanager configuration; using fallback" message from Info to Debug level. #3205
* [CHANGE] Zone-awareness replication for time-series now should be explicitly enabled in the distributor via the `-distributor.zone-awareness-enabled` CLI flag (or its respective YAML config option). Before, zone-aware replication was implicitly enabled if a zone was set on ingesters. #3200
* [CHANGE] Removed the deprecated CLI flag `-config-yaml`. You should use `-schema-config-file` instead. #3225
* [CHANGE] Enforced the HTTP method required by some API endpoints which did (incorrectly) allow any method before that. #3228
  - `GET /`
  - `GET /config`
  - `GET /debug/fgprof`
  - `GET /distributor/all_user_stats`
  - `GET /distributor/ha_tracker`
  - `GET /all_user_stats`
  - `GET /ha-tracker`
  - `GET /api/v1/user_stats`
  - `GET /api/v1/chunks`
  - `GET <legacy-http-prefix>/user_stats`
  - `GET <legacy-http-prefix>/chunks`
  - `GET /services`
  - `GET /multitenant_alertmanager/status`
  - `GET /status` (alertmanager microservice)
  - `GET|POST /ingester/ring`
  - `GET|POST /ring`
  - `GET|POST /store-gateway/ring`
  - `GET|POST /compactor/ring`
  - `GET|POST /ingester/flush`
  - `GET|POST /ingester/shutdown`
  - `GET|POST /flush`
  - `GET|POST /shutdown`
  - `GET|POST /ruler/ring`
  - `POST /api/v1/push`
  - `POST <legacy-http-prefix>/push`
  - `POST /push`
  - `POST /ingester/push`
* [CHANGE] Renamed CLI flags to configure the network interface names from which automatically detect the instance IP. #3295
  - `-compactor.ring.instance-interface` renamed to `-compactor.ring.instance-interface-names`
  - `-store-gateway.sharding-ring.instance-interface` renamed to `-store-gateway.sharding-ring.instance-interface-names`
  - `-distributor.ring.instance-interface` renamed to `-distributor.ring.instance-interface-names`
  - `-ruler.ring.instance-interface` renamed to `-ruler.ring.instance-interface-names`
* [CHANGE] Renamed `-<prefix>.redis.enable-tls` CLI flag to `-<prefix>.redis.tls-enabled`, and its respective YAML config option from `enable_tls` to `tls_enabled`. #3298
* [CHANGE] Increased default `-<prefix>.redis.timeout` from `100ms` to `500ms`. #3301
* [CHANGE] `cortex_alertmanager_config_invalid` has been removed in favor of `cortex_alertmanager_config_last_reload_successful`. #3289
* [CHANGE] Query-frontend: POST requests whose body size exceeds 10MiB will be rejected. The max body size can be customised via `-frontend.max-body-size`. #3276
* [FEATURE] Shuffle sharding: added support for shuffle-sharding queriers in the query-frontend. When configured (`-frontend.max-queriers-per-tenant` globally, or using per-tenant limit `max_queriers_per_tenant`), each tenants's requests will be handled by different set of queriers. #3113 #3257
* [FEATURE] Shuffle sharding: added support for shuffle-sharding ingesters on the read path. When ingesters shuffle-sharding is enabled and `-querier.shuffle-sharding-ingesters-lookback-period` is set, queriers will fetch in-memory series from the minimum set of required ingesters, selecting only ingesters which may have received series since 'now - lookback period'. #3252
* [FEATURE] Query-frontend: added `compression` config to support results cache with compression. #3217
* [FEATURE] Add OpenStack Swift support to blocks storage. #3303
* [FEATURE] Added support for applying Prometheus relabel configs on series received by the distributor. A `metric_relabel_configs` field has been added to the per-tenant limits configuration. #3329
* [ENHANCEMENT] Ruler: Introduces two new limits `-ruler.max-rules-per-rule-group` and `-ruler.max-rule-groups-per-tenant` to control the number of rules per rule group and the total number of rule groups for a given user. They are disabled by default. #3366
* [ENHANCEMENT] Allow to specify multiple comma-separated Cortex services to `-target` CLI option (or its respective YAML config option). For example, `-target=all,compactor` can be used to start Cortex single-binary with compactor as well. #3275
* [ENHANCEMENT] Expose additional HTTP configs for the S3 backend client. New flag are listed below: #3244
  - `-blocks-storage.s3.http.idle-conn-timeout`
  - `-blocks-storage.s3.http.response-header-timeout`
  - `-blocks-storage.s3.http.insecure-skip-verify`
* [ENHANCEMENT] Added `cortex_query_frontend_connected_clients` metric to show the number of workers currently connected to the frontend. #3207
* [ENHANCEMENT] Shuffle sharding: improved shuffle sharding in the write path. Shuffle sharding now should be explicitly enabled via `-distributor.sharding-strategy` CLI flag (or its respective YAML config option) and guarantees stability, consistency, shuffling and balanced zone-awareness properties. #3090 #3214
* [ENHANCEMENT] Ingester: added new metric `cortex_ingester_active_series` to track active series more accurately. Also added options to control whether active series tracking is enabled (`-ingester.active-series-enabled`, defaults to false), and how often this metric is updated (`-ingester.active-series-update-period`) and max idle time for series to be considered inactive (`-ingester.active-series-idle-timeout`). #3153
* [ENHANCEMENT] Blocksconvert – Builder: download plan file locally before processing it. #3209
* [ENHANCEMENT] Blocksconvert – Cleaner: added new tool for deleting chunks data. #3283
* [ENHANCEMENT] Store-gateway: added zone-aware replication support to blocks replication in the store-gateway. #3200
* [ENHANCEMENT] Store-gateway: exported new metrics. #3231
  - `cortex_bucket_store_cached_series_fetch_duration_seconds`
  - `cortex_bucket_store_cached_postings_fetch_duration_seconds`
  - `cortex_bucket_stores_gate_queries_max`
* [ENHANCEMENT] Added `-version` flag to Cortex. #3233
* [ENHANCEMENT] Blocksconvert – Scanner: support for scanning specific date-range only. #3222
* [ENHANCEMENT] Blocksconvert – Scanner: metrics for tracking progress. #3222
* [ENHANCEMENT] Blocksconvert – Builder: retry block upload before giving up. #3245
* [ENHANCEMENT] Blocksconvert – Scanner: upload plans concurrently. #3340
* [ENHANCEMENT] Hash ring: added instance registered timestamp to the ring. #3248
* [ENHANCEMENT] Reduce tail latency by smoothing out spikes in rate of chunk flush operations. #3191
* [ENHANCEMENT] User Cortex as User Agent in http requests issued by Configs DB client. #3264
* [ENHANCEMENT] Experimental Ruler API: Fetch rule groups from object storage in parallel. #3218
* [ENHANCEMENT] Chunks GCS object storage client uses the `fields` selector to limit the payload size when listing objects in the bucket. #3218 #3292
* [ENHANCEMENT] Added shuffle sharding support to ruler. Added new metric `cortex_ruler_sync_rules_total`. #3235
* [ENHANCEMENT] Return an explicit error when the store-gateway is explicitly requested without a blocks storage engine. #3287
* [ENHANCEMENT] Ruler: only load rules that belong to the ruler. Improves rules synching performances when ruler sharding is enabled. #3269
* [ENHANCEMENT] Added `-<prefix>.redis.tls-insecure-skip-verify` flag. #3298
* [ENHANCEMENT] Added `cortex_alertmanager_config_last_reload_successful_seconds` metric to show timestamp of last successful AM config reload. #3289
* [ENHANCEMENT] Blocks storage: reduced number of bucket listing operations to list block content (applies to newly created blocks only). #3363
* [ENHANCEMENT] Ruler: Include the tenant ID on the notifier logs. #3372
* [ENHANCEMENT] Blocks storage Compactor: Added `-compactor.enabled-tenants` and `-compactor.disabled-tenants` to explicitly enable or disable compaction of specific tenants. #3385
* [BUGFIX] No-longer-needed ingester operations for queries triggered by queriers and rulers are now canceled. #3178
* [BUGFIX] Ruler: directories in the configured `rules-path` will be removed on startup and shutdown in order to ensure they don't persist between runs. #3195
* [BUGFIX] Handle hash-collisions in the query path. #3192
* [BUGFIX] Check for postgres rows errors. #3197
* [BUGFIX] Ruler Experimental API: Don't allow rule groups without names or empty rule groups. #3210
* [BUGFIX] Experimental Alertmanager API: Do not allow empty Alertmanager configurations or bad template filenames to be submitted through the configuration API. #3185
* [BUGFIX] Reduce failures to update heartbeat when using Consul. #3259
* [BUGFIX] When using ruler sharding, moving all user rule groups from ruler to a different one and then back could end up with some user groups not being evaluated at all. #3235
* [BUGFIX] Fixed shuffle sharding consistency when zone-awareness is enabled and the shard size is increased or instances in a new zone are added. #3299
* [BUGFIX] Use a valid grpc header when logging IP addresses. #3307
* [BUGFIX] Fixed the metric `cortex_prometheus_rule_group_duration_seconds` in the Ruler, it wouldn't report any values. #3310
* [BUGFIX] Fixed gRPC connections leaking in rulers when rulers sharding is enabled and APIs called. #3314
* [BUGFIX] Fixed shuffle sharding consistency when zone-awareness is enabled and the shard size is increased or instances in a new zone are added. #3299
* [BUGFIX] Fixed Gossip memberlist members joining when addresses are configured using DNS-based service discovery. #3360
* [BUGFIX] Ingester: fail to start an ingester running the blocks storage, if unable to load any existing TSDB at startup. #3354
* [BUGFIX] Blocks storage: Avoid deletion of blocks in the ingester which are not shipped to the storage yet. #3346
* [BUGFIX] Fix common prefixes returned by List method of S3 client. #3358
* [BUGFIX] Honor configured timeout in Azure and GCS object clients. #3285
* [BUGFIX] Blocks storage: Avoid creating blocks larger than configured block range period on forced compaction and when TSDB is idle. #3344
* [BUGFIX] Shuffle sharding: fixed max global series per user/metric limit when shuffle sharding and `-distributor.shard-by-all-labels=true` are both enabled in distributor. When using these global limits you should now set `-distributor.sharding-strategy` and `-distributor.zone-awareness-enabled` to ingesters too. #3369
* [BUGFIX] Slow query logging: when using downstream server request parameters were not logged. #3276
<<<<<<< HEAD
* [BUGFIX] Blocksconvert: fix chunks ordering in the block. Chunks in different order than series work just fine in TSDB blocks at the moment, but it's not consistent with what Prometheus does and future Prometheus and Cortex optimizations may rely on this ordering. #3371
=======
* [BUGFIX] Fixed tenant detection in the ruler and alertmanager API when running without auth. #3343
>>>>>>> ad1f16de

## 1.4.0 / 2020-10-02

* [CHANGE] TLS configuration for gRPC, HTTP and etcd clients is now marked as experimental. These features are not yet fully baked, and we expect possible small breaking changes in Cortex 1.5. #3198
* [CHANGE] Cassandra backend support is now GA (stable). #3180
* [CHANGE] Blocks storage is now GA (stable). The `-experimental` prefix has been removed from all CLI flags related to the blocks storage (no YAML config changes). #3180 #3201
  - `-experimental.blocks-storage.*` flags renamed to `-blocks-storage.*`
  - `-experimental.store-gateway.*` flags renamed to `-store-gateway.*`
  - `-experimental.querier.store-gateway-client.*` flags renamed to `-querier.store-gateway-client.*`
  - `-experimental.querier.store-gateway-addresses` flag renamed to `-querier.store-gateway-addresses`
  - `-store-gateway.replication-factor` flag renamed to `-store-gateway.sharding-ring.replication-factor`
  - `-store-gateway.tokens-file-path` flag renamed to `store-gateway.sharding-ring.tokens-file-path`
* [CHANGE] Ingester: Removed deprecated untyped record from chunks WAL. Only if you are running `v1.0` or below, it is recommended to first upgrade to `v1.1`/`v1.2`/`v1.3` and run it for a day before upgrading to `v1.4` to avoid data loss. #3115
* [CHANGE] Distributor API endpoints are no longer served unless target is set to `distributor` or `all`. #3112
* [CHANGE] Increase the default Cassandra client replication factor to 3. #3007
* [CHANGE] Blocks storage: removed the support to transfer blocks between ingesters on shutdown. When running the Cortex blocks storage, ingesters are expected to run with a persistent disk. The following metrics have been removed: #2996
  * `cortex_ingester_sent_files`
  * `cortex_ingester_received_files`
  * `cortex_ingester_received_bytes_total`
  * `cortex_ingester_sent_bytes_total`
* [CHANGE] The buckets for the `cortex_chunk_store_index_lookups_per_query` metric have been changed to 1, 2, 4, 8, 16. #3021
* [CHANGE] Blocks storage: the `operation` label value `getrange` has changed into `get_range` for the metrics `thanos_store_bucket_cache_operation_requests_total` and `thanos_store_bucket_cache_operation_hits_total`. #3000
* [CHANGE] Experimental Delete Series: `/api/v1/admin/tsdb/delete_series` and `/api/v1/admin/tsdb/cancel_delete_request` purger APIs to return status code `204` instead of `200` for success. #2946
* [CHANGE] Histogram `cortex_memcache_request_duration_seconds` `method` label value changes from `Memcached.Get` to `Memcached.GetBatched` for batched lookups, and is not reported for non-batched lookups (label value `Memcached.GetMulti` remains, and had exactly the same value as `Get` in nonbatched lookups).  The same change applies to tracing spans. #3046
* [CHANGE] TLS server validation is now enabled by default, a new parameter `tls_insecure_skip_verify` can be set to true to skip validation optionally. #3030
* [CHANGE] `cortex_ruler_config_update_failures_total` has been removed in favor of `cortex_ruler_config_last_reload_successful`. #3056
* [CHANGE] `ruler.evaluation_delay_duration` field in YAML config has been moved and renamed to `limits.ruler_evaluation_delay_duration`. #3098
* [CHANGE] Removed obsolete `results_cache.max_freshness` from YAML config (deprecated since Cortex 1.2). #3145
* [CHANGE] Removed obsolete `-promql.lookback-delta` option (deprecated since Cortex 1.2, replaced with `-querier.lookback-delta`). #3144
* [CHANGE] Cache: added support for Redis Cluster and Redis Sentinel. #2961
  - The following changes have been made in Redis configuration:
   - `-redis.master_name` added
   - `-redis.db` added
   - `-redis.max-active-conns` changed to `-redis.pool-size`
   - `-redis.max-conn-lifetime` changed to `-redis.max-connection-age`
   - `-redis.max-idle-conns` removed
   - `-redis.wait-on-pool-exhaustion` removed
* [CHANGE] TLS configuration for gRPC, HTTP and etcd clients is now marked as experimental. These features are not yet fully baked, and we expect possible small breaking changes in Cortex 1.5. #3198
* [CHANGE] Fixed store-gateway CLI flags inconsistencies. #3201
  - `-store-gateway.replication-factor` flag renamed to `-store-gateway.sharding-ring.replication-factor`
  - `-store-gateway.tokens-file-path` flag renamed to `store-gateway.sharding-ring.tokens-file-path`
* [FEATURE] Logging of the source IP passed along by a reverse proxy is now supported by setting the `-server.log-source-ips-enabled`. For non standard headers the settings `-server.log-source-ips-header` and `-server.log-source-ips-regex` can be used. #2985
* [FEATURE] Blocks storage: added shuffle sharding support to store-gateway blocks sharding. Added the following additional metrics to store-gateway: #3069
  * `cortex_bucket_stores_tenants_discovered`
  * `cortex_bucket_stores_tenants_synced`
* [FEATURE] Experimental blocksconvert: introduce an experimental tool `blocksconvert` to migrate long-term storage chunks to blocks. #3092 #3122 #3127 #3162
* [ENHANCEMENT] Improve the Alertmanager logging when serving requests from its API / UI. #3397
* [ENHANCEMENT] Add support for azure storage in China, German and US Government environments. #2988
* [ENHANCEMENT] Query-tee: added a small tolerance to floating point sample values comparison. #2994
* [ENHANCEMENT] Query-tee: add support for doing a passthrough of requests to preferred backend for unregistered routes #3018
* [ENHANCEMENT] Expose `storage.aws.dynamodb.backoff_config` configuration file field. #3026
* [ENHANCEMENT] Added `cortex_request_message_bytes` and `cortex_response_message_bytes` histograms to track received and sent gRPC message and HTTP request/response sizes. Added `cortex_inflight_requests` gauge to track number of inflight gRPC and HTTP requests. #3064
* [ENHANCEMENT] Publish ruler's ring metrics. #3074
* [ENHANCEMENT] Add config validation to the experimental Alertmanager API. Invalid configs are no longer accepted. #3053
* [ENHANCEMENT] Add "integration" as a label for `cortex_alertmanager_notifications_total` and `cortex_alertmanager_notifications_failed_total` metrics. #3056
* [ENHANCEMENT] Add `cortex_ruler_config_last_reload_successful` and `cortex_ruler_config_last_reload_successful_seconds` to check status of users rule manager. #3056
* [ENHANCEMENT] The configuration validation now fails if an empty YAML node has been set for a root YAML config property. #3080
* [ENHANCEMENT] Memcached dial() calls now have a circuit-breaker to avoid hammering a broken cache. #3051, #3189
* [ENHANCEMENT] `-ruler.evaluation-delay-duration` is now overridable as a per-tenant limit, `ruler_evaluation_delay_duration`. #3098
* [ENHANCEMENT] Add TLS support to etcd client. #3102
* [ENHANCEMENT] When a tenant accesses the Alertmanager UI or its API, if we have valid `-alertmanager.configs.fallback` we'll use that to start the manager and avoid failing the request. #3073
* [ENHANCEMENT] Add `DELETE api/v1/rules/{namespace}` to the Ruler. It allows all the rule groups of a namespace to be deleted. #3120
* [ENHANCEMENT] Experimental Delete Series: Retry processing of Delete requests during failures. #2926
* [ENHANCEMENT] Improve performance of QueryStream() in ingesters. #3177
* [ENHANCEMENT] Modules included in "All" target are now visible in output of `-modules` CLI flag. #3155
* [ENHANCEMENT] Added `/debug/fgprof` endpoint to debug running Cortex process using `fgprof`. This adds up to the existing `/debug/...` endpoints. #3131
* [ENHANCEMENT] Blocks storage: optimised `/api/v1/series` for blocks storage. (#2976)
* [BUGFIX] Ruler: when loading rules from "local" storage, check for directory after resolving symlink. #3137
* [BUGFIX] Query-frontend: Fixed rounding for incoming query timestamps, to be 100% Prometheus compatible. #2990
* [BUGFIX] Querier: Merge results from chunks and blocks ingesters when using streaming of results. #3013
* [BUGFIX] Querier: query /series from ingesters regardless the `-querier.query-ingesters-within` setting. #3035
* [BUGFIX] Blocks storage: Ingester is less likely to hit gRPC message size limit when streaming data to queriers. #3015
* [BUGFIX] Blocks storage: fixed memberlist support for the store-gateways and compactors ring used when blocks sharding is enabled. #3058 #3095
* [BUGFIX] Fix configuration for TLS server validation, TLS skip verify was hardcoded to true for all TLS configurations and prevented validation of server certificates. #3030
* [BUGFIX] Fixes the Alertmanager panicking when no `-alertmanager.web.external-url` is provided. #3017
* [BUGFIX] Fixes the registration of the Alertmanager API metrics `cortex_alertmanager_alerts_received_total` and `cortex_alertmanager_alerts_invalid_total`. #3065
* [BUGFIX] Fixes `flag needs an argument: -config.expand-env` error. #3087
* [BUGFIX] An index optimisation actually slows things down when using caching. Moved it to the right location. #2973
* [BUGFIX] Ingester: If push request contained both valid and invalid samples, valid samples were ingested but not stored to WAL of the chunks storage. This has been fixed. #3067
* [BUGFIX] Cassandra: fixed consistency setting in the CQL session when creating the keyspace. #3105
* [BUGFIX] Ruler: Config API would return both the `record` and `alert` in `YAML` response keys even when one of them must be empty. #3120
* [BUGFIX] Index page now uses configured HTTP path prefix when creating links. #3126
* [BUGFIX] Purger: fixed deadlock when reloading of tombstones failed. #3182
* [BUGFIX] Fixed panic in flusher job, when error writing chunks to the store would cause "idle" chunks to be flushed, which triggered panic. #3140
* [BUGFIX] Index page no longer shows links that are not valid for running Cortex instance. #3133
* [BUGFIX] Configs: prevent validation of templates to fail when using template functions. #3157
* [BUGFIX] Configuring the S3 URL with an `@` but without username and password doesn't enable the AWS static credentials anymore. #3170
* [BUGFIX] Limit errors on ranged queries (`api/v1/query_range`) no longer return a status code `500` but `422` instead. #3167
* [BUGFIX] Handle hash-collisions in the query path. Before this fix, Cortex could occasionally mix up two different series in a query, leading to invalid results, when `-querier.ingester-streaming` was used. #3192

## 1.3.0 / 2020-08-21

* [CHANGE] Replace the metric `cortex_alertmanager_configs` with `cortex_alertmanager_config_invalid` exposed by Alertmanager. #2960
* [CHANGE] Experimental Delete Series: Change target flag for purger from `data-purger` to `purger`. #2777
* [CHANGE] Experimental blocks storage: The max concurrent queries against the long-term storage, configured via `-experimental.blocks-storage.bucket-store.max-concurrent`, is now a limit shared across all tenants and not a per-tenant limit anymore. The default value has changed from `20` to `100` and the following new metrics have been added: #2797
  * `cortex_bucket_stores_gate_queries_concurrent_max`
  * `cortex_bucket_stores_gate_queries_in_flight`
  * `cortex_bucket_stores_gate_duration_seconds`
* [CHANGE] Metric `cortex_ingester_flush_reasons` has been renamed to `cortex_ingester_flushing_enqueued_series_total`, and new metric `cortex_ingester_flushing_dequeued_series_total` with `outcome` label (superset of reason) has been added. #2802 #2818 #2998
* [CHANGE] Experimental Delete Series: Metric `cortex_purger_oldest_pending_delete_request_age_seconds` would track age of delete requests since they are over their cancellation period instead of their creation time. #2806
* [CHANGE] Experimental blocks storage: the store-gateway service is required in a Cortex cluster running with the experimental blocks storage. Removed the `-experimental.tsdb.store-gateway-enabled` CLI flag and `store_gateway_enabled` YAML config option. The store-gateway is now always enabled when the storage engine is `blocks`. #2822
* [CHANGE] Experimental blocks storage: removed support for `-experimental.blocks-storage.bucket-store.max-sample-count` flag because the implementation was flawed. To limit the number of samples/chunks processed by a single query you can set `-store.query-chunk-limit`, which is now supported by the blocks storage too. #2852
* [CHANGE] Ingester: Chunks flushed via /flush stay in memory until retention period is reached. This affects `cortex_ingester_memory_chunks` metric. #2778
* [CHANGE] Querier: the error message returned when the query time range exceeds `-store.max-query-length` has changed from `invalid query, length > limit (X > Y)` to `the query time range exceeds the limit (query length: X, limit: Y)`. #2826
* [CHANGE] Add `component` label to metrics exposed by chunk, delete and index store clients. #2774
* [CHANGE] Querier: when `-querier.query-ingesters-within` is configured, the time range of the query sent to ingesters is now manipulated to ensure the query start time is not older than 'now - query-ingesters-within'. #2904
* [CHANGE] KV: The `role` label which was a label of `multi` KV store client only has been added to metrics of every KV store client. If KV store client is not `multi`, then the value of `role` label is `primary`. #2837
* [CHANGE] Added the `engine` label to the metrics exposed by the Prometheus query engine, to distinguish between `ruler` and `querier` metrics. #2854
* [CHANGE] Added ruler to the single binary when started with `-target=all` (default). #2854
* [CHANGE] Experimental blocks storage: compact head when opening TSDB. This should only affect ingester startup after it was unable to compact head in previous run. #2870
* [CHANGE] Metric `cortex_overrides_last_reload_successful` has been renamed to `cortex_runtime_config_last_reload_successful`. #2874
* [CHANGE] HipChat support has been removed from the alertmanager (because removed from the Prometheus upstream too). #2902
* [CHANGE] Add constant label `name` to metric `cortex_cache_request_duration_seconds`. #2903
* [CHANGE] Add `user` label to metric `cortex_query_frontend_queue_length`. #2939
* [CHANGE] Experimental blocks storage: cleaned up the config and renamed "TSDB" to "blocks storage". #2937
  - The storage engine setting value has been changed from `tsdb` to `blocks`; this affects `-store.engine` CLI flag and its respective YAML option.
  - The root level YAML config has changed from `tsdb` to `blocks_storage`
  - The prefix of all CLI flags has changed from `-experimental.tsdb.` to `-experimental.blocks-storage.`
  - The following settings have been grouped under `tsdb` property in the YAML config and their CLI flags changed:
    - `-experimental.tsdb.dir` changed to `-experimental.blocks-storage.tsdb.dir`
    - `-experimental.tsdb.block-ranges-period` changed to `-experimental.blocks-storage.tsdb.block-ranges-period`
    - `-experimental.tsdb.retention-period` changed to `-experimental.blocks-storage.tsdb.retention-period`
    - `-experimental.tsdb.ship-interval` changed to `-experimental.blocks-storage.tsdb.ship-interval`
    - `-experimental.tsdb.ship-concurrency` changed to `-experimental.blocks-storage.tsdb.ship-concurrency`
    - `-experimental.tsdb.max-tsdb-opening-concurrency-on-startup` changed to `-experimental.blocks-storage.tsdb.max-tsdb-opening-concurrency-on-startup`
    - `-experimental.tsdb.head-compaction-interval` changed to `-experimental.blocks-storage.tsdb.head-compaction-interval`
    - `-experimental.tsdb.head-compaction-concurrency` changed to `-experimental.blocks-storage.tsdb.head-compaction-concurrency`
    - `-experimental.tsdb.head-compaction-idle-timeout` changed to `-experimental.blocks-storage.tsdb.head-compaction-idle-timeout`
    - `-experimental.tsdb.stripe-size` changed to `-experimental.blocks-storage.tsdb.stripe-size`
    - `-experimental.tsdb.wal-compression-enabled` changed to `-experimental.blocks-storage.tsdb.wal-compression-enabled`
    - `-experimental.tsdb.flush-blocks-on-shutdown` changed to `-experimental.blocks-storage.tsdb.flush-blocks-on-shutdown`
* [CHANGE] Flags `-bigtable.grpc-use-gzip-compression`, `-ingester.client.grpc-use-gzip-compression`, `-querier.frontend-client.grpc-use-gzip-compression` are now deprecated. #2940
* [CHANGE] Limit errors reported by ingester during query-time now return HTTP status code 422. #2941
* [FEATURE] Introduced `ruler.for-outage-tolerance`, Max time to tolerate outage for restoring "for" state of alert. #2783
* [FEATURE] Introduced `ruler.for-grace-period`, Minimum duration between alert and restored "for" state. This is maintained only for alerts with configured "for" time greater than grace period. #2783
* [FEATURE] Introduced `ruler.resend-delay`, Minimum amount of time to wait before resending an alert to Alertmanager. #2783
* [FEATURE] Ruler: added `local` filesystem support to store rules (read-only). #2854
* [ENHANCEMENT] Upgraded Docker base images to `alpine:3.12`. #2862
* [ENHANCEMENT] Experimental: Querier can now optionally query secondary store. This is specified by using `-querier.second-store-engine` option, with values `chunks` or `blocks`. Standard configuration options for this store are used. Additionally, this querying can be configured to happen only for queries that need data older than `-querier.use-second-store-before-time`. Default value of zero will always query secondary store. #2747
* [ENHANCEMENT] Query-tee: increased the `cortex_querytee_request_duration_seconds` metric buckets granularity. #2799
* [ENHANCEMENT] Query-tee: fail to start if the configured `-backend.preferred` is unknown. #2799
* [ENHANCEMENT] Ruler: Added the following metrics: #2786
  * `cortex_prometheus_notifications_latency_seconds`
  * `cortex_prometheus_notifications_errors_total`
  * `cortex_prometheus_notifications_sent_total`
  * `cortex_prometheus_notifications_dropped_total`
  * `cortex_prometheus_notifications_queue_length`
  * `cortex_prometheus_notifications_queue_capacity`
  * `cortex_prometheus_notifications_alertmanagers_discovered`
* [ENHANCEMENT] The behavior of the `/ready` was changed for the query frontend to indicate when it was ready to accept queries. This is intended for use by a read path load balancer that would want to wait for the frontend to have attached queriers before including it in the backend. #2733
* [ENHANCEMENT] Experimental Delete Series: Add support for deletion of chunks for remaining stores. #2801
* [ENHANCEMENT] Add `-modules` command line flag to list possible values for `-target`. Also, log warning if given target is internal component. #2752
* [ENHANCEMENT] Added `-ingester.flush-on-shutdown-with-wal-enabled` option to enable chunks flushing even when WAL is enabled. #2780
* [ENHANCEMENT] Query-tee: Support for custom API prefix by using `-server.path-prefix` option. #2814
* [ENHANCEMENT] Query-tee: Forward `X-Scope-OrgId` header to backend, if present in the request. #2815
* [ENHANCEMENT] Experimental blocks storage: Added `-experimental.blocks-storage.tsdb.head-compaction-idle-timeout` option to force compaction of data in memory into a block. #2803
* [ENHANCEMENT] Experimental blocks storage: Added support for flushing blocks via `/flush`, `/shutdown` (previously these only worked for chunks storage) and by using `-experimental.blocks-storage.tsdb.flush-blocks-on-shutdown` option. #2794
* [ENHANCEMENT] Experimental blocks storage: Added support to enforce max query time range length via `-store.max-query-length`. #2826
* [ENHANCEMENT] Experimental blocks storage: Added support to limit the max number of chunks that can be fetched from the long-term storage while executing a query. The limit is enforced both in the querier and store-gateway, and is configurable via `-store.query-chunk-limit`. #2852 #2922
* [ENHANCEMENT] Ingester: Added new metric `cortex_ingester_flush_series_in_progress` that reports number of ongoing flush-series operations. Useful when calling `/flush` handler: if `cortex_ingester_flush_queue_length + cortex_ingester_flush_series_in_progress` is 0, all flushes are finished. #2778
* [ENHANCEMENT] Memberlist members can join cluster via SRV records. #2788
* [ENHANCEMENT] Added configuration options for chunks s3 client. #2831
  * `s3.endpoint`
  * `s3.region`
  * `s3.access-key-id`
  * `s3.secret-access-key`
  * `s3.insecure`
  * `s3.sse-encryption`
  * `s3.http.idle-conn-timeout`
  * `s3.http.response-header-timeout`
  * `s3.http.insecure-skip-verify`
* [ENHANCEMENT] Prometheus upgraded. #2798 #2849 #2867 #2902 #2918
  * Optimized labels regex matchers for patterns containing literals (eg. `foo.*`, `.*foo`, `.*foo.*`)
* [ENHANCEMENT] Add metric `cortex_ruler_config_update_failures_total` to Ruler to track failures of loading rules files. #2857
* [ENHANCEMENT] Experimental Alertmanager: Alertmanager configuration persisted to object storage using an experimental API that accepts and returns YAML-based Alertmanager configuration. #2768
* [ENHANCEMENT] Ruler: `-ruler.alertmanager-url` now supports multiple URLs. Each URL is treated as a separate Alertmanager group. Support for multiple Alertmanagers in a group can be achieved by using DNS service discovery. #2851
* [ENHANCEMENT] Experimental blocks storage: Cortex Flusher now works with blocks engine. Flusher needs to be provided with blocks-engine configuration, existing Flusher flags are not used (they are only relevant for chunks engine). Note that flush errors are only reported via log. #2877
* [ENHANCEMENT] Flusher: Added `-flusher.exit-after-flush` option (defaults to true) to control whether Cortex should stop completely after Flusher has finished its work. #2877
* [ENHANCEMENT] Added metrics `cortex_config_hash` and `cortex_runtime_config_hash` to expose hash of the currently active config file. #2874
* [ENHANCEMENT] Logger: added JSON logging support, configured via the `-log.format=json` CLI flag or its respective YAML config option. #2386
* [ENHANCEMENT] Added new flags `-bigtable.grpc-compression`, `-ingester.client.grpc-compression`, `-querier.frontend-client.grpc-compression` to configure compression used by gRPC. Valid values are `gzip`, `snappy`, or empty string (no compression, default). #2940
* [ENHANCEMENT] Clarify limitations of the `/api/v1/series`, `/api/v1/labels` and `/api/v1/label/{name}/values` endpoints. #2953
* [ENHANCEMENT] Ingester: added `Dropped` outcome to metric `cortex_ingester_flushing_dequeued_series_total`. #2998
* [BUGFIX] Fixed a bug with `api/v1/query_range` where no responses would return null values for `result` and empty values for `resultType`. #2962
* [BUGFIX] Fixed a bug in the index intersect code causing storage to return more chunks/series than required. #2796
* [BUGFIX] Fixed the number of reported keys in the background cache queue. #2764
* [BUGFIX] Fix race in processing of headers in sharded queries. #2762
* [BUGFIX] Query Frontend: Do not re-split sharded requests around ingester boundaries. #2766
* [BUGFIX] Experimental Delete Series: Fixed a problem with cache generation numbers prefixed to cache keys. #2800
* [BUGFIX] Ingester: Flushing chunks via `/flush` endpoint could previously lead to panic, if chunks were already flushed before and then removed from memory during the flush caused by `/flush` handler. Immediate flush now doesn't cause chunks to be flushed again. Samples received during flush triggered via `/flush` handler are no longer discarded. #2778
* [BUGFIX] Prometheus upgraded. #2849
  * Fixed unknown symbol error during head compaction
* [BUGFIX] Fix panic when using cassandra as store for both index and delete requests. #2774
* [BUGFIX] Experimental Delete Series: Fixed a data race in Purger. #2817
* [BUGFIX] KV: Fixed a bug that triggered a panic due to metrics being registered with the same name but different labels when using a `multi` configured KV client. #2837
* [BUGFIX] Query-frontend: Fix passing HTTP `Host` header if `-frontend.downstream-url` is configured. #2880
* [BUGFIX] Ingester: Improve time-series distribution when `-experimental.distributor.user-subring-size` is enabled. #2887
* [BUGFIX] Set content type to `application/x-protobuf` for remote_read responses. #2915
* [BUGFIX] Fixed ruler and store-gateway instance registration in the ring (when sharding is enabled) when a new instance replaces abruptly terminated one, and the only difference between the two instances is the address. #2954
* [BUGFIX] Fixed `Missing chunks and index config causing silent failure` Absence of chunks and index from schema config is not validated. #2732
* [BUGFIX] Fix panic caused by KVs from boltdb being used beyond their life. #2971
* [BUGFIX] Experimental blocks storage: `/api/v1/series`, `/api/v1/labels` and `/api/v1/label/{name}/values` only query the TSDB head regardless of the configured `-experimental.blocks-storage.tsdb.retention-period`. #2974
* [BUGFIX] Ingester: Avoid indefinite checkpointing in case of surge in number of series. #2955
* [BUGFIX] Querier: query /series from ingesters regardless the `-querier.query-ingesters-within` setting. #3035
* [BUGFIX] Ruler: fixed an unintentional breaking change introduced in the ruler's `alertmanager_url` YAML config option, which changed the value from a string to a list of strings. #2989

## 1.2.0 / 2020-07-01

* [CHANGE] Metric `cortex_kv_request_duration_seconds` now includes `name` label to denote which client is being used as well as the `backend` label to denote the KV backend implementation in use. #2648
* [CHANGE] Experimental Ruler: Rule groups persisted to object storage using the experimental API have an updated object key encoding to better handle special characters. Rule groups previously-stored using object storage must be renamed to the new format. #2646
* [CHANGE] Query Frontend now uses Round Robin to choose a tenant queue to service next. #2553
* [CHANGE] `-promql.lookback-delta` is now deprecated and has been replaced by `-querier.lookback-delta` along with `lookback_delta` entry under `querier` in the config file. `-promql.lookback-delta` will be removed in v1.4.0. #2604
* [CHANGE] Experimental TSDB: removed `-experimental.tsdb.bucket-store.binary-index-header-enabled` flag. Now the binary index-header is always enabled.
* [CHANGE] Experimental TSDB: Renamed index-cache metrics to use original metric names from Thanos, as Cortex is not aggregating them in any way: #2627
  * `cortex_<service>_blocks_index_cache_items_evicted_total` => `thanos_store_index_cache_items_evicted_total{name="index-cache"}`
  * `cortex_<service>_blocks_index_cache_items_added_total` => `thanos_store_index_cache_items_added_total{name="index-cache"}`
  * `cortex_<service>_blocks_index_cache_requests_total` => `thanos_store_index_cache_requests_total{name="index-cache"}`
  * `cortex_<service>_blocks_index_cache_items_overflowed_total` => `thanos_store_index_cache_items_overflowed_total{name="index-cache"}`
  * `cortex_<service>_blocks_index_cache_hits_total` => `thanos_store_index_cache_hits_total{name="index-cache"}`
  * `cortex_<service>_blocks_index_cache_items` => `thanos_store_index_cache_items{name="index-cache"}`
  * `cortex_<service>_blocks_index_cache_items_size_bytes` => `thanos_store_index_cache_items_size_bytes{name="index-cache"}`
  * `cortex_<service>_blocks_index_cache_total_size_bytes` => `thanos_store_index_cache_total_size_bytes{name="index-cache"}`
  * `cortex_<service>_blocks_index_cache_memcached_operations_total` =>  `thanos_memcached_operations_total{name="index-cache"}`
  * `cortex_<service>_blocks_index_cache_memcached_operation_failures_total` =>  `thanos_memcached_operation_failures_total{name="index-cache"}`
  * `cortex_<service>_blocks_index_cache_memcached_operation_duration_seconds` =>  `thanos_memcached_operation_duration_seconds{name="index-cache"}`
  * `cortex_<service>_blocks_index_cache_memcached_operation_skipped_total` =>  `thanos_memcached_operation_skipped_total{name="index-cache"}`
* [CHANGE] Experimental TSDB: Renamed metrics in bucket stores: #2627
  * `cortex_<service>_blocks_meta_syncs_total` => `cortex_blocks_meta_syncs_total{component="<service>"}`
  * `cortex_<service>_blocks_meta_sync_failures_total` => `cortex_blocks_meta_sync_failures_total{component="<service>"}`
  * `cortex_<service>_blocks_meta_sync_duration_seconds` => `cortex_blocks_meta_sync_duration_seconds{component="<service>"}`
  * `cortex_<service>_blocks_meta_sync_consistency_delay_seconds` => `cortex_blocks_meta_sync_consistency_delay_seconds{component="<service>"}`
  * `cortex_<service>_blocks_meta_synced` => `cortex_blocks_meta_synced{component="<service>"}`
  * `cortex_<service>_bucket_store_block_loads_total` => `cortex_bucket_store_block_loads_total{component="<service>"}`
  * `cortex_<service>_bucket_store_block_load_failures_total` => `cortex_bucket_store_block_load_failures_total{component="<service>"}`
  * `cortex_<service>_bucket_store_block_drops_total` => `cortex_bucket_store_block_drops_total{component="<service>"}`
  * `cortex_<service>_bucket_store_block_drop_failures_total` => `cortex_bucket_store_block_drop_failures_total{component="<service>"}`
  * `cortex_<service>_bucket_store_blocks_loaded` => `cortex_bucket_store_blocks_loaded{component="<service>"}`
  * `cortex_<service>_bucket_store_series_data_touched` => `cortex_bucket_store_series_data_touched{component="<service>"}`
  * `cortex_<service>_bucket_store_series_data_fetched` => `cortex_bucket_store_series_data_fetched{component="<service>"}`
  * `cortex_<service>_bucket_store_series_data_size_touched_bytes` => `cortex_bucket_store_series_data_size_touched_bytes{component="<service>"}`
  * `cortex_<service>_bucket_store_series_data_size_fetched_bytes` => `cortex_bucket_store_series_data_size_fetched_bytes{component="<service>"}`
  * `cortex_<service>_bucket_store_series_blocks_queried` => `cortex_bucket_store_series_blocks_queried{component="<service>"}`
  * `cortex_<service>_bucket_store_series_get_all_duration_seconds` => `cortex_bucket_store_series_get_all_duration_seconds{component="<service>"}`
  * `cortex_<service>_bucket_store_series_merge_duration_seconds` => `cortex_bucket_store_series_merge_duration_seconds{component="<service>"}`
  * `cortex_<service>_bucket_store_series_refetches_total` => `cortex_bucket_store_series_refetches_total{component="<service>"}`
  * `cortex_<service>_bucket_store_series_result_series` => `cortex_bucket_store_series_result_series{component="<service>"}`
  * `cortex_<service>_bucket_store_cached_postings_compressions_total` => `cortex_bucket_store_cached_postings_compressions_total{component="<service>"}`
  * `cortex_<service>_bucket_store_cached_postings_compression_errors_total` => `cortex_bucket_store_cached_postings_compression_errors_total{component="<service>"}`
  * `cortex_<service>_bucket_store_cached_postings_compression_time_seconds` => `cortex_bucket_store_cached_postings_compression_time_seconds{component="<service>"}`
  * `cortex_<service>_bucket_store_cached_postings_original_size_bytes_total` => `cortex_bucket_store_cached_postings_original_size_bytes_total{component="<service>"}`
  * `cortex_<service>_bucket_store_cached_postings_compressed_size_bytes_total` => `cortex_bucket_store_cached_postings_compressed_size_bytes_total{component="<service>"}`
  * `cortex_<service>_blocks_sync_seconds` => `cortex_bucket_stores_blocks_sync_seconds{component="<service>"}`
  * `cortex_<service>_blocks_last_successful_sync_timestamp_seconds` => `cortex_bucket_stores_blocks_last_successful_sync_timestamp_seconds{component="<service>"}`
* [CHANGE] Available command-line flags are printed to stdout, and only when requested via `-help`. Using invalid flag no longer causes printing of all available flags. #2691
* [CHANGE] Experimental Memberlist ring: randomize gossip node names to avoid conflicts when running multiple clients on the same host, or reusing host names (eg. pods in statefulset). Node name randomization can be disabled by using `-memberlist.randomize-node-name=false`. #2715
* [CHANGE] Memberlist KV client is no longer considered experimental. #2725
* [CHANGE] Experimental Delete Series: Make delete request cancellation duration configurable. #2760
* [CHANGE] Removed `-store.fullsize-chunks` option which was undocumented and unused (it broke ingester hand-overs). #2656
* [CHANGE] Query with no metric name that has previously resulted in HTTP status code 500 now returns status code 422 instead. #2571
* [FEATURE] TLS config options added for GRPC clients in Querier (Query-frontend client & Ingester client), Ruler, Store Gateway, as well as HTTP client in Config store client. #2502
* [FEATURE] The flag `-frontend.max-cache-freshness` is now supported within the limits overrides, to specify per-tenant max cache freshness values. The corresponding YAML config parameter has been changed from `results_cache.max_freshness` to `limits_config.max_cache_freshness`. The legacy YAML config parameter (`results_cache.max_freshness`) will continue to be supported till Cortex release `v1.4.0`. #2609
* [FEATURE] Experimental gRPC Store: Added support to 3rd parties index and chunk stores using gRPC client/server plugin mechanism. #2220
* [FEATURE] Add `-cassandra.table-options` flag to customize table options of Cassandra when creating the index or chunk table. #2575
* [ENHANCEMENT] Propagate GOPROXY value when building `build-image`. This is to help the builders building the code in a Network where default Go proxy is not accessible (e.g. when behind some corporate VPN). #2741
* [ENHANCEMENT] Querier: Added metric `cortex_querier_request_duration_seconds` for all requests to the querier. #2708
* [ENHANCEMENT] Cortex is now built with Go 1.14. #2480 #2749 #2753
* [ENHANCEMENT] Experimental TSDB: added the following metrics to the ingester: #2580 #2583 #2589 #2654
  * `cortex_ingester_tsdb_appender_add_duration_seconds`
  * `cortex_ingester_tsdb_appender_commit_duration_seconds`
  * `cortex_ingester_tsdb_refcache_purge_duration_seconds`
  * `cortex_ingester_tsdb_compactions_total`
  * `cortex_ingester_tsdb_compaction_duration_seconds`
  * `cortex_ingester_tsdb_wal_fsync_duration_seconds`
  * `cortex_ingester_tsdb_wal_page_flushes_total`
  * `cortex_ingester_tsdb_wal_completed_pages_total`
  * `cortex_ingester_tsdb_wal_truncations_failed_total`
  * `cortex_ingester_tsdb_wal_truncations_total`
  * `cortex_ingester_tsdb_wal_writes_failed_total`
  * `cortex_ingester_tsdb_checkpoint_deletions_failed_total`
  * `cortex_ingester_tsdb_checkpoint_deletions_total`
  * `cortex_ingester_tsdb_checkpoint_creations_failed_total`
  * `cortex_ingester_tsdb_checkpoint_creations_total`
  * `cortex_ingester_tsdb_wal_truncate_duration_seconds`
  * `cortex_ingester_tsdb_head_active_appenders`
  * `cortex_ingester_tsdb_head_series_not_found_total`
  * `cortex_ingester_tsdb_head_chunks`
  * `cortex_ingester_tsdb_mmap_chunk_corruptions_total`
  * `cortex_ingester_tsdb_head_chunks_created_total`
  * `cortex_ingester_tsdb_head_chunks_removed_total`
* [ENHANCEMENT] Experimental TSDB: added metrics useful to alert on critical conditions of the blocks storage: #2573
  * `cortex_compactor_last_successful_run_timestamp_seconds`
  * `cortex_querier_blocks_last_successful_sync_timestamp_seconds` (when store-gateway is disabled)
  * `cortex_querier_blocks_last_successful_scan_timestamp_seconds` (when store-gateway is enabled)
  * `cortex_storegateway_blocks_last_successful_sync_timestamp_seconds`
* [ENHANCEMENT] Experimental TSDB: added the flag `-experimental.tsdb.wal-compression-enabled` to allow to enable TSDB WAL compression. #2585
* [ENHANCEMENT] Experimental TSDB: Querier and store-gateway components can now use so-called "caching bucket", which can currently cache fetched chunks into shared memcached server. #2572
* [ENHANCEMENT] Ruler: Automatically remove unhealthy rulers from the ring. #2587
* [ENHANCEMENT] Query-tee: added support to `/metadata`, `/alerts`, and `/rules` endpoints #2600
* [ENHANCEMENT] Query-tee: added support to query results comparison between two different backends. The comparison is disabled by default and can be enabled via `-proxy.compare-responses=true`. #2611
* [ENHANCEMENT] Query-tee: improved the query-tee to not wait all backend responses before sending back the response to the client. The query-tee now sends back to the client first successful response, while honoring the `-backend.preferred` option. #2702
* [ENHANCEMENT] Thanos and Prometheus upgraded. #2602 #2604 #2634 #2659 #2686 #2756
  * TSDB now holds less WAL files after Head Truncation.
  * TSDB now does memory-mapping of Head chunks and reduces memory usage.
* [ENHANCEMENT] Experimental TSDB: decoupled blocks deletion from blocks compaction in the compactor, so that blocks deletion is not blocked by a busy compactor. The following metrics have been added: #2623
  * `cortex_compactor_block_cleanup_started_total`
  * `cortex_compactor_block_cleanup_completed_total`
  * `cortex_compactor_block_cleanup_failed_total`
  * `cortex_compactor_block_cleanup_last_successful_run_timestamp_seconds`
* [ENHANCEMENT] Experimental TSDB: Use shared cache for metadata. This is especially useful when running multiple querier and store-gateway components to reduce number of object store API calls. #2626 #2640
* [ENHANCEMENT] Experimental TSDB: when `-querier.query-store-after` is configured and running the experimental blocks storage, the time range of the query sent to the store is now manipulated to ensure the query end time is not more recent than 'now - query-store-after'. #2642
* [ENHANCEMENT] Experimental TSDB: small performance improvement in concurrent usage of RefCache, used during samples ingestion. #2651
* [ENHANCEMENT] The following endpoints now respond appropriately to an `Accept` header with the value `application/json` #2673
  * `/distributor/all_user_stats`
  * `/distributor/ha_tracker`
  * `/ingester/ring`
  * `/store-gateway/ring`
  * `/compactor/ring`
  * `/ruler/ring`
  * `/services`
* [ENHANCEMENT] Experimental Cassandra backend: Add `-cassandra.num-connections` to allow increasing the number of TCP connections to each Cassandra server. #2666
* [ENHANCEMENT] Experimental Cassandra backend: Use separate Cassandra clients and connections for reads and writes. #2666
* [ENHANCEMENT] Experimental Cassandra backend: Add `-cassandra.reconnect-interval` to allow specifying the reconnect interval to a Cassandra server that has been marked `DOWN` by the gocql driver. Also change the default value of the reconnect interval from `60s` to `1s`. #2687
* [ENHANCEMENT] Experimental Cassandra backend: Add option `-cassandra.convict-hosts-on-failure=false` to not convict host of being down when a request fails. #2684
* [ENHANCEMENT] Experimental TSDB: Applied a jitter to the period bucket scans in order to better distribute bucket operations over the time and increase the probability of hitting the shared cache (if configured). #2693
* [ENHANCEMENT] Experimental TSDB: Series limit per user and per metric now work in TSDB blocks. #2676
* [ENHANCEMENT] Experimental Memberlist: Added ability to periodically rejoin the memberlist cluster. #2724
* [ENHANCEMENT] Experimental Delete Series: Added the following metrics for monitoring processing of delete requests: #2730
  - `cortex_purger_load_pending_requests_attempts_total`: Number of attempts that were made to load pending requests with status.
  - `cortex_purger_oldest_pending_delete_request_age_seconds`: Age of oldest pending delete request in seconds.
  - `cortex_purger_pending_delete_requests_count`: Count of requests which are in process or are ready to be processed.
* [ENHANCEMENT] Experimental TSDB: Improved compactor to hard-delete also partial blocks with an deletion mark (even if the deletion mark threshold has not been reached). #2751
* [ENHANCEMENT] Experimental TSDB: Introduced a consistency check done by the querier to ensure all expected blocks have been queried via the store-gateway. If a block is missing on a store-gateway, the querier retries fetching series from missing blocks up to 3 times. If the consistency check fails once all retries have been exhausted, the query execution fails. The following metrics have been added: #2593 #2630 #2689 #2695
  * `cortex_querier_blocks_consistency_checks_total`
  * `cortex_querier_blocks_consistency_checks_failed_total`
  * `cortex_querier_storegateway_refetches_per_query`
* [ENHANCEMENT] Delete requests can now be canceled #2555
* [ENHANCEMENT] Table manager can now provision tables for delete store #2546
* [BUGFIX] Ruler: Ensure temporary rule files with special characters are properly mapped and cleaned up. #2506
* [BUGFIX] Fixes #2411, Ensure requests are properly routed to the prometheus api embedded in the query if `-server.path-prefix` is set. #2372
* [BUGFIX] Experimental TSDB: fixed chunk data corruption when querying back series using the experimental blocks storage. #2400
* [BUGFIX] Fixed collection of tracing spans from Thanos components used internally. #2655
* [BUGFIX] Experimental TSDB: fixed memory leak in ingesters. #2586
* [BUGFIX] QueryFrontend: fixed a situation where HTTP error is ignored and an incorrect status code is set. #2590
* [BUGFIX] Ingester: Fix an ingester starting up in the JOINING state and staying there forever. #2565
* [BUGFIX] QueryFrontend: fixed a panic (`integer divide by zero`) in the query-frontend. The query-frontend now requires the `-querier.default-evaluation-interval` config to be set to the same value of the querier. #2614
* [BUGFIX] Experimental TSDB: when the querier receives a `/series` request with a time range older than the data stored in the ingester, it now ignores the requested time range and returns known series anyway instead of returning an empty response. This aligns the behaviour with the chunks storage. #2617
* [BUGFIX] Cassandra: fixed an edge case leading to an invalid CQL query when querying the index on a Cassandra store. #2639
* [BUGFIX] Ingester: increment series per metric when recovering from WAL or transfer. #2674
* [BUGFIX] Fixed `wrong number of arguments for 'mget' command` Redis error when a query has no chunks to lookup from storage. #2700 #2796
* [BUGFIX] Ingester: Automatically remove old tmp checkpoints, fixing a potential disk space leak after an ingester crashes. #2726

## 1.1.0 / 2020-05-21

This release brings the usual mix of bugfixes and improvements. The biggest change is that WAL support for chunks is now considered to be production-ready!

Please make sure to review renamed metrics, and update your dashboards and alerts accordingly.

* [CHANGE] Added v1 API routes documented in #2327. #2372
  * Added `-http.alertmanager-http-prefix` flag which allows the configuration of the path where the Alertmanager API and UI can be reached. The default is set to `/alertmanager`.
  * Added `-http.prometheus-http-prefix` flag which allows the configuration of the path where the Prometheus API and UI can be reached. The default is set to `/prometheus`.
  * Updated the index hosted at the root prefix to point to the updated routes.
  * Legacy routes hardcoded with the `/api/prom` prefix now respect the `-http.prefix` flag.
* [CHANGE] The metrics `cortex_distributor_ingester_appends_total` and `distributor_ingester_append_failures_total` now include a `type` label to differentiate between `samples` and `metadata`. #2336
* [CHANGE] The metrics for number of chunks and bytes flushed to the chunk store are renamed. Note that previous metrics were counted pre-deduplication, while new metrics are counted after deduplication. #2463
  * `cortex_ingester_chunks_stored_total` > `cortex_chunk_store_stored_chunks_total`
  * `cortex_ingester_chunk_stored_bytes_total` > `cortex_chunk_store_stored_chunk_bytes_total`
* [CHANGE] Experimental TSDB: renamed blocks meta fetcher metrics: #2375
  * `cortex_querier_bucket_store_blocks_meta_syncs_total` > `cortex_querier_blocks_meta_syncs_total`
  * `cortex_querier_bucket_store_blocks_meta_sync_failures_total` > `cortex_querier_blocks_meta_sync_failures_total`
  * `cortex_querier_bucket_store_blocks_meta_sync_duration_seconds` > `cortex_querier_blocks_meta_sync_duration_seconds`
  * `cortex_querier_bucket_store_blocks_meta_sync_consistency_delay_seconds` > `cortex_querier_blocks_meta_sync_consistency_delay_seconds`
* [CHANGE] Experimental TSDB: Modified default values for `compactor.deletion-delay` option from 48h to 12h and `-experimental.tsdb.bucket-store.ignore-deletion-marks-delay` from 24h to 6h. #2414
* [CHANGE] WAL: Default value of `-ingester.checkpoint-enabled` changed to `true`. #2416
* [CHANGE] `trace_id` field in log files has been renamed to `traceID`. #2518
* [CHANGE] Slow query log has a different output now. Previously used `url` field has been replaced with `host` and `path`, and query parameters are logged as individual log fields with `qs_` prefix. #2520
* [CHANGE] WAL: WAL and checkpoint compression is now disabled. #2436
* [CHANGE] Update in dependency `go-kit/kit` from `v0.9.0` to `v0.10.0`. HTML escaping disabled in JSON Logger. #2535
* [CHANGE] Experimental TSDB: Removed `cortex_<service>_` prefix from Thanos objstore metrics and added `component` label to distinguish which Cortex component is doing API calls to the object storage when running in single-binary mode: #2568
  - `cortex_<service>_thanos_objstore_bucket_operations_total` renamed to `thanos_objstore_bucket_operations_total{component="<name>"}`
  - `cortex_<service>_thanos_objstore_bucket_operation_failures_total` renamed to `thanos_objstore_bucket_operation_failures_total{component="<name>"}`
  - `cortex_<service>_thanos_objstore_bucket_operation_duration_seconds` renamed to `thanos_objstore_bucket_operation_duration_seconds{component="<name>"}`
  - `cortex_<service>_thanos_objstore_bucket_last_successful_upload_time` renamed to `thanos_objstore_bucket_last_successful_upload_time{component="<name>"}`
* [CHANGE] FIFO cache: The `-<prefix>.fifocache.size` CLI flag has been renamed to `-<prefix>.fifocache.max-size-items` as well as its YAML config option `size` renamed to `max_size_items`. #2319
* [FEATURE] Ruler: The `-ruler.evaluation-delay` flag was added to allow users to configure a default evaluation delay for all rules in cortex. The default value is 0 which is the current behavior. #2423
* [FEATURE] Experimental: Added a new object storage client for OpenStack Swift. #2440
* [FEATURE] TLS config options added to the Server. #2535
* [FEATURE] Experimental: Added support for `/api/v1/metadata` Prometheus-based endpoint. #2549
* [FEATURE] Add ability to limit concurrent queries to Cassandra with `-cassandra.query-concurrency` flag. #2562
* [FEATURE] Experimental TSDB: Introduced store-gateway service used by the experimental blocks storage to load and query blocks. The store-gateway optionally supports blocks sharding and replication via a dedicated hash ring, configurable via `-experimental.store-gateway.sharding-enabled` and `-experimental.store-gateway.sharding-ring.*` flags. The following metrics have been added: #2433 #2458 #2469 #2523
  * `cortex_querier_storegateway_instances_hit_per_query`
* [ENHANCEMENT] Experimental TSDB: sample ingestion errors are now reported via existing `cortex_discarded_samples_total` metric. #2370
* [ENHANCEMENT] Failures on samples at distributors and ingesters return the first validation error as opposed to the last. #2383
* [ENHANCEMENT] Experimental TSDB: Added `cortex_querier_blocks_meta_synced`, which reflects current state of synced blocks over all tenants. #2392
* [ENHANCEMENT] Added `cortex_distributor_latest_seen_sample_timestamp_seconds` metric to see how far behind Prometheus servers are in sending data. #2371
* [ENHANCEMENT] FIFO cache to support eviction based on memory usage. Added `-<prefix>.fifocache.max-size-bytes` CLI flag and YAML config option `max_size_bytes` to specify memory limit of the cache. #2319, #2527
* [ENHANCEMENT] Added `-querier.worker-match-max-concurrent`. Force worker concurrency to match the `-querier.max-concurrent` option.  Overrides `-querier.worker-parallelism`.  #2456
* [ENHANCEMENT] Added the following metrics for monitoring delete requests: #2445
  - `cortex_purger_delete_requests_received_total`: Number of delete requests received per user.
  - `cortex_purger_delete_requests_processed_total`: Number of delete requests processed per user.
  - `cortex_purger_delete_requests_chunks_selected_total`: Number of chunks selected while building delete plans per user.
  - `cortex_purger_delete_requests_processing_failures_total`: Number of delete requests processing failures per user.
* [ENHANCEMENT] Single Binary: Added query-frontend to the single binary.  Single binary users will now benefit from various query-frontend features.  Primarily: sharding, parallelization, load shedding, additional caching (if configured), and query retries. #2437
* [ENHANCEMENT] Allow 1w (where w denotes week) and 1y (where y denotes year) when setting `-store.cache-lookups-older-than` and `-store.max-look-back-period`. #2454
* [ENHANCEMENT] Optimize index queries for matchers using "a|b|c"-type regex. #2446 #2475
* [ENHANCEMENT] Added per tenant metrics for queries and chunks and bytes read from chunk store: #2463
  * `cortex_chunk_store_fetched_chunks_total` and `cortex_chunk_store_fetched_chunk_bytes_total`
  * `cortex_query_frontend_queries_total` (per tenant queries counted by the frontend)
* [ENHANCEMENT] WAL: New metrics `cortex_ingester_wal_logged_bytes_total` and `cortex_ingester_checkpoint_logged_bytes_total` added to track total bytes logged to disk for WAL and checkpoints. #2497
* [ENHANCEMENT] Add de-duplicated chunks counter `cortex_chunk_store_deduped_chunks_total` which counts every chunk not sent to the store because it was already sent by another replica. #2485
* [ENHANCEMENT] Query-frontend now also logs the POST data of long queries. #2481
* [ENHANCEMENT] WAL: Ingester WAL records now have type header and the custom WAL records have been replaced by Prometheus TSDB's WAL records. Old records will not be supported from 1.3 onwards. Note: once this is deployed, you cannot downgrade without data loss. #2436
* [ENHANCEMENT] Redis Cache: Added `idle_timeout`, `wait_on_pool_exhaustion` and `max_conn_lifetime` options to redis cache configuration. #2550
* [ENHANCEMENT] WAL: the experimental tag has been removed on the WAL in ingesters. #2560
* [ENHANCEMENT] Use newer AWS API for paginated queries - removes 'Deprecated' message from logfiles. #2452
* [ENHANCEMENT] Experimental memberlist: Add retry with backoff on memberlist join other members. #2705
* [ENHANCEMENT] Experimental TSDB: when the store-gateway sharding is enabled, unhealthy store-gateway instances are automatically removed from the ring after 10 consecutive `-experimental.store-gateway.sharding-ring.heartbeat-timeout` periods. #2526
* [BUGFIX] Ruler: Ensure temporary rule files with special characters are properly mapped and cleaned up. #2506
* [BUGFIX] Ensure requests are properly routed to the prometheus api embedded in the query if `-server.path-prefix` is set. Fixes #2411. #2372
* [BUGFIX] Experimental TSDB: Fixed chunk data corruption when querying back series using the experimental blocks storage. #2400
* [BUGFIX] Cassandra Storage: Fix endpoint TLS host verification. #2109
* [BUGFIX] Experimental TSDB: Fixed response status code from `422` to `500` when an error occurs while iterating chunks with the experimental blocks storage. #2402
* [BUGFIX] Ring: Fixed a situation where upgrading from pre-1.0 cortex with a rolling strategy caused new 1.0 ingesters to lose their zone value in the ring until manually forced to re-register. #2404
* [BUGFIX] Distributor: `/all_user_stats` now show API and Rule Ingest Rate correctly. #2457
* [BUGFIX] Fixed `version`, `revision` and `branch` labels exported by the `cortex_build_info` metric. #2468
* [BUGFIX] QueryFrontend: fixed a situation where span context missed when downstream_url is used. #2539
* [BUGFIX] Querier: Fixed a situation where querier would crash because of an unresponsive frontend instance. #2569

## 1.0.1 / 2020-04-23

* [BUGFIX] Fix gaps when querying ingesters with replication factor = 3 and 2 ingesters in the cluster. #2503

## 1.0.0 / 2020-04-02

This is the first major release of Cortex. We made a lot of **breaking changes** in this release which have been detailed below. Please also see the stability guarantees we provide as part of a major release: https://cortexmetrics.io/docs/configuration/v1guarantees/

* [CHANGE] Remove the following deprecated flags: #2339
  - `-metrics.error-rate-query` (use `-metrics.write-throttle-query` instead).
  - `-store.cardinality-cache-size` (use `-store.index-cache-read.enable-fifocache` and `-store.index-cache-read.fifocache.size` instead).
  - `-store.cardinality-cache-validity` (use `-store.index-cache-read.enable-fifocache` and `-store.index-cache-read.fifocache.duration` instead).
  - `-distributor.limiter-reload-period` (flag unused)
  - `-ingester.claim-on-rollout` (flag unused)
  - `-ingester.normalise-tokens` (flag unused)
* [CHANGE] Renamed YAML file options to be more consistent. See [full config file changes below](#config-file-breaking-changes). #2273
* [CHANGE] AWS based autoscaling has been removed. You can only use metrics based autoscaling now. `-applicationautoscaling.url` has been removed. See https://cortexmetrics.io/docs/production/aws/#dynamodb-capacity-provisioning on how to migrate. #2328
* [CHANGE] Renamed the `memcache.write-back-goroutines` and `memcache.write-back-buffer` flags to `background.write-back-concurrency` and `background.write-back-buffer`. This affects the following flags: #2241
  - `-frontend.memcache.write-back-buffer` --> `-frontend.background.write-back-buffer`
  - `-frontend.memcache.write-back-goroutines` --> `-frontend.background.write-back-concurrency`
  - `-store.index-cache-read.memcache.write-back-buffer` --> `-store.index-cache-read.background.write-back-buffer`
  - `-store.index-cache-read.memcache.write-back-goroutines` --> `-store.index-cache-read.background.write-back-concurrency`
  - `-store.index-cache-write.memcache.write-back-buffer` --> `-store.index-cache-write.background.write-back-buffer`
  - `-store.index-cache-write.memcache.write-back-goroutines` --> `-store.index-cache-write.background.write-back-concurrency`
  - `-memcache.write-back-buffer` --> `-store.chunks-cache.background.write-back-buffer`. Note the next change log for the difference.
  - `-memcache.write-back-goroutines` --> `-store.chunks-cache.background.write-back-concurrency`. Note the next change log for the difference.

* [CHANGE] Renamed the chunk cache flags to have `store.chunks-cache.` as prefix. This means the following flags have been changed: #2241
  - `-cache.enable-fifocache` --> `-store.chunks-cache.cache.enable-fifocache`
  - `-default-validity` --> `-store.chunks-cache.default-validity`
  - `-fifocache.duration` --> `-store.chunks-cache.fifocache.duration`
  - `-fifocache.size` --> `-store.chunks-cache.fifocache.size`
  - `-memcache.write-back-buffer` --> `-store.chunks-cache.background.write-back-buffer`. Note the previous change log for the difference.
  - `-memcache.write-back-goroutines` --> `-store.chunks-cache.background.write-back-concurrency`. Note the previous change log for the difference.
  - `-memcached.batchsize` --> `-store.chunks-cache.memcached.batchsize`
  - `-memcached.consistent-hash` --> `-store.chunks-cache.memcached.consistent-hash`
  - `-memcached.expiration` --> `-store.chunks-cache.memcached.expiration`
  - `-memcached.hostname` --> `-store.chunks-cache.memcached.hostname`
  - `-memcached.max-idle-conns` --> `-store.chunks-cache.memcached.max-idle-conns`
  - `-memcached.parallelism` --> `-store.chunks-cache.memcached.parallelism`
  - `-memcached.service` --> `-store.chunks-cache.memcached.service`
  - `-memcached.timeout` --> `-store.chunks-cache.memcached.timeout`
  - `-memcached.update-interval` --> `-store.chunks-cache.memcached.update-interval`
  - `-redis.enable-tls` --> `-store.chunks-cache.redis.enable-tls`
  - `-redis.endpoint` --> `-store.chunks-cache.redis.endpoint`
  - `-redis.expiration` --> `-store.chunks-cache.redis.expiration`
  - `-redis.max-active-conns` --> `-store.chunks-cache.redis.max-active-conns`
  - `-redis.max-idle-conns` --> `-store.chunks-cache.redis.max-idle-conns`
  - `-redis.password` --> `-store.chunks-cache.redis.password`
  - `-redis.timeout` --> `-store.chunks-cache.redis.timeout`
* [CHANGE] Rename the `-store.chunk-cache-stubs` to `-store.chunks-cache.cache-stubs` to be more inline with above. #2241
* [CHANGE] Change prefix of flags `-dynamodb.periodic-table.*` to `-table-manager.index-table.*`. #2359
* [CHANGE] Change prefix of flags `-dynamodb.chunk-table.*` to `-table-manager.chunk-table.*`. #2359
* [CHANGE] Change the following flags: #2359
  - `-dynamodb.poll-interval` --> `-table-manager.poll-interval`
  - `-dynamodb.periodic-table.grace-period` --> `-table-manager.periodic-table.grace-period`
* [CHANGE] Renamed the following flags: #2273
  - `-dynamodb.chunk.gang.size` --> `-dynamodb.chunk-gang-size`
  - `-dynamodb.chunk.get.max.parallelism` --> `-dynamodb.chunk-get-max-parallelism`
* [CHANGE] Don't support mixed time units anymore for duration. For example, 168h5m0s doesn't work anymore, please use just one unit (s|m|h|d|w|y). #2252
* [CHANGE] Utilize separate protos for rule state and storage. Experimental ruler API will not be functional until the rollout is complete. #2226
* [CHANGE] Frontend worker in querier now starts after all Querier module dependencies are started. This fixes issue where frontend worker started to send queries to querier before it was ready to serve them (mostly visible when using experimental blocks storage). #2246
* [CHANGE] Lifecycler component now enters Failed state on errors, and doesn't exit the process. (Important if you're vendoring Cortex and use Lifecycler) #2251
* [CHANGE] `/ready` handler now returns 200 instead of 204. #2330
* [CHANGE] Better defaults for the following options: #2344
  - `-<prefix>.consul.consistent-reads`: Old default: `true`, new default: `false`. This reduces the load on Consul.
  - `-<prefix>.consul.watch-rate-limit`: Old default: 0, new default: 1. This rate limits the reads to 1 per second. Which is good enough for ring watches.
  - `-distributor.health-check-ingesters`: Old default: `false`, new default: `true`.
  - `-ingester.max-stale-chunk-idle`: Old default: 0, new default: 2m. This lets us expire series that we know are stale early.
  - `-ingester.spread-flushes`: Old default: false, new default: true. This allows to better de-duplicate data and use less space.
  - `-ingester.chunk-age-jitter`: Old default: 20mins, new default: 0. This is to enable the `-ingester.spread-flushes` to true.
  - `-<prefix>.memcached.batchsize`: Old default: 0, new default: 1024. This allows batching of requests and keeps the concurrent requests low.
  - `-<prefix>.memcached.consistent-hash`: Old default: false, new default: true. This allows for better cache hits when the memcaches are scaled up and down.
  - `-querier.batch-iterators`: Old default: false, new default: true.
  - `-querier.ingester-streaming`: Old default: false, new default: true.
* [CHANGE] Experimental TSDB: Added `-experimental.tsdb.bucket-store.postings-cache-compression-enabled` to enable postings compression when storing to cache. #2335
* [CHANGE] Experimental TSDB: Added `-compactor.deletion-delay`, which is time before a block marked for deletion is deleted from bucket. If not 0, blocks will be marked for deletion and compactor component will delete blocks marked for deletion from the bucket. If delete-delay is 0, blocks will be deleted straight away. Note that deleting blocks immediately can cause query failures, if store gateway / querier still has the block loaded, or compactor is ignoring the deletion because it's compacting the block at the same time. Default value is 48h. #2335
* [CHANGE] Experimental TSDB: Added `-experimental.tsdb.bucket-store.index-cache.postings-compression-enabled`, to set duration after which the blocks marked for deletion will be filtered out while fetching blocks used for querying. This option allows querier to ignore blocks that are marked for deletion with some delay. This ensures store can still serve blocks that are meant to be deleted but do not have a replacement yet. Default is 24h, half of the default value for `-compactor.deletion-delay`. #2335
* [CHANGE] Experimental TSDB: Added `-experimental.tsdb.bucket-store.index-cache.memcached.max-item-size` to control maximum size of item that is stored to memcached. Defaults to 1 MiB. #2335
* [FEATURE] Added experimental storage API to the ruler service that is enabled when the `-experimental.ruler.enable-api` is set to true #2269
  * `-ruler.storage.type` flag now allows `s3`,`gcs`, and `azure` values
  * `-ruler.storage.(s3|gcs|azure)` flags exist to allow the configuration of object clients set for rule storage
* [CHANGE] Renamed table manager metrics. #2307 #2359
  * `cortex_dynamo_sync_tables_seconds` -> `cortex_table_manager_sync_duration_seconds`
  * `cortex_dynamo_table_capacity_units` -> `cortex_table_capacity_units`
* [FEATURE] Flusher target to flush the WAL. #2075
  * `-flusher.wal-dir` for the WAL directory to recover from.
  * `-flusher.concurrent-flushes` for number of concurrent flushes.
  * `-flusher.flush-op-timeout` is duration after which a flush should timeout.
* [FEATURE] Ingesters can now have an optional availability zone set, to ensure metric replication is distributed across zones. This is set via the `-ingester.availability-zone` flag or the `availability_zone` field in the config file. #2317
* [ENHANCEMENT] Better re-use of connections to DynamoDB and S3. #2268
* [ENHANCEMENT] Reduce number of goroutines used while executing a single index query. #2280
* [ENHANCEMENT] Experimental TSDB: Add support for local `filesystem` backend. #2245
* [ENHANCEMENT] Experimental TSDB: Added memcached support for the TSDB index cache. #2290
* [ENHANCEMENT] Experimental TSDB: Removed gRPC server to communicate between querier and BucketStore. #2324
* [ENHANCEMENT] Allow 1w (where w denotes week) and 1y (where y denotes year) when setting table period and retention. #2252
* [ENHANCEMENT] Added FIFO cache metrics for current number of entries and memory usage. #2270
* [ENHANCEMENT] Output all config fields to /config API, including those with empty value. #2209
* [ENHANCEMENT] Add "missing_metric_name" and "metric_name_invalid" reasons to cortex_discarded_samples_total metric. #2346
* [ENHANCEMENT] Experimental TSDB: sample ingestion errors are now reported via existing `cortex_discarded_samples_total` metric. #2370
* [BUGFIX] Ensure user state metrics are updated if a transfer fails. #2338
* [BUGFIX] Fixed etcd client keepalive settings. #2278
* [BUGFIX] Register the metrics of the WAL. #2295
* [BUXFIX] Experimental TSDB: fixed error handling when ingesting out of bound samples. #2342

### Known issues

- This experimental blocks storage in Cortex `1.0.0` has a bug which may lead to the error `cannot iterate chunk for series` when running queries. This bug has been fixed in #2400. If you're running the experimental blocks storage, please build Cortex from `master`.

### Config file breaking changes

In this section you can find a config file diff showing the breaking changes introduced in Cortex. You can also find the [full configuration file reference doc](https://cortexmetrics.io/docs/configuration/configuration-file/) in the website.

```diff
### ingester_config

 # Period with which to attempt to flush chunks.
 # CLI flag: -ingester.flush-period
-[flushcheckperiod: <duration> | default = 1m0s]
+[flush_period: <duration> | default = 1m0s]

 # Period chunks will remain in memory after flushing.
 # CLI flag: -ingester.retain-period
-[retainperiod: <duration> | default = 5m0s]
+[retain_period: <duration> | default = 5m0s]

 # Maximum chunk idle time before flushing.
 # CLI flag: -ingester.max-chunk-idle
-[maxchunkidle: <duration> | default = 5m0s]
+[max_chunk_idle_time: <duration> | default = 5m0s]

 # Maximum chunk idle time for chunks terminating in stale markers before
 # flushing. 0 disables it and a stale series is not flushed until the
 # max-chunk-idle timeout is reached.
 # CLI flag: -ingester.max-stale-chunk-idle
-[maxstalechunkidle: <duration> | default = 0s]
+[max_stale_chunk_idle_time: <duration> | default = 2m0s]

 # Timeout for individual flush operations.
 # CLI flag: -ingester.flush-op-timeout
-[flushoptimeout: <duration> | default = 1m0s]
+[flush_op_timeout: <duration> | default = 1m0s]

 # Maximum chunk age before flushing.
 # CLI flag: -ingester.max-chunk-age
-[maxchunkage: <duration> | default = 12h0m0s]
+[max_chunk_age: <duration> | default = 12h0m0s]

-# Range of time to subtract from MaxChunkAge to spread out flushes
+# Range of time to subtract from -ingester.max-chunk-age to spread out flushes
 # CLI flag: -ingester.chunk-age-jitter
-[chunkagejitter: <duration> | default = 20m0s]
+[chunk_age_jitter: <duration> | default = 0]

 # Number of concurrent goroutines flushing to dynamodb.
 # CLI flag: -ingester.concurrent-flushes
-[concurrentflushes: <int> | default = 50]
+[concurrent_flushes: <int> | default = 50]

-# If true, spread series flushes across the whole period of MaxChunkAge
+# If true, spread series flushes across the whole period of
+# -ingester.max-chunk-age.
 # CLI flag: -ingester.spread-flushes
-[spreadflushes: <boolean> | default = false]
+[spread_flushes: <boolean> | default = true]

 # Period with which to update the per-user ingestion rates.
 # CLI flag: -ingester.rate-update-period
-[rateupdateperiod: <duration> | default = 15s]
+[rate_update_period: <duration> | default = 15s]


### querier_config

 # The maximum number of concurrent queries.
 # CLI flag: -querier.max-concurrent
-[maxconcurrent: <int> | default = 20]
+[max_concurrent: <int> | default = 20]

 # Use batch iterators to execute query, as opposed to fully materialising the
 # series in memory.  Takes precedent over the -querier.iterators flag.
 # CLI flag: -querier.batch-iterators
-[batchiterators: <boolean> | default = false]
+[batch_iterators: <boolean> | default = true]

 # Use streaming RPCs to query ingester.
 # CLI flag: -querier.ingester-streaming
-[ingesterstreaming: <boolean> | default = false]
+[ingester_streaming: <boolean> | default = true]

 # Maximum number of samples a single query can load into memory.
 # CLI flag: -querier.max-samples
-[maxsamples: <int> | default = 50000000]
+[max_samples: <int> | default = 50000000]

 # The default evaluation interval or step size for subqueries.
 # CLI flag: -querier.default-evaluation-interval
-[defaultevaluationinterval: <duration> | default = 1m0s]
+[default_evaluation_interval: <duration> | default = 1m0s]

### query_frontend_config

 # URL of downstream Prometheus.
 # CLI flag: -frontend.downstream-url
-[downstream: <string> | default = ""]
+[downstream_url: <string> | default = ""]


### ruler_config

 # URL of alerts return path.
 # CLI flag: -ruler.external.url
-[externalurl: <url> | default = ]
+[external_url: <url> | default = ]

 # How frequently to evaluate rules
 # CLI flag: -ruler.evaluation-interval
-[evaluationinterval: <duration> | default = 1m0s]
+[evaluation_interval: <duration> | default = 1m0s]

 # How frequently to poll for rule changes
 # CLI flag: -ruler.poll-interval
-[pollinterval: <duration> | default = 1m0s]
+[poll_interval: <duration> | default = 1m0s]

-storeconfig:
+storage:

 # file path to store temporary rule files for the prometheus rule managers
 # CLI flag: -ruler.rule-path
-[rulepath: <string> | default = "/rules"]
+[rule_path: <string> | default = "/rules"]

 # URL of the Alertmanager to send notifications to.
 # CLI flag: -ruler.alertmanager-url
-[alertmanagerurl: <url> | default = ]
+[alertmanager_url: <url> | default = ]

 # Use DNS SRV records to discover alertmanager hosts.
 # CLI flag: -ruler.alertmanager-discovery
-[alertmanagerdiscovery: <boolean> | default = false]
+[enable_alertmanager_discovery: <boolean> | default = false]

 # How long to wait between refreshing alertmanager hosts.
 # CLI flag: -ruler.alertmanager-refresh-interval
-[alertmanagerrefreshinterval: <duration> | default = 1m0s]
+[alertmanager_refresh_interval: <duration> | default = 1m0s]

 # If enabled requests to alertmanager will utilize the V2 API.
 # CLI flag: -ruler.alertmanager-use-v2
-[alertmanangerenablev2api: <boolean> | default = false]
+[enable_alertmanager_v2: <boolean> | default = false]

 # Capacity of the queue for notifications to be sent to the Alertmanager.
 # CLI flag: -ruler.notification-queue-capacity
-[notificationqueuecapacity: <int> | default = 10000]
+[notification_queue_capacity: <int> | default = 10000]

 # HTTP timeout duration when sending notifications to the Alertmanager.
 # CLI flag: -ruler.notification-timeout
-[notificationtimeout: <duration> | default = 10s]
+[notification_timeout: <duration> | default = 10s]

 # Distribute rule evaluation using ring backend
 # CLI flag: -ruler.enable-sharding
-[enablesharding: <boolean> | default = false]
+[enable_sharding: <boolean> | default = false]

 # Time to spend searching for a pending ruler when shutting down.
 # CLI flag: -ruler.search-pending-for
-[searchpendingfor: <duration> | default = 5m0s]
+[search_pending_for: <duration> | default = 5m0s]

 # Period with which to attempt to flush rule groups.
 # CLI flag: -ruler.flush-period
-[flushcheckperiod: <duration> | default = 1m0s]
+[flush_period: <duration> | default = 1m0s]

### alertmanager_config

 # Base path for data storage.
 # CLI flag: -alertmanager.storage.path
-[datadir: <string> | default = "data/"]
+[data_dir: <string> | default = "data/"]

 # will be used to prefix all HTTP endpoints served by Alertmanager. If omitted,
 # relevant URL components will be derived automatically.
 # CLI flag: -alertmanager.web.external-url
-[externalurl: <url> | default = ]
+[external_url: <url> | default = ]

 # How frequently to poll Cortex configs
 # CLI flag: -alertmanager.configs.poll-interval
-[pollinterval: <duration> | default = 15s]
+[poll_interval: <duration> | default = 15s]

 # Listen address for cluster.
 # CLI flag: -cluster.listen-address
-[clusterbindaddr: <string> | default = "0.0.0.0:9094"]
+[cluster_bind_address: <string> | default = "0.0.0.0:9094"]

 # Explicit address to advertise in cluster.
 # CLI flag: -cluster.advertise-address
-[clusteradvertiseaddr: <string> | default = ""]
+[cluster_advertise_address: <string> | default = ""]

 # Time to wait between peers to send notifications.
 # CLI flag: -cluster.peer-timeout
-[peertimeout: <duration> | default = 15s]
+[peer_timeout: <duration> | default = 15s]

 # Filename of fallback config to use if none specified for instance.
 # CLI flag: -alertmanager.configs.fallback
-[fallbackconfigfile: <string> | default = ""]
+[fallback_config_file: <string> | default = ""]

 # Root of URL to generate if config is http://internal.monitor
 # CLI flag: -alertmanager.configs.auto-webhook-root
-[autowebhookroot: <string> | default = ""]
+[auto_webhook_root: <string> | default = ""]

### table_manager_config

-store:
+storage:

-# How frequently to poll DynamoDB to learn our capacity.
-# CLI flag: -dynamodb.poll-interval
-[dynamodb_poll_interval: <duration> | default = 2m0s]
+# How frequently to poll backend to learn our capacity.
+# CLI flag: -table-manager.poll-interval
+[poll_interval: <duration> | default = 2m0s]

-# DynamoDB periodic tables grace period (duration which table will be
-# created/deleted before/after it's needed).
-# CLI flag: -dynamodb.periodic-table.grace-period
+# Periodic tables grace period (duration which table will be created/deleted
+# before/after it's needed).
+# CLI flag: -table-manager.periodic-table.grace-period
 [creation_grace_period: <duration> | default = 10m0s]

 index_tables_provisioning:
   # Enables on demand throughput provisioning for the storage provider (if
-  # supported). Applies only to tables which are not autoscaled
-  # CLI flag: -dynamodb.periodic-table.enable-ondemand-throughput-mode
-  [provisioned_throughput_on_demand_mode: <boolean> | default = false]
+  # supported). Applies only to tables which are not autoscaled. Supported by
+  # DynamoDB
+  # CLI flag: -table-manager.index-table.enable-ondemand-throughput-mode
+  [enable_ondemand_throughput_mode: <boolean> | default = false]


   # Enables on demand throughput provisioning for the storage provider (if
-  # supported). Applies only to tables which are not autoscaled
-  # CLI flag: -dynamodb.periodic-table.inactive-enable-ondemand-throughput-mode
-  [inactive_throughput_on_demand_mode: <boolean> | default = false]
+  # supported). Applies only to tables which are not autoscaled. Supported by
+  # DynamoDB
+  # CLI flag: -table-manager.index-table.inactive-enable-ondemand-throughput-mode
+  [enable_inactive_throughput_on_demand_mode: <boolean> | default = false]


 chunk_tables_provisioning:
   # Enables on demand throughput provisioning for the storage provider (if
-  # supported). Applies only to tables which are not autoscaled
-  # CLI flag: -dynamodb.chunk-table.enable-ondemand-throughput-mode
-  [provisioned_throughput_on_demand_mode: <boolean> | default = false]
+  # supported). Applies only to tables which are not autoscaled. Supported by
+  # DynamoDB
+  # CLI flag: -table-manager.chunk-table.enable-ondemand-throughput-mode
+  [enable_ondemand_throughput_mode: <boolean> | default = false]

### storage_config

 aws:
-  dynamodbconfig:
+  dynamodb:
     # DynamoDB endpoint URL with escaped Key and Secret encoded. If only region
     # is specified as a host, proper endpoint will be deduced. Use
     # inmemory:///<table-name> to use a mock in-memory implementation.
     # CLI flag: -dynamodb.url
-    [dynamodb: <url> | default = ]
+    [dynamodb_url: <url> | default = ]

     # DynamoDB table management requests per second limit.
     # CLI flag: -dynamodb.api-limit
-    [apilimit: <float> | default = 2]
+    [api_limit: <float> | default = 2]

     # DynamoDB rate cap to back off when throttled.
     # CLI flag: -dynamodb.throttle-limit
-    [throttlelimit: <float> | default = 10]
+    [throttle_limit: <float> | default = 10]
-
-    # ApplicationAutoscaling endpoint URL with escaped Key and Secret encoded.
-    # CLI flag: -applicationautoscaling.url
-    [applicationautoscaling: <url> | default = ]


       # Queue length above which we will scale up capacity
       # CLI flag: -metrics.target-queue-length
-      [targetqueuelen: <int> | default = 100000]
+      [target_queue_length: <int> | default = 100000]

       # Scale up capacity by this multiple
       # CLI flag: -metrics.scale-up-factor
-      [scaleupfactor: <float> | default = 1.3]
+      [scale_up_factor: <float> | default = 1.3]

       # Ignore throttling below this level (rate per second)
       # CLI flag: -metrics.ignore-throttle-below
-      [minthrottling: <float> | default = 1]
+      [ignore_throttle_below: <float> | default = 1]

       # query to fetch ingester queue length
       # CLI flag: -metrics.queue-length-query
-      [queuelengthquery: <string> | default = "sum(avg_over_time(cortex_ingester_flush_queue_length{job=\"cortex/ingester\"}[2m]))"]
+      [queue_length_query: <string> | default = "sum(avg_over_time(cortex_ingester_flush_queue_length{job=\"cortex/ingester\"}[2m]))"]

       # query to fetch throttle rates per table
       # CLI flag: -metrics.write-throttle-query
-      [throttlequery: <string> | default = "sum(rate(cortex_dynamo_throttled_total{operation=\"DynamoDB.BatchWriteItem\"}[1m])) by (table) > 0"]
+      [write_throttle_query: <string> | default = "sum(rate(cortex_dynamo_throttled_total{operation=\"DynamoDB.BatchWriteItem\"}[1m])) by (table) > 0"]

       # query to fetch write capacity usage per table
       # CLI flag: -metrics.usage-query
-      [usagequery: <string> | default = "sum(rate(cortex_dynamo_consumed_capacity_total{operation=\"DynamoDB.BatchWriteItem\"}[15m])) by (table) > 0"]
+      [write_usage_query: <string> | default = "sum(rate(cortex_dynamo_consumed_capacity_total{operation=\"DynamoDB.BatchWriteItem\"}[15m])) by (table) > 0"]

       # query to fetch read capacity usage per table
       # CLI flag: -metrics.read-usage-query
-      [readusagequery: <string> | default = "sum(rate(cortex_dynamo_consumed_capacity_total{operation=\"DynamoDB.QueryPages\"}[1h])) by (table) > 0"]
+      [read_usage_query: <string> | default = "sum(rate(cortex_dynamo_consumed_capacity_total{operation=\"DynamoDB.QueryPages\"}[1h])) by (table) > 0"]

       # query to fetch read errors per table
       # CLI flag: -metrics.read-error-query
-      [readerrorquery: <string> | default = "sum(increase(cortex_dynamo_failures_total{operation=\"DynamoDB.QueryPages\",error=\"ProvisionedThroughputExceededException\"}[1m])) by (table) > 0"]
+      [read_error_query: <string> | default = "sum(increase(cortex_dynamo_failures_total{operation=\"DynamoDB.QueryPages\",error=\"ProvisionedThroughputExceededException\"}[1m])) by (table) > 0"]

     # Number of chunks to group together to parallelise fetches (zero to
     # disable)
-    # CLI flag: -dynamodb.chunk.gang.size
-    [chunkgangsize: <int> | default = 10]
+    # CLI flag: -dynamodb.chunk-gang-size
+    [chunk_gang_size: <int> | default = 10]

     # Max number of chunk-get operations to start in parallel
-    # CLI flag: -dynamodb.chunk.get.max.parallelism
-    [chunkgetmaxparallelism: <int> | default = 32]
+    # CLI flag: -dynamodb.chunk.get-max-parallelism
+    [chunk_get_max_parallelism: <int> | default = 32]

     backoff_config:
       # Minimum delay when backing off.
       # CLI flag: -bigtable.backoff-min-period
-      [minbackoff: <duration> | default = 100ms]
+      [min_period: <duration> | default = 100ms]

       # Maximum delay when backing off.
       # CLI flag: -bigtable.backoff-max-period
-      [maxbackoff: <duration> | default = 10s]
+      [max_period: <duration> | default = 10s]

       # Number of times to backoff and retry before failing.
       # CLI flag: -bigtable.backoff-retries
-      [maxretries: <int> | default = 10]
+      [max_retries: <int> | default = 10]

   # If enabled, once a tables info is fetched, it is cached.
   # CLI flag: -bigtable.table-cache.enabled
-  [tablecacheenabled: <boolean> | default = true]
+  [table_cache_enabled: <boolean> | default = true]

   # Duration to cache tables before checking again.
   # CLI flag: -bigtable.table-cache.expiration
-  [tablecacheexpiration: <duration> | default = 30m0s]
+  [table_cache_expiration: <duration> | default = 30m0s]

 # Cache validity for active index entries. Should be no higher than
 # -ingester.max-chunk-idle.
 # CLI flag: -store.index-cache-validity
-[indexcachevalidity: <duration> | default = 5m0s]
+[index_cache_validity: <duration> | default = 5m0s]

### ingester_client_config

 grpc_client_config:
   backoff_config:
     # Minimum delay when backing off.
     # CLI flag: -ingester.client.backoff-min-period
-    [minbackoff: <duration> | default = 100ms]
+    [min_period: <duration> | default = 100ms]

     # Maximum delay when backing off.
     # CLI flag: -ingester.client.backoff-max-period
-    [maxbackoff: <duration> | default = 10s]
+    [max_period: <duration> | default = 10s]

     # Number of times to backoff and retry before failing.
     # CLI flag: -ingester.client.backoff-retries
-    [maxretries: <int> | default = 10]
+    [max_retries: <int> | default = 10]

### frontend_worker_config

-# Address of query frontend service.
+# Address of query frontend service, in host:port format.
 # CLI flag: -querier.frontend-address
-[address: <string> | default = ""]
+[frontend_address: <string> | default = ""]

 # How often to query DNS.
 # CLI flag: -querier.dns-lookup-period
-[dnslookupduration: <duration> | default = 10s]
+[dns_lookup_duration: <duration> | default = 10s]

 grpc_client_config:
   backoff_config:
     # Minimum delay when backing off.
     # CLI flag: -querier.frontend-client.backoff-min-period
-    [minbackoff: <duration> | default = 100ms]
+    [min_period: <duration> | default = 100ms]

     # Maximum delay when backing off.
     # CLI flag: -querier.frontend-client.backoff-max-period
-    [maxbackoff: <duration> | default = 10s]
+    [max_period: <duration> | default = 10s]

     # Number of times to backoff and retry before failing.
     # CLI flag: -querier.frontend-client.backoff-retries
-    [maxretries: <int> | default = 10]
+    [max_retries: <int> | default = 10]

### consul_config

 # ACL Token used to interact with Consul.
-# CLI flag: -<prefix>.consul.acltoken
-[acltoken: <string> | default = ""]
+# CLI flag: -<prefix>.consul.acl-token
+[acl_token: <string> | default = ""]

 # HTTP timeout when talking to Consul
 # CLI flag: -<prefix>.consul.client-timeout
-[httpclienttimeout: <duration> | default = 20s]
+[http_client_timeout: <duration> | default = 20s]

 # Enable consistent reads to Consul.
 # CLI flag: -<prefix>.consul.consistent-reads
-[consistentreads: <boolean> | default = true]
+[consistent_reads: <boolean> | default = false]

 # Rate limit when watching key or prefix in Consul, in requests per second. 0
 # disables the rate limit.
 # CLI flag: -<prefix>.consul.watch-rate-limit
-[watchkeyratelimit: <float> | default = 0]
+[watch_rate_limit: <float> | default = 1]

 # Burst size used in rate limit. Values less than 1 are treated as 1.
 # CLI flag: -<prefix>.consul.watch-burst-size
-[watchkeyburstsize: <int> | default = 1]
+[watch_burst_size: <int> | default = 1]


### configstore_config
 # URL of configs API server.
 # CLI flag: -<prefix>.configs.url
-[configsapiurl: <url> | default = ]
+[configs_api_url: <url> | default = ]

 # Timeout for requests to Weave Cloud configs service.
 # CLI flag: -<prefix>.configs.client-timeout
-[clienttimeout: <duration> | default = 5s]
+[client_timeout: <duration> | default = 5s]
```

## 0.7.0 / 2020-03-16

Cortex `0.7.0` is a major step forward the upcoming `1.0` release. In this release, we've got 164 contributions from 26 authors. Thanks to all contributors! ❤️

Please be aware that Cortex `0.7.0` introduces some **breaking changes**. You're encouraged to read all the `[CHANGE]` entries below before upgrading your Cortex cluster. In particular:

- Cleaned up some configuration options in preparation for the Cortex `1.0.0` release (see also the [annotated config file breaking changes](#annotated-config-file-breaking-changes) below):
  - Removed CLI flags support to configure the schema (see [how to migrate from flags to schema file](https://cortexmetrics.io/docs/configuration/schema-configuration/#migrating-from-flags-to-schema-file))
  - Renamed CLI flag `-config-yaml` to `-schema-config-file`
  - Removed CLI flag `-store.min-chunk-age` in favor of `-querier.query-store-after`. The corresponding YAML config option `ingestermaxquerylookback` has been renamed to [`query_ingesters_within`](https://cortexmetrics.io/docs/configuration/configuration-file/#querier-config)
  - Deprecated CLI flag `-frontend.cache-split-interval` in favor of `-querier.split-queries-by-interval`
  - Renamed the YAML config option `defaul_validity` to `default_validity`
  - Removed the YAML config option `config_store` (in the [`alertmanager YAML config`](https://cortexmetrics.io/docs/configuration/configuration-file/#alertmanager-config)) in favor of `store`
  - Removed the YAML config root block `configdb` in favor of [`configs`](https://cortexmetrics.io/docs/configuration/configuration-file/#configs-config). This change is also reflected in the following CLI flags renaming:
      * `-database.*` -> `-configs.database.*`
      * `-database.migrations` -> `-configs.database.migrations-dir`
  - Removed the fluentd-based billing infrastructure including the CLI flags:
      * `-distributor.enable-billing`
      * `-billing.max-buffered-events`
      * `-billing.retry-delay`
      * `-billing.ingester`
- Removed support for using denormalised tokens in the ring. Before upgrading, make sure your Cortex cluster is already running `v0.6.0` or an earlier version with `-ingester.normalise-tokens=true`

### Full changelog

* [CHANGE] Removed support for flags to configure schema. Further, the flag for specifying the config file (`-config-yaml`) has been deprecated. Please use `-schema-config-file`. See the [Schema Configuration documentation](https://cortexmetrics.io/docs/configuration/schema-configuration/) for more details on how to configure the schema using the YAML file. #2221
* [CHANGE] In the config file, the root level `config_store` config option has been moved to `alertmanager` > `store` > `configdb`. #2125
* [CHANGE] Removed unnecessary `frontend.cache-split-interval` in favor of `querier.split-queries-by-interval` both to reduce configuration complexity and guarantee alignment of these two configs. Starting from now, `-querier.cache-results` may only be enabled in conjunction with `-querier.split-queries-by-interval` (previously the cache interval default was `24h` so if you want to preserve the same behaviour you should set `-querier.split-queries-by-interval=24h`). #2040
* [CHANGE] Renamed Configs configuration options. #2187
  * configuration options
    * `-database.*` -> `-configs.database.*`
    * `-database.migrations` -> `-configs.database.migrations-dir`
  * config file
    * `configdb.uri:` -> `configs.database.uri:`
    * `configdb.migrationsdir:` -> `configs.database.migrations_dir:`
    * `configdb.passwordfile:` -> `configs.database.password_file:`
* [CHANGE] Moved `-store.min-chunk-age` to the Querier config as `-querier.query-store-after`, allowing the store to be skipped during query time if the metrics wouldn't be found. The YAML config option `ingestermaxquerylookback` has been renamed to `query_ingesters_within` to match its CLI flag. #1893
* [CHANGE] Renamed the cache configuration setting `defaul_validity` to `default_validity`. #2140
* [CHANGE] Remove fluentd-based billing infrastructure and flags such as `-distributor.enable-billing`. #1491
* [CHANGE] Removed remaining support for using denormalised tokens in the ring. If you're still running ingesters with denormalised tokens (Cortex 0.4 or earlier, with `-ingester.normalise-tokens=false`), such ingesters will now be completely invisible to distributors and need to be either switched to Cortex 0.6.0 or later, or be configured to use normalised tokens. #2034
* [CHANGE] The frontend http server will now send 502 in case of deadline exceeded and 499 if the user requested cancellation. #2156
* [CHANGE] We now enforce queries to be up to `-querier.max-query-into-future` into the future (defaults to 10m). #1929
  * `-store.min-chunk-age` has been removed
  * `-querier.query-store-after` has been added in it's place.
* [CHANGE] Removed unused `/validate_expr endpoint`. #2152
* [CHANGE] Updated Prometheus dependency to v2.16.0. This Prometheus version uses Active Query Tracker to limit concurrent queries. In order to keep `-querier.max-concurrent` working, Active Query Tracker is enabled by default, and is configured to store its data to `active-query-tracker` directory (relative to current directory when Cortex started). This can be changed by using `-querier.active-query-tracker-dir` option. Purpose of Active Query Tracker is to log queries that were running when Cortex crashes. This logging happens on next Cortex start. #2088
* [CHANGE] Default to BigChunk encoding; may result in slightly higher disk usage if many timeseries have a constant value, but should generally result in fewer, bigger chunks. #2207
* [CHANGE] WAL replays are now done while the rest of Cortex is starting, and more specifically, when HTTP server is running. This makes it possible to scrape metrics during WAL replays. Applies to both chunks and experimental blocks storage. #2222
* [CHANGE] Cortex now has `/ready` probe for all services, not just ingester and querier as before. In single-binary mode, /ready reports 204 only if all components are running properly. #2166
* [CHANGE] If you are vendoring Cortex and use its components in your project, be aware that many Cortex components no longer start automatically when they are created. You may want to review PR and attached document. #2166
* [CHANGE] Experimental TSDB: the querier in-memory index cache used by the experimental blocks storage shifted from per-tenant to per-querier. The `-experimental.tsdb.bucket-store.index-cache-size-bytes` now configures the per-querier index cache max size instead of a per-tenant cache and its default has been increased to 1GB. #2189
* [CHANGE] Experimental TSDB: TSDB head compaction interval and concurrency is now configurable (defaults to 1 min interval and 5 concurrent head compactions). New options: `-experimental.tsdb.head-compaction-interval` and `-experimental.tsdb.head-compaction-concurrency`. #2172
* [CHANGE] Experimental TSDB: switched the blocks storage index header to the binary format. This change is expected to have no visible impact, except lower startup times and memory usage in the queriers. It's possible to switch back to the old JSON format via the flag `-experimental.tsdb.bucket-store.binary-index-header-enabled=false`. #2223
* [CHANGE] Experimental Memberlist KV store can now be used in single-binary Cortex. Attempts to use it previously would fail with panic. This change also breaks existing binary protocol used to exchange gossip messages, so this version will not be able to understand gossiped Ring when used in combination with the previous version of Cortex. Easiest way to upgrade is to shutdown old Cortex installation, and restart it with new version. Incremental rollout works too, but with reduced functionality until all components run the same version. #2016
* [FEATURE] Added a read-only local alertmanager config store using files named corresponding to their tenant id. #2125
* [FEATURE] Added flag `-experimental.ruler.enable-api` to enable the ruler api which implements the Prometheus API `/api/v1/rules` and `/api/v1/alerts` endpoints under the configured `-http.prefix`. #1999
* [FEATURE] Added sharding support to compactor when using the experimental TSDB blocks storage. #2113
* [FEATURE] Added ability to override YAML config file settings using environment variables. #2147
  * `-config.expand-env`
* [FEATURE] Added flags to disable Alertmanager notifications methods. #2187
  * `-configs.notifications.disable-email`
  * `-configs.notifications.disable-webhook`
* [FEATURE] Add /config HTTP endpoint which exposes the current Cortex configuration as YAML. #2165
* [FEATURE] Allow Prometheus remote write directly to ingesters. #1491
* [FEATURE] Introduced new standalone service `query-tee` that can be used for testing purposes to send the same Prometheus query to multiple backends (ie. two Cortex clusters ingesting the same metrics) and compare the performances. #2203
* [FEATURE] Fan out parallelizable queries to backend queriers concurrently. #1878
  * `querier.parallelise-shardable-queries` (bool)
  * Requires a shard-compatible schema (v10+)
  * This causes the number of traces to increase accordingly.
  * The query-frontend now requires a schema config to determine how/when to shard queries, either from a file or from flags (i.e. by the `config-yaml` CLI flag). This is the same schema config the queriers consume. The schema is only required to use this option.
  * It's also advised to increase downstream concurrency controls as well:
    * `querier.max-outstanding-requests-per-tenant`
    * `querier.max-query-parallelism`
    * `querier.max-concurrent`
    * `server.grpc-max-concurrent-streams` (for both query-frontends and queriers)
* [FEATURE] Added user sub rings to distribute users to a subset of ingesters. #1947
  * `-experimental.distributor.user-subring-size`
* [FEATURE] Add flag `-experimental.tsdb.stripe-size` to expose TSDB stripe size option. #2185
* [FEATURE] Experimental Delete Series: Added support for Deleting Series with Prometheus style API. Needs to be enabled first by setting `-purger.enable` to `true`. Deletion only supported when using `boltdb` and `filesystem` as index and object store respectively. Support for other stores to follow in separate PRs #2103
* [ENHANCEMENT] Alertmanager: Expose Per-tenant alertmanager metrics #2124
* [ENHANCEMENT] Add `status` label to `cortex_alertmanager_configs` metric to gauge the number of valid and invalid configs. #2125
* [ENHANCEMENT] Cassandra Authentication: added the `custom_authenticators` config option that allows users to authenticate with cassandra clusters using password authenticators that are not approved by default in [gocql](https://github.com/gocql/gocql/blob/81b8263d9fe526782a588ef94d3fa5c6148e5d67/conn.go#L27) #2093
* [ENHANCEMENT] Cassandra Storage: added `max_retries`, `retry_min_backoff` and `retry_max_backoff` configuration options to enable retrying recoverable errors. #2054
* [ENHANCEMENT] Allow to configure HTTP and gRPC server listen address, maximum number of simultaneous connections and connection keepalive settings.
  * `-server.http-listen-address`
  * `-server.http-conn-limit`
  * `-server.grpc-listen-address`
  * `-server.grpc-conn-limit`
  * `-server.grpc.keepalive.max-connection-idle`
  * `-server.grpc.keepalive.max-connection-age`
  * `-server.grpc.keepalive.max-connection-age-grace`
  * `-server.grpc.keepalive.time`
  * `-server.grpc.keepalive.timeout`
* [ENHANCEMENT] PostgreSQL: Bump up `github.com/lib/pq` from `v1.0.0` to `v1.3.0` to support PostgreSQL SCRAM-SHA-256 authentication. #2097
* [ENHANCEMENT] Cassandra Storage: User no longer need `CREATE` privilege on `<all keyspaces>` if given keyspace exists. #2032
* [ENHANCEMENT] Cassandra Storage: added `password_file` configuration options to enable reading Cassandra password from file. #2096
* [ENHANCEMENT] Configs API: Allow GET/POST configs in YAML format. #2181
* [ENHANCEMENT] Background cache writes are batched to improve parallelism and observability. #2135
* [ENHANCEMENT] Add automatic repair for checkpoint and WAL. #2105
* [ENHANCEMENT] Support `lastEvaluation` and `evaluationTime` in `/api/v1/rules` endpoints and make order of groups stable. #2196
* [ENHANCEMENT] Skip expired requests in query-frontend scheduling. #2082
* [ENHANCEMENT] Add ability to configure gRPC keepalive settings. #2066
* [ENHANCEMENT] Experimental TSDB: Export TSDB Syncer metrics from Compactor component, they are prefixed with `cortex_compactor_`. #2023
* [ENHANCEMENT] Experimental TSDB: Added dedicated flag `-experimental.tsdb.bucket-store.tenant-sync-concurrency` to configure the maximum number of concurrent tenants for which blocks are synched. #2026
* [ENHANCEMENT] Experimental TSDB: Expose metrics for objstore operations (prefixed with `cortex_<component>_thanos_objstore_`, component being one of `ingester`, `querier` and `compactor`). #2027
* [ENHANCEMENT] Experimental TSDB: Added support for Azure Storage to be used for block storage, in addition to S3 and GCS. #2083
* [ENHANCEMENT] Experimental TSDB: Reduced memory allocations in the ingesters when using the experimental blocks storage. #2057
* [ENHANCEMENT] Experimental Memberlist KV: expose `-memberlist.gossip-to-dead-nodes-time` and `-memberlist.dead-node-reclaim-time` options to control how memberlist library handles dead nodes and name reuse. #2131
* [BUGFIX] Alertmanager: fixed panic upon applying a new config, caused by duplicate metrics registration in the `NewPipelineBuilder` function. #211
* [BUGFIX] Azure Blob ChunkStore: Fixed issue causing `invalid chunk checksum` errors. #2074
* [BUGFIX] The gauge `cortex_overrides_last_reload_successful` is now only exported by components that use a `RuntimeConfigManager`. Previously, for components that do not initialize a `RuntimeConfigManager` (such as the compactor) the gauge was initialized with 0 (indicating error state) and then never updated, resulting in a false-negative permanent error state. #2092
* [BUGFIX] Fixed WAL metric names, added the `cortex_` prefix.
* [BUGFIX] Restored histogram `cortex_configs_request_duration_seconds` #2138
* [BUGFIX] Fix wrong syntax for `url` in config-file-reference. #2148
* [BUGFIX] Fixed some 5xx status code returned by the query-frontend when they should actually be 4xx. #2122
* [BUGFIX] Fixed leaked goroutines in the querier. #2070
* [BUGFIX] Experimental TSDB: fixed `/all_user_stats` and `/api/prom/user_stats` endpoints when using the experimental TSDB blocks storage. #2042
* [BUGFIX] Experimental TSDB: fixed ruler to correctly work with the experimental TSDB blocks storage. #2101

### Changes to denormalised tokens in the ring

Cortex 0.4.0 is the last version that can *write* denormalised tokens. Cortex 0.5.0 and above always write normalised tokens.

Cortex 0.6.0 is the last version that can *read* denormalised tokens. Starting with Cortex 0.7.0 only normalised tokens are supported, and ingesters writing denormalised tokens to the ring (running Cortex 0.4.0 or earlier with `-ingester.normalise-tokens=false`) are ignored by distributors. Such ingesters should either switch to using normalised tokens, or be upgraded to Cortex 0.5.0 or later.

### Known issues

- The gRPC streaming for ingesters doesn't work when using the experimental TSDB blocks storage. Please do not enable `-querier.ingester-streaming` if you're using the TSDB blocks storage. If you want to enable it, you can build Cortex from `master` given the issue has been fixed after Cortex `0.7` branch has been cut and the fix wasn't included in the `0.7` because related to an experimental feature.

### Annotated config file breaking changes

In this section you can find a config file diff showing the breaking changes introduced in Cortex `0.7`. You can also find the [full configuration file reference doc](https://cortexmetrics.io/docs/configuration/configuration-file/) in the website.

 ```diff
### Root level config

 # "configdb" has been moved to "alertmanager > store > configdb".
-[configdb: <configdb_config>]

 # "config_store" has been renamed to "configs".
-[config_store: <configstore_config>]
+[configs: <configs_config>]


### `distributor_config`

 # The support to hook an external billing system has been removed.
-[enable_billing: <boolean> | default = false]
-billing:
-  [maxbufferedevents: <int> | default = 1024]
-  [retrydelay: <duration> | default = 500ms]
-  [ingesterhostport: <string> | default = "localhost:24225"]


### `querier_config`

 # "ingestermaxquerylookback" has been renamed to "query_ingesters_within".
-[ingestermaxquerylookback: <duration> | default = 0s]
+[query_ingesters_within: <duration> | default = 0s]


### `queryrange_config`

results_cache:
  cache:
     # "defaul_validity" has been renamed to "default_validity".
-    [defaul_validity: <duration> | default = 0s]
+    [default_validity: <duration> | default = 0s]

   # "cache_split_interval" has been deprecated in favor of "split_queries_by_interval".
-  [cache_split_interval: <duration> | default = 24h0m0s]


### `alertmanager_config`

# The "store" config block has been added. This includes "configdb" which previously
# was the "configdb" root level config block.
+store:
+  [type: <string> | default = "configdb"]
+  [configdb: <configstore_config>]
+  local:
+    [path: <string> | default = ""]


### `storage_config`

index_queries_cache_config:
   # "defaul_validity" has been renamed to "default_validity".
-  [defaul_validity: <duration> | default = 0s]
+  [default_validity: <duration> | default = 0s]


### `chunk_store_config`

chunk_cache_config:
   # "defaul_validity" has been renamed to "default_validity".
-  [defaul_validity: <duration> | default = 0s]
+  [default_validity: <duration> | default = 0s]

write_dedupe_cache_config:
   # "defaul_validity" has been renamed to "default_validity".
-  [defaul_validity: <duration> | default = 0s]
+  [default_validity: <duration> | default = 0s]

 # "min_chunk_age" has been removed in favor of "querier > query_store_after".
-[min_chunk_age: <duration> | default = 0s]


### `configs_config`

-# "uri" has been moved to "database > uri".
-[uri: <string> | default = "postgres://postgres@configs-db.weave.local/configs?sslmode=disable"]

-# "migrationsdir" has been moved to "database > migrations_dir".
-[migrationsdir: <string> | default = ""]

-# "passwordfile" has been moved to "database > password_file".
-[passwordfile: <string> | default = ""]

+database:
+  [uri: <string> | default = "postgres://postgres@configs-db.weave.local/configs?sslmode=disable"]
+  [migrations_dir: <string> | default = ""]
+  [password_file: <string> | default = ""]
```

## 0.6.1 / 2020-02-05

* [BUGFIX] Fixed parsing of the WAL configuration when specified in the YAML config file. #2071

## 0.6.0 / 2020-01-28

Note that the ruler flags need to be changed in this upgrade. You're moving from a single node ruler to something that might need to be sharded.
Further, if you're using the configs service, we've upgraded the migration library and this requires some manual intervention. See full instructions below to upgrade your PostgreSQL.

* [CHANGE] The frontend component now does not cache results if it finds a `Cache-Control` header and if one of its values is `no-store`. #1974
* [CHANGE] Flags changed with transition to upstream Prometheus rules manager:
  * `-ruler.client-timeout` is now `ruler.configs.client-timeout` in order to match `ruler.configs.url`.
  * `-ruler.group-timeout`has been removed.
  * `-ruler.num-workers` has been removed.
  * `-ruler.rule-path` has been added to specify where the prometheus rule manager will sync rule files.
  * `-ruler.storage.type` has beem added to specify the rule store backend type, currently only the configdb.
  * `-ruler.poll-interval` has been added to specify the interval in which to poll new rule groups.
  * `-ruler.evaluation-interval` default value has changed from `15s` to `1m` to match the default evaluation interval in Prometheus.
  * Ruler sharding requires a ring which can be configured via the ring flags prefixed by `ruler.ring.`. #1987
* [CHANGE] Use relative links from /ring page to make it work when used behind reverse proxy. #1896
* [CHANGE] Deprecated `-distributor.limiter-reload-period` flag. #1766
* [CHANGE] Ingesters now write only normalised tokens to the ring, although they can still read denormalised tokens used by other ingesters. `-ingester.normalise-tokens` is now deprecated, and ignored. If you want to switch back to using denormalised tokens, you need to downgrade to Cortex 0.4.0. Previous versions don't handle claiming tokens from normalised ingesters correctly. #1809
* [CHANGE] Overrides mechanism has been renamed to "runtime config", and is now separate from limits. Runtime config is simply a file that is reloaded by Cortex every couple of seconds. Limits and now also multi KV use this mechanism.<br />New arguments were introduced: `-runtime-config.file` (defaults to empty) and `-runtime-config.reload-period` (defaults to 10 seconds), which replace previously used `-limits.per-user-override-config` and `-limits.per-user-override-period` options. Old options are still used if `-runtime-config.file` is not specified. This change is also reflected in YAML configuration, where old `limits.per_tenant_override_config` and `limits.per_tenant_override_period` fields are replaced with `runtime_config.file` and `runtime_config.period` respectively. #1749
* [CHANGE] Cortex now rejects data with duplicate labels. Previously, such data was accepted, with duplicate labels removed with only one value left. #1964
* [CHANGE] Changed the default value for `-distributor.ha-tracker.prefix` from `collectors/` to `ha-tracker/` in order to not clash with other keys (ie. ring) stored in the same key-value store. #1940
* [FEATURE] Experimental: Write-Ahead-Log added in ingesters for more data reliability against ingester crashes. #1103
  * `--ingester.wal-enabled`: Setting this to `true` enables writing to WAL during ingestion.
  * `--ingester.wal-dir`: Directory where the WAL data should be stored and/or recovered from.
  * `--ingester.checkpoint-enabled`: Set this to `true` to enable checkpointing of in-memory chunks to disk.
  * `--ingester.checkpoint-duration`: This is the interval at which checkpoints should be created.
  * `--ingester.recover-from-wal`: Set this to `true` to recover data from an existing WAL.
  * For more information, please checkout the ["Ingesters with WAL" guide](https://cortexmetrics.io/docs/guides/ingesters-with-wal/).
* [FEATURE] The distributor can now drop labels from samples (similar to the removal of the replica label for HA ingestion) per user via the `distributor.drop-label` flag. #1726
* [FEATURE] Added flag `debug.mutex-profile-fraction` to enable mutex profiling #1969
* [FEATURE] Added `global` ingestion rate limiter strategy. Deprecated `-distributor.limiter-reload-period` flag. #1766
* [FEATURE] Added support for Microsoft Azure blob storage to be used for storing chunk data. #1913
* [FEATURE] Added readiness probe endpoint`/ready` to queriers. #1934
* [FEATURE] Added "multi" KV store that can interact with two other KV stores, primary one for all reads and writes, and secondary one, which only receives writes. Primary/secondary store can be modified in runtime via runtime-config mechanism (previously "overrides"). #1749
* [FEATURE] Added support to store ring tokens to a file and read it back on startup, instead of generating/fetching the tokens to/from the ring. This feature can be enabled with the flag `-ingester.tokens-file-path`. #1750
* [FEATURE] Experimental TSDB: Added `/series` API endpoint support with TSDB blocks storage. #1830
* [FEATURE] Experimental TSDB: Added TSDB blocks `compactor` component, which iterates over users blocks stored in the bucket and compact them according to the configured block ranges. #1942
* [ENHANCEMENT] metric `cortex_ingester_flush_reasons` gets a new `reason` value: `Spread`, when `-ingester.spread-flushes` option is enabled. #1978
* [ENHANCEMENT] Added `password` and `enable_tls` options to redis cache configuration. Enables usage of Microsoft Azure Cache for Redis service. #1923
* [ENHANCEMENT] Upgraded Kubernetes API version for deployments from `extensions/v1beta1` to `apps/v1`. #1941
* [ENHANCEMENT] Experimental TSDB: Open existing TSDB on startup to prevent ingester from becoming ready before it can accept writes. The max concurrency is set via `--experimental.tsdb.max-tsdb-opening-concurrency-on-startup`. #1917
* [ENHANCEMENT] Experimental TSDB: Querier now exports aggregate metrics from Thanos bucket store and in memory index cache (many metrics to list, but all have `cortex_querier_bucket_store_` or `cortex_querier_blocks_index_cache_` prefix). #1996
* [ENHANCEMENT] Experimental TSDB: Improved multi-tenant bucket store. #1991
  * Allowed to configure the blocks sync interval via `-experimental.tsdb.bucket-store.sync-interval` (0 disables the sync)
  * Limited the number of tenants concurrently synched by `-experimental.tsdb.bucket-store.block-sync-concurrency`
  * Renamed `cortex_querier_sync_seconds` metric to `cortex_querier_blocks_sync_seconds`
  * Track `cortex_querier_blocks_sync_seconds` metric for the initial sync too
* [BUGFIX] Fixed unnecessary CAS operations done by the HA tracker when the jitter is enabled. #1861
* [BUGFIX] Fixed ingesters getting stuck in a LEAVING state after coming up from an ungraceful exit. #1921
* [BUGFIX] Reduce memory usage when ingester Push() errors. #1922
* [BUGFIX] Table Manager: Fixed calculation of expected tables and creation of tables from next active schema considering grace period. #1976
* [BUGFIX] Experimental TSDB: Fixed ingesters consistency during hand-over when using experimental TSDB blocks storage. #1854 #1818
* [BUGFIX] Experimental TSDB: Fixed metrics when using experimental TSDB blocks storage. #1981 #1982 #1990 #1983
* [BUGFIX] Experimental memberlist: Use the advertised address when sending packets to other peers of the Gossip memberlist. #1857
* [BUGFIX] Experimental TSDB: Fixed incorrect query results introduced in #2604 caused by a buffer incorrectly reused while iterating samples. #2697

### Upgrading PostgreSQL (if you're using configs service)

Reference: <https://github.com/golang-migrate/migrate/tree/master/database/postgres#upgrading-from-v1>

1. Install the migrate package cli tool: <https://github.com/golang-migrate/migrate/tree/master/cmd/migrate#installation>
2. Drop the `schema_migrations` table: `DROP TABLE schema_migrations;`.
2. Run the migrate command:

```bash
migrate  -path <absolute_path_to_cortex>/cmd/cortex/migrations -database postgres://localhost:5432/database force 2
```

### Known issues

- The `cortex_prometheus_rule_group_last_evaluation_timestamp_seconds` metric, tracked by the ruler, is not unregistered for rule groups not being used anymore. This issue will be fixed in the next Cortex release (see [2033](https://github.com/cortexproject/cortex/issues/2033)).

- Write-Ahead-Log (WAL) does not have automatic repair of corrupt checkpoint or WAL segments, which is possible if ingester crashes abruptly or the underlying disk corrupts. Currently the only way to resolve this is to manually delete the affected checkpoint and/or WAL segments. Automatic repair will be added in the future releases.

## 0.4.0 / 2019-12-02

* [CHANGE] The frontend component has been refactored to be easier to re-use. When upgrading the frontend, cache entries will be discarded and re-created with the new protobuf schema. #1734
* [CHANGE] Removed direct DB/API access from the ruler. `-ruler.configs.url` has been now deprecated. #1579
* [CHANGE] Removed `Delta` encoding. Any old chunks with `Delta` encoding cannot be read anymore. If `ingester.chunk-encoding` is set to `Delta` the ingester will fail to start. #1706
* [CHANGE] Setting `-ingester.max-transfer-retries` to 0 now disables hand-over when ingester is shutting down. Previously, zero meant infinite number of attempts. #1771
* [CHANGE] `dynamo` has been removed as a valid storage name to make it consistent for all components. `aws` and `aws-dynamo` remain as valid storage names.
* [CHANGE/FEATURE] The frontend split and cache intervals can now be configured using the respective flag `--querier.split-queries-by-interval` and `--frontend.cache-split-interval`.
  * If `--querier.split-queries-by-interval` is not provided request splitting is disabled by default.
  * __`--querier.split-queries-by-day` is still accepted for backward compatibility but has been deprecated. You should now use `--querier.split-queries-by-interval`. We recommend a to use a multiple of 24 hours.__
* [FEATURE] Global limit on the max series per user and metric #1760
  * `-ingester.max-global-series-per-user`
  * `-ingester.max-global-series-per-metric`
  * Requires `-distributor.replication-factor` and `-distributor.shard-by-all-labels` set for the ingesters too
* [FEATURE] Flush chunks with stale markers early with `ingester.max-stale-chunk-idle`. #1759
* [FEATURE] EXPERIMENTAL: Added new KV Store backend based on memberlist library. Components can gossip about tokens and ingester states, instead of using Consul or Etcd. #1721
* [FEATURE] EXPERIMENTAL: Use TSDB in the ingesters & flush blocks to S3/GCS ala Thanos. This will let us use an Object Store more efficiently and reduce costs. #1695
* [FEATURE] Allow Query Frontend to log slow queries with `frontend.log-queries-longer-than`. #1744
* [FEATURE] Add HTTP handler to trigger ingester flush & shutdown - used when running as a stateful set with the WAL enabled.  #1746
* [FEATURE] EXPERIMENTAL: Added GCS support to TSDB blocks storage. #1772
* [ENHANCEMENT] Reduce memory allocations in the write path. #1706
* [ENHANCEMENT] Consul client now follows recommended practices for blocking queries wrt returned Index value. #1708
* [ENHANCEMENT] Consul client can optionally rate-limit itself during Watch (used e.g. by ring watchers) and WatchPrefix (used by HA feature) operations. Rate limiting is disabled by default. New flags added: `--consul.watch-rate-limit`, and `--consul.watch-burst-size`. #1708
* [ENHANCEMENT] Added jitter to HA deduping heartbeats, configure using `distributor.ha-tracker.update-timeout-jitter-max` #1534
* [ENHANCEMENT] Add ability to flush chunks with stale markers early. #1759
* [BUGFIX] Stop reporting successful actions as 500 errors in KV store metrics. #1798
* [BUGFIX] Fix bug where duplicate labels can be returned through metadata APIs. #1790
* [BUGFIX] Fix reading of old, v3 chunk data. #1779
* [BUGFIX] Now support IAM roles in service accounts in AWS EKS. #1803
* [BUGFIX] Fixed duplicated series returned when querying both ingesters and store with the experimental TSDB blocks storage. #1778

In this release we updated the following dependencies:

- gRPC v1.25.0  (resulted in a drop of 30% CPU usage when compression is on)
- jaeger-client v2.20.0
- aws-sdk-go to v1.25.22

## 0.3.0 / 2019-10-11

This release adds support for Redis as an alternative to Memcached, and also includes many optimisations which reduce CPU and memory usage.

* [CHANGE] Gauge metrics were renamed to drop the `_total` suffix. #1685
  * In Alertmanager, `alertmanager_configs_total` is now `alertmanager_configs`
  * In Ruler, `scheduler_configs_total` is now `scheduler_configs`
  * `scheduler_groups_total` is now `scheduler_groups`.
* [CHANGE] `--alertmanager.configs.auto-slack-root` flag was dropped as auto Slack root is not supported anymore. #1597
* [CHANGE] In table-manager, default DynamoDB capacity was reduced from 3,000 units to 1,000 units. We recommend you do not run with the defaults: find out what figures are needed for your environment and set that via `-dynamodb.periodic-table.write-throughput` and `-dynamodb.chunk-table.write-throughput`.
* [FEATURE] Add Redis support for caching #1612
* [FEATURE] Allow spreading chunk writes across multiple S3 buckets #1625
* [FEATURE] Added `/shutdown` endpoint for ingester to shutdown all operations of the ingester. #1746
* [ENHANCEMENT] Upgraded Prometheus to 2.12.0 and Alertmanager to 0.19.0. #1597
* [ENHANCEMENT] Cortex is now built with Go 1.13 #1675, #1676, #1679
* [ENHANCEMENT] Many optimisations, mostly impacting ingester and querier: #1574, #1624, #1638, #1644, #1649, #1654, #1702

Full list of changes: <https://github.com/cortexproject/cortex/compare/v0.2.0...v0.3.0>

## 0.2.0 / 2019-09-05

This release has several exciting features, the most notable of them being setting `-ingester.spread-flushes` to potentially reduce your storage space by upto 50%.

* [CHANGE] Flags changed due to changes upstream in Prometheus Alertmanager #929:
  * `alertmanager.mesh.listen-address` is now `cluster.listen-address`
  * `alertmanager.mesh.peer.host` and `alertmanager.mesh.peer.service` can be replaced by `cluster.peer`
  * `alertmanager.mesh.hardware-address`, `alertmanager.mesh.nickname`, `alertmanager.mesh.password`, and `alertmanager.mesh.peer.refresh-interval` all disappear.
* [CHANGE] --claim-on-rollout flag deprecated; feature is now always on #1566
* [CHANGE] Retention period must now be a multiple of periodic table duration #1564
* [CHANGE] The value for the name label for the chunks memcache in all `cortex_cache_` metrics is now `chunksmemcache` (before it was `memcache`) #1569
* [FEATURE] Makes the ingester flush each timeseries at a specific point in the max-chunk-age cycle with `-ingester.spread-flushes`. This means multiple replicas of a chunk are very likely to contain the same contents which cuts chunk storage space by up to 66%. #1578
* [FEATURE] Make minimum number of chunk samples configurable per user #1620
* [FEATURE] Honor HTTPS for custom S3 URLs #1603
* [FEATURE] You can now point the query-frontend at a normal Prometheus for parallelisation and caching #1441
* [FEATURE] You can now specify `http_config` on alert receivers #929
* [FEATURE] Add option to use jump hashing to load balance requests to memcached #1554
* [FEATURE] Add status page for HA tracker to distributors #1546
* [FEATURE] The distributor ring page is now easier to read with alternate rows grayed out #1621

## 0.1.0 / 2019-08-07

* [CHANGE] HA Tracker flags were renamed to provide more clarity #1465
  * `distributor.accept-ha-labels` is now `distributor.ha-tracker.enable`
  * `distributor.accept-ha-samples` is now `distributor.ha-tracker.enable-for-all-users`
  * `ha-tracker.replica` is now `distributor.ha-tracker.replica`
  * `ha-tracker.cluster` is now `distributor.ha-tracker.cluster`
* [FEATURE] You can specify "heap ballast" to reduce Go GC Churn #1489
* [BUGFIX] HA Tracker no longer always makes a request to Consul/Etcd when a request is not from the active replica #1516
* [BUGFIX] Queries are now correctly cancelled by the query-frontend #1508<|MERGE_RESOLUTION|>--- conflicted
+++ resolved
@@ -109,11 +109,8 @@
 * [BUGFIX] Blocks storage: Avoid creating blocks larger than configured block range period on forced compaction and when TSDB is idle. #3344
 * [BUGFIX] Shuffle sharding: fixed max global series per user/metric limit when shuffle sharding and `-distributor.shard-by-all-labels=true` are both enabled in distributor. When using these global limits you should now set `-distributor.sharding-strategy` and `-distributor.zone-awareness-enabled` to ingesters too. #3369
 * [BUGFIX] Slow query logging: when using downstream server request parameters were not logged. #3276
-<<<<<<< HEAD
+* [BUGFIX] Fixed tenant detection in the ruler and alertmanager API when running without auth. #3343
 * [BUGFIX] Blocksconvert: fix chunks ordering in the block. Chunks in different order than series work just fine in TSDB blocks at the moment, but it's not consistent with what Prometheus does and future Prometheus and Cortex optimizations may rely on this ordering. #3371
-=======
-* [BUGFIX] Fixed tenant detection in the ruler and alertmanager API when running without auth. #3343
->>>>>>> ad1f16de
 
 ## 1.4.0 / 2020-10-02
 
