--- conflicted
+++ resolved
@@ -26,9 +26,7 @@
   * `cortex_prometheus_notifications_queue_length`
   * `cortex_prometheus_notifications_queue_capacity`
   * `cortex_prometheus_notifications_alertmanagers_discovered`
-<<<<<<< HEAD
 * [ENHANCEMENT] Add `-querier.max-step-alignment` to disable align querier with step if the step is greater than given value. #2759
-=======
 * [ENHANCEMENT] The behavior of the `/ready` was changed for the query frontend to indicate when it was ready to accept queries. This is intended for use by a read path load balancer that would want to wait for the frontend to have attached queriers before including it in the backend. #2733
 * [ENHANCEMENT] Experimental Delete Series: Add support for deletion of chunks for remaining stores. #2801
 * [ENHANCEMENT] Add `-modules` command line flag to list possible values for `-target`. Also, log warning if given target is internal component. #2752
@@ -40,7 +38,6 @@
 * [ENHANCEMENT] Experimental TSDB: Added support to enforce max query time range length via `-store.max-query-length`. #2826
 * [ENHANCEMENT] Ingester: Added new metric `cortex_ingester_flush_series_in_progress` that reports number of ongoing flush-series operations. Useful when calling `/flush` handler: if `cortex_ingester_flush_queue_length + cortex_ingester_flush_series_in_progress` is 0, all flushes are finished. #2778
 * [ENHANCEMENT] Memberlist members can join cluster via SRV records. #2788
->>>>>>> 1c030803
 * [BUGFIX] Fixed a bug in the index intersect code causing storage to return more chunks/series than required. #2796
 * [BUGFIX] Fixed the number of reported keys in the background cache queue. #2764
 * [BUGFIX] Fix race in processing of headers in sharded queries. #2762
