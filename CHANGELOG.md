# Changelog

## master / unreleased

* [CHANGE] Experimental Ruler: Rule groups persisted to object storage using the experimental API have an updated object key encoding to better handle special characters. Rule groups previously-stored using object storage must be renamed to the new format. #2646
* [CHANGE] Query Frontend now uses Round Robin to choose a tenant queue to service next. #2553
* [CHANGE] `-promql.lookback-delta` is now deprecated and has been replaced by `-querier.lookback-delta` along with `lookback_delta` entry under `querier` in the config file. `-promql.lookback-delta` will be removed in v1.4.0. #2604
* [CHANGE] Experimental TSDB: removed `-experimental.tsdb.bucket-store.binary-index-header-enabled` flag. Now the binary index-header is always enabled.
* [CHANGE] Experimental TSDB: Renamed index-cache metrics to use original metric names from Thanos, as Cortex is not aggregating them in any way: #2627
  * `cortex_<service>_blocks_index_cache_items_evicted_total` => `thanos_store_index_cache_items_evicted_total{name="index-cache"}`
  * `cortex_<service>_blocks_index_cache_items_added_total` => `thanos_store_index_cache_items_added_total{name="index-cache"}`
  * `cortex_<service>_blocks_index_cache_requests_total` => `thanos_store_index_cache_requests_total{name="index-cache"}`
  * `cortex_<service>_blocks_index_cache_items_overflowed_total` => `thanos_store_index_cache_items_overflowed_total{name="index-cache"}`
  * `cortex_<service>_blocks_index_cache_hits_total` => `thanos_store_index_cache_hits_total{name="index-cache"}`
  * `cortex_<service>_blocks_index_cache_items` => `thanos_store_index_cache_items{name="index-cache"}`
  * `cortex_<service>_blocks_index_cache_items_size_bytes` => `thanos_store_index_cache_items_size_bytes{name="index-cache"}`
  * `cortex_<service>_blocks_index_cache_total_size_bytes` => `thanos_store_index_cache_total_size_bytes{name="index-cache"}`
  * `cortex_<service>_blocks_index_cache_memcached_operations_total` =>  `thanos_memcached_operations_total{name="index-cache"}`
  * `cortex_<service>_blocks_index_cache_memcached_operation_failures_total` =>  `thanos_memcached_operation_failures_total{name="index-cache"}`
  * `cortex_<service>_blocks_index_cache_memcached_operation_duration_seconds` =>  `thanos_memcached_operation_duration_seconds{name="index-cache"}`
  * `cortex_<service>_blocks_index_cache_memcached_operation_skipped_total` =>  `thanos_memcached_operation_skipped_total{name="index-cache"}`
* [CHANGE] Experimental TSDB: Renamed metrics in bucket stores: #2627
  * `cortex_<service>_blocks_meta_syncs_total` => `cortex_blocks_meta_syncs_total{component="<service>"}`
  * `cortex_<service>_blocks_meta_sync_failures_total` => `cortex_blocks_meta_sync_failures_total{component="<service>"}`
  * `cortex_<service>_blocks_meta_sync_duration_seconds` => `cortex_blocks_meta_sync_duration_seconds{component="<service>"}`
  * `cortex_<service>_blocks_meta_sync_consistency_delay_seconds` => `cortex_blocks_meta_sync_consistency_delay_seconds{component="<service>"}`
  * `cortex_<service>_blocks_meta_synced` => `cortex_blocks_meta_synced{component="<service>"}`
  * `cortex_<service>_bucket_store_block_loads_total` => `cortex_block_loads_total{component="<service>"}`
  * `cortex_<service>_bucket_store_block_load_failures_total` => `cortex_block_load_failures_total{component="<service>"}`
  * `cortex_<service>_bucket_store_block_drops_total` => `cortex_block_drops_total{component="<service>"}`
  * `cortex_<service>_bucket_store_block_drop_failures_total` => `cortex_bucket_store_block_drop_failures_total{component="<service>"}`
  * `cortex_<service>_bucket_store_blocks_loaded` => `cortex_bucket_store_blocks_loaded{component="<service>"}`
  * `cortex_<service>_bucket_store_series_data_touched` => `cortex_bucket_store_series_data_touched{component="<service>"}`
  * `cortex_<service>_bucket_store_series_data_fetched` => `cortex_bucket_store_series_data_fetched{component="<service>"}`
  * `cortex_<service>_bucket_store_series_data_size_touched_bytes` => `cortex_bucket_store_series_data_size_touched_bytes{component="<service>"}`
  * `cortex_<service>_bucket_store_series_data_size_fetched_bytes` => `cortex_bucket_store_series_data_size_fetched_bytes{component="<service>"}`
  * `cortex_<service>_bucket_store_series_blocks_queried` => `cortex_bucket_store_series_blocks_queried{component="<service>"}`
  * `cortex_<service>_bucket_store_series_get_all_duration_seconds` => `cortex_bucket_store_series_get_all_duration_seconds{component="<service>"}`
  * `cortex_<service>_bucket_store_series_merge_duration_seconds` => `cortex_bucket_store_series_merge_duration_seconds{component="<service>"}`
  * `cortex_<service>_bucket_store_series_refetches_total` => `cortex_bucket_store_series_refetches_total{component="<service>"}`
  * `cortex_<service>_bucket_store_series_result_series` => `cortex_bucket_store_series_result_series{component="<service>"}`
  * `cortex_<service>_bucket_store_cached_postings_compressions_total` => `cortex_bucket_store_cached_postings_compressions_total{component="<service>"}`
  * `cortex_<service>_bucket_store_cached_postings_compression_errors_total` => `cortex_bucket_store_cached_postings_compression_errors_total{component="<service>"}`
  * `cortex_<service>_bucket_store_cached_postings_compression_time_seconds` => `cortex_bucket_store_cached_postings_compression_time_seconds{component="<service>"}`
  * `cortex_<service>_bucket_store_cached_postings_original_size_bytes_total` => `cortex_bucket_store_cached_postings_original_size_bytes_total{component="<service>"}`
  * `cortex_<service>_bucket_store_cached_postings_compressed_size_bytes_total` => `cortex_bucket_store_cached_postings_compressed_size_bytes_total{component="<service>"}`
  * `cortex_<service>_blocks_sync_seconds` => `cortex_bucket_stores_blocks_sync_seconds{component="<service>"}`
  * `cortex_<service>_blocks_last_successful_sync_timestamp_seconds` => `cortex_bucket_stores_blocks_last_successful_sync_timestamp_seconds{component="<service>"}`
* [FEATURE] TLS config options added for GRPC clients in Querier (Query-frontend client & Ingester client), Ruler, Store Gateway, as well as HTTP client in Config store client. #2502
* [FEATURE] The flag `-frontend.max-cache-freshness` is now supported within the limits overrides, to specify per-tenant max cache freshness values. The corresponding YAML config parameter has been changed from `results_cache.max_freshness` to `limits_config.max_cache_freshness`. The legacy YAML config parameter (`results_cache.max_freshness`) will continue to be supported till Cortex release `v1.4.0`. #2609
* [FEATURE] Experimental gRPC Store: Added support to 3rd parties index and chunk stores using gRPC client/server plugin mechanism. #2220
* [ENHANCEMENT] Experimental TSDB: added the following metrics to the ingester: #2580 #2583 #2589 #2654
  * `cortex_ingester_tsdb_appender_add_duration_seconds`
  * `cortex_ingester_tsdb_appender_commit_duration_seconds`
  * `cortex_ingester_tsdb_refcache_purge_duration_seconds`
  * `cortex_ingester_tsdb_compactions_total`
  * `cortex_ingester_tsdb_compaction_duration_seconds`
  * `cortex_ingester_tsdb_wal_fsync_duration_seconds`
  * `cortex_ingester_tsdb_wal_page_flushes_total`
  * `cortex_ingester_tsdb_wal_completed_pages_total`
  * `cortex_ingester_tsdb_wal_truncations_failed_total`
  * `cortex_ingester_tsdb_wal_truncations_total`
  * `cortex_ingester_tsdb_wal_writes_failed_total`
  * `cortex_ingester_tsdb_checkpoint_deletions_failed_total`
  * `cortex_ingester_tsdb_checkpoint_deletions_total`
  * `cortex_ingester_tsdb_checkpoint_creations_failed_total`
  * `cortex_ingester_tsdb_checkpoint_creations_total`
  * `cortex_ingester_tsdb_wal_truncate_duration_seconds`
  * `cortex_ingester_tsdb_head_active_appenders`
  * `cortex_ingester_tsdb_head_series_not_found_total`
  * `cortex_ingester_tsdb_head_chunks`
  * `cortex_ingester_tsdb_mmap_chunk_corruptions_total`
  * `cortex_ingester_tsdb_head_chunks_created_total`
  * `cortex_ingester_tsdb_head_chunks_removed_total`
* [ENHANCEMENT] Experimental TSDB: added metrics useful to alert on critical conditions of the blocks storage: #2573
  * `cortex_compactor_last_successful_run_timestamp_seconds`
  * `cortex_querier_blocks_last_successful_sync_timestamp_seconds` (when store-gateway is disabled)
  * `cortex_querier_blocks_last_successful_scan_timestamp_seconds` (when store-gateway is enabled)
  * `cortex_storegateway_blocks_last_successful_sync_timestamp_seconds`
* [ENHANCEMENT] Experimental TSDB: added the flag `-experimental.tsdb.wal-compression-enabled` to allow to enable TSDB WAL compression. #2585
* [ENHANCEMENT] Experimental TSDB: Querier and store-gateway components can now use so-called "caching bucket", which can currently cache fetched chunks into shared memcached server. #2572
* [ENHANCEMENT] Ruler: Automatically remove unhealthy rulers from the ring. #2587
* [ENHANCEMENT] `query-tee` supports `/metadata`, `/alerts`, and `/rules` #2600
* [ENHANCEMENT] Thanos and Prometheus upgraded to [806479182a6b](https://github.com/thanos-io/thanos/commit/806479182a6b) and [cd73b3d33e06](https://github.com/prometheus/prometheus/commit/cd73b3d33e06) respectively. #2604
  * TSDB now supports isolation of append and queries.
  * TSDB now holds less WAL files after Head Truncation.
* [ENHANCEMENT] Experimental TSDB: decoupled blocks deletion from blocks compaction in the compactor, so that blocks deletion is not blocked by a busy compactor. The following metrics have been added: #2623
  * `cortex_compactor_block_cleanup_started_total`
  * `cortex_compactor_block_cleanup_completed_total`
  * `cortex_compactor_block_cleanup_failed_total`
  * `cortex_compactor_block_cleanup_last_successful_run_timestamp_seconds`
* [ENHANCEMENT] Experimental TSDB: Use shared cache for metadata. This is especially useful when running multiple querier and store-gateway components to reduce number of object store API calls. #2626 #2640
* [ENHANCEMENT] Upgrade Thanos to [f7802edbf830](https://github.com/thanos-io/thanos/commit/f7802edbf830) and Prometheus to [f4dd45609a05](https://github.com/prometheus/prometheus/commit/f4dd45609a05) which is after v2.18.1. #2634
  * TSDB now does memory-mapping of Head chunks and reduces memory usage.
* [ENHANCEMENT] Experimental TSDB: when `-querier.query-store-after` is configured and running the experimental blocks storage, the time range of the query sent to the store is now manipulated to ensure the query end time is not more recent than 'now - query-store-after'. #2642
* [ENHANCEMENT] Experimental TSDB: small performance improvement in concurrent usage of RefCache, used during samples ingestion. #2651
<<<<<<< HEAD
* [ENHANCEMENT] The following endpoints now respond appropriately to an `Accepts` header with the value `application/json` #2673
  * `/distributor/all_user_stats`
  * `/distributor/ha_tracker`
  * `/ingester/ring`
  * `/store-gateway/ring`
  * `/compactor/ring`
  * `/ruler/ring`
  * `/services`
=======
* [ENHANCEMENT] Add `-cassandra.num-connections` to allow increasing the number of TCP connections to each Cassandra server. #2666
* [ENHANCEMENT] Use separate Cassandra clients and connections for reads and writes. #2666
>>>>>>> 1568a288
* [BUGFIX] Ruler: Ensure temporary rule files with special characters are properly mapped and cleaned up. #2506
* [BUGFIX] Fixes #2411, Ensure requests are properly routed to the prometheus api embedded in the query if `-server.path-prefix` is set. #2372
* [BUGFIX] Experimental TSDB: fixed chunk data corruption when querying back series using the experimental blocks storage. #2400
* [BUGFIX] Fixed collection of tracing spans from Thanos components used internally. #2655
* [BUGFIX] Experimental TSDB: fixed memory leak in ingesters. #2586
* [BUGFIX] QueryFrontend: fixed a situation where HTTP error is ignored and an incorrect status code is set. #2590
* [BUGFIX] Ingester: Fix an ingester starting up in the JOINING state and staying there forever. #2565
* [BUGFIX] QueryFrontend: fixed a panic (`integer divide by zero`) in the query-frontend. The query-frontend now requires the `-querier.default-evaluation-interval` config to be set to the same value of the querier. #2603
* [BUGFIX] Experimental TSDB: when the querier receives a `/series` request with a time range older than the data stored in the ingester, it now ignores the requested time range and returns known series anyway instead of returning an empty response. This aligns the behaviour with the chunks storage. #2617
* [BUGFIX] Cassandra: fixed an edge case leading to an invalid CQL query when querying the index on a Cassandra store. #2639

## 1.1.0 / 2020-05-21

This release brings the usual mix of bugfixes and improvements. The biggest change is that WAL support for chunks is now considered to be production-ready!

Please make sure to review renamed metrics, and update your dashboards and alerts accordingly.

* [CHANGE] Added v1 API routes documented in #2327. #2372
  * Added `-http.alertmanager-http-prefix` flag which allows the configuration of the path where the Alertmanager API and UI can be reached. The default is set to `/alertmanager`.
  * Added `-http.prometheus-http-prefix` flag which allows the configuration of the path where the Prometheus API and UI can be reached. The default is set to `/prometheus`.
  * Updated the index hosted at the root prefix to point to the updated routes.
  * Legacy routes hardcoded with the `/api/prom` prefix now respect the `-http.prefix` flag.
* [CHANGE] The metrics `cortex_distributor_ingester_appends_total` and `distributor_ingester_append_failures_total` now include a `type` label to differentiate between `samples` and `metadata`. #2336
* [CHANGE] The metrics for number of chunks and bytes flushed to the chunk store are renamed. Note that previous metrics were counted pre-deduplication, while new metrics are counted after deduplication. #2463
  * `cortex_ingester_chunks_stored_total` > `cortex_chunk_store_stored_chunks_total`
  * `cortex_ingester_chunk_stored_bytes_total` > `cortex_chunk_store_stored_chunk_bytes_total`
* [CHANGE] Experimental TSDB: renamed blocks meta fetcher metrics: #2375
  * `cortex_querier_bucket_store_blocks_meta_syncs_total` > `cortex_querier_blocks_meta_syncs_total`
  * `cortex_querier_bucket_store_blocks_meta_sync_failures_total` > `cortex_querier_blocks_meta_sync_failures_total`
  * `cortex_querier_bucket_store_blocks_meta_sync_duration_seconds` > `cortex_querier_blocks_meta_sync_duration_seconds`
  * `cortex_querier_bucket_store_blocks_meta_sync_consistency_delay_seconds` > `cortex_querier_blocks_meta_sync_consistency_delay_seconds`
* [CHANGE] Experimental TSDB: Modified default values for `compactor.deletion-delay` option from 48h to 12h and `-experimental.tsdb.bucket-store.ignore-deletion-marks-delay` from 24h to 6h. #2414
* [CHANGE] WAL: Default value of `-ingester.checkpoint-enabled` changed to `true`. #2416
* [CHANGE] `trace_id` field in log files has been renamed to `traceID`. #2518
* [CHANGE] Slow query log has a different output now. Previously used `url` field has been replaced with `host` and `path`, and query parameters are logged as individual log fields with `qs_` prefix. #2520
* [CHANGE] WAL: WAL and checkpoint compression is now disabled. #2436
* [CHANGE] Update in dependency `go-kit/kit` from `v0.9.0` to `v0.10.0`. HTML escaping disabled in JSON Logger. #2535
* [CHANGE] Experimental TSDB: Removed `cortex_<service>_` prefix from Thanos objstore metrics and added `component` label to distinguish which Cortex component is doing API calls to the object storage when running in single-binary mode: #2568
  - `cortex_<service>_thanos_objstore_bucket_operations_total` renamed to `thanos_objstore_bucket_operations_total{component="<name>"}`
  - `cortex_<service>_thanos_objstore_bucket_operation_failures_total` renamed to `thanos_objstore_bucket_operation_failures_total{component="<name>"}`
  - `cortex_<service>_thanos_objstore_bucket_operation_duration_seconds` renamed to `thanos_objstore_bucket_operation_duration_seconds{component="<name>"}`
  - `cortex_<service>_thanos_objstore_bucket_last_successful_upload_time` renamed to `thanos_objstore_bucket_last_successful_upload_time{component="<name>"}`
* [CHANGE] FIFO cache: The `-<prefix>.fifocache.size` CLI flag has been renamed to `-<prefix>.fifocache.max-size-items` as well as its YAML config option `size` renamed to `max_size_items`. #2319
* [FEATURE] Ruler: The `-ruler.evaluation-delay` flag was added to allow users to configure a default evaluation delay for all rules in cortex. The default value is 0 which is the current behavior. #2423
* [FEATURE] Experimental: Added a new object storage client for OpenStack Swift. #2440
* [FEATURE] TLS config options added to the Server. #2535
* [FEATURE] Experimental: Added support for `/api/v1/metadata` Prometheus-based endpoint. #2549
* [FEATURE] Add ability to limit concurrent queries to Cassandra with `-cassandra.query-concurrency` flag. #2562
* [ENHANCEMENT] Experimental TSDB: sample ingestion errors are now reported via existing `cortex_discarded_samples_total` metric. #2370
* [ENHANCEMENT] Failures on samples at distributors and ingesters return the first validation error as opposed to the last. #2383
* [ENHANCEMENT] Experimental TSDB: Added `cortex_querier_blocks_meta_synced`, which reflects current state of synced blocks over all tenants. #2392
* [ENHANCEMENT] Added `cortex_distributor_latest_seen_sample_timestamp_seconds` metric to see how far behind Prometheus servers are in sending data. #2371
* [ENHANCEMENT] FIFO cache to support eviction based on memory usage. Added `-<prefix>.fifocache.max-size-bytes` CLI flag and YAML config option `max_size_bytes` to specify memory limit of the cache. #2319, #2527
* [ENHANCEMENT] Added `-querier.worker-match-max-concurrent`. Force worker concurrency to match the `-querier.max-concurrent` option.  Overrides `-querier.worker-parallelism`.  #2456
* [ENHANCEMENT] Added the following metrics for monitoring delete requests: #2445
  - `cortex_purger_delete_requests_received_total`: Number of delete requests received per user.
  - `cortex_purger_delete_requests_processed_total`: Number of delete requests processed per user.
  - `cortex_purger_delete_requests_chunks_selected_total`: Number of chunks selected while building delete plans per user.
  - `cortex_purger_delete_requests_processing_failures_total`: Number of delete requests processing failures per user.
* [ENHANCEMENT] Single Binary: Added query-frontend to the single binary.  Single binary users will now benefit from various query-frontend features.  Primarily: sharding, parallelization, load shedding, additional caching (if configured), and query retries. #2437
* [ENHANCEMENT] Allow 1w (where w denotes week) and 1y (where y denotes year) when setting `-store.cache-lookups-older-than` and `-store.max-look-back-period`. #2454
* [ENHANCEMENT] Optimize index queries for matchers using "a|b|c"-type regex. #2446 #2475
* [ENHANCEMENT] Added per tenant metrics for queries and chunks and bytes read from chunk store: #2463
  * `cortex_chunk_store_fetched_chunks_total` and `cortex_chunk_store_fetched_chunk_bytes_total`
  * `cortex_query_frontend_queries_total` (per tenant queries counted by the frontend)
* [ENHANCEMENT] WAL: New metrics `cortex_ingester_wal_logged_bytes_total` and `cortex_ingester_checkpoint_logged_bytes_total` added to track total bytes logged to disk for WAL and checkpoints. #2497
* [ENHANCEMENT] Add de-duplicated chunks counter `cortex_chunk_store_deduped_chunks_total` which counts every chunk not sent to the store because it was already sent by another replica. #2485
* [ENHANCEMENT] Query-frontend now also logs the POST data of long queries. #2481
* [ENHANCEMENT] WAL: Ingester WAL records now have type header and the custom WAL records have been replaced by Prometheus TSDB's WAL records. Old records will not be supported from 1.3 onwards. Note: once this is deployed, you cannot downgrade without data loss. #2436
* [ENHANCEMENT] Redis Cache: Added `idle_timeout`, `wait_on_pool_exhaustion` and `max_conn_lifetime` options to redis cache configuration. #2550
* [ENHANCEMENT] WAL: the experimental tag has been removed on the WAL in ingesters. #2560
* [ENHANCEMENT] Use newer AWS API for paginated queries - removes 'Deprecated' message from logfiles. #2452
* [BUGFIX] Ruler: Ensure temporary rule files with special characters are properly mapped and cleaned up. #2506
* [BUGFIX] Ensure requests are properly routed to the prometheus api embedded in the query if `-server.path-prefix` is set. Fixes #2411. #2372
* [BUGFIX] Experimental TSDB: Fixed chunk data corruption when querying back series using the experimental blocks storage. #2400
* [BUGFIX] Cassandra Storage: Fix endpoint TLS host verification. #2109
* [BUGFIX] Experimental TSDB: Fixed response status code from `422` to `500` when an error occurs while iterating chunks with the experimental blocks storage. #2402
* [BUGFIX] Ring: Fixed a situation where upgrading from pre-1.0 cortex with a rolling strategy caused new 1.0 ingesters to lose their zone value in the ring until manually forced to re-register. #2404
* [BUGFIX] Distributor: `/all_user_stats` now show API and Rule Ingest Rate correctly. #2457
* [BUGFIX] Fixed `version`, `revision` and `branch` labels exported by the `cortex_build_info` metric. #2468
* [BUGFIX] QueryFrontend: fixed a situation where span context missed when downstream_url is used. #2539
* [BUGFIX] Querier: Fixed a situation where querier would crash because of an unresponsive frontend instance. #2569

## 1.0.1 / 2020-04-23

* [BUGFIX] Fix gaps when querying ingesters with replication factor = 3 and 2 ingesters in the cluster. #2503

## 1.0.0 / 2020-04-02

This is the first major release of Cortex. We made a lot of **breaking changes** in this release which have been detailed below. Please also see the stability guarantees we provide as part of a major release: https://cortexmetrics.io/docs/configuration/v1guarantees/

* [CHANGE] Remove the following deprecated flags: #2339
  - `-metrics.error-rate-query` (use `-metrics.write-throttle-query` instead).
  - `-store.cardinality-cache-size` (use `-store.index-cache-read.enable-fifocache` and `-store.index-cache-read.fifocache.size` instead).
  - `-store.cardinality-cache-validity` (use `-store.index-cache-read.enable-fifocache` and `-store.index-cache-read.fifocache.duration` instead).
  - `-distributor.limiter-reload-period` (flag unused)
  - `-ingester.claim-on-rollout` (flag unused)
  - `-ingester.normalise-tokens` (flag unused)
* [CHANGE] Renamed YAML file options to be more consistent. See [full config file changes below](#config-file-breaking-changes). #2273
* [CHANGE] AWS based autoscaling has been removed. You can only use metrics based autoscaling now. `-applicationautoscaling.url` has been removed. See https://cortexmetrics.io/docs/production/aws/#dynamodb-capacity-provisioning on how to migrate. #2328
* [CHANGE] Renamed the `memcache.write-back-goroutines` and `memcache.write-back-buffer` flags to `background.write-back-concurrency` and `background.write-back-buffer`. This affects the following flags: #2241
  - `-frontend.memcache.write-back-buffer` --> `-frontend.background.write-back-buffer`
  - `-frontend.memcache.write-back-goroutines` --> `-frontend.background.write-back-concurrency`
  - `-store.index-cache-read.memcache.write-back-buffer` --> `-store.index-cache-read.background.write-back-buffer`
  - `-store.index-cache-read.memcache.write-back-goroutines` --> `-store.index-cache-read.background.write-back-concurrency`
  - `-store.index-cache-write.memcache.write-back-buffer` --> `-store.index-cache-write.background.write-back-buffer`
  - `-store.index-cache-write.memcache.write-back-goroutines` --> `-store.index-cache-write.background.write-back-concurrency`
  - `-memcache.write-back-buffer` --> `-store.chunks-cache.background.write-back-buffer`. Note the next change log for the difference.
  - `-memcache.write-back-goroutines` --> `-store.chunks-cache.background.write-back-concurrency`. Note the next change log for the difference.

* [CHANGE] Renamed the chunk cache flags to have `store.chunks-cache.` as prefix. This means the following flags have been changed: #2241
  - `-cache.enable-fifocache` --> `-store.chunks-cache.cache.enable-fifocache`
  - `-default-validity` --> `-store.chunks-cache.default-validity`
  - `-fifocache.duration` --> `-store.chunks-cache.fifocache.duration`
  - `-fifocache.size` --> `-store.chunks-cache.fifocache.size`
  - `-memcache.write-back-buffer` --> `-store.chunks-cache.background.write-back-buffer`. Note the previous change log for the difference.
  - `-memcache.write-back-goroutines` --> `-store.chunks-cache.background.write-back-concurrency`. Note the previous change log for the difference.
  - `-memcached.batchsize` --> `-store.chunks-cache.memcached.batchsize`
  - `-memcached.consistent-hash` --> `-store.chunks-cache.memcached.consistent-hash`
  - `-memcached.expiration` --> `-store.chunks-cache.memcached.expiration`
  - `-memcached.hostname` --> `-store.chunks-cache.memcached.hostname`
  - `-memcached.max-idle-conns` --> `-store.chunks-cache.memcached.max-idle-conns`
  - `-memcached.parallelism` --> `-store.chunks-cache.memcached.parallelism`
  - `-memcached.service` --> `-store.chunks-cache.memcached.service`
  - `-memcached.timeout` --> `-store.chunks-cache.memcached.timeout`
  - `-memcached.update-interval` --> `-store.chunks-cache.memcached.update-interval`
  - `-redis.enable-tls` --> `-store.chunks-cache.redis.enable-tls`
  - `-redis.endpoint` --> `-store.chunks-cache.redis.endpoint`
  - `-redis.expiration` --> `-store.chunks-cache.redis.expiration`
  - `-redis.max-active-conns` --> `-store.chunks-cache.redis.max-active-conns`
  - `-redis.max-idle-conns` --> `-store.chunks-cache.redis.max-idle-conns`
  - `-redis.password` --> `-store.chunks-cache.redis.password`
  - `-redis.timeout` --> `-store.chunks-cache.redis.timeout`
* [CHANGE] Rename the `-store.chunk-cache-stubs` to `-store.chunks-cache.cache-stubs` to be more inline with above. #2241
* [CHANGE] Change prefix of flags `-dynamodb.periodic-table.*` to `-table-manager.index-table.*`. #2359
* [CHANGE] Change prefix of flags `-dynamodb.chunk-table.*` to `-table-manager.chunk-table.*`. #2359
* [CHANGE] Change the following flags: #2359
  - `-dynamodb.poll-interval` --> `-table-manager.poll-interval`
  - `-dynamodb.periodic-table.grace-period` --> `-table-manager.periodic-table.grace-period`
* [CHANGE] Renamed the following flags: #2273
  - `-dynamodb.chunk.gang.size` --> `-dynamodb.chunk-gang-size`
  - `-dynamodb.chunk.get.max.parallelism` --> `-dynamodb.chunk-get-max-parallelism`
* [CHANGE] Don't support mixed time units anymore for duration. For example, 168h5m0s doesn't work anymore, please use just one unit (s|m|h|d|w|y). #2252
* [CHANGE] Utilize separate protos for rule state and storage. Experimental ruler API will not be functional until the rollout is complete. #2226
* [CHANGE] Frontend worker in querier now starts after all Querier module dependencies are started. This fixes issue where frontend worker started to send queries to querier before it was ready to serve them (mostly visible when using experimental blocks storage). #2246
* [CHANGE] Lifecycler component now enters Failed state on errors, and doesn't exit the process. (Important if you're vendoring Cortex and use Lifecycler) #2251
* [CHANGE] `/ready` handler now returns 200 instead of 204. #2330
* [CHANGE] Better defaults for the following options: #2344
  - `-<prefix>.consul.consistent-reads`: Old default: `true`, new default: `false`. This reduces the load on Consul.
  - `-<prefix>.consul.watch-rate-limit`: Old default: 0, new default: 1. This rate limits the reads to 1 per second. Which is good enough for ring watches.
  - `-distributor.health-check-ingesters`: Old default: `false`, new default: `true`.
  - `-ingester.max-stale-chunk-idle`: Old default: 0, new default: 2m. This lets us expire series that we know are stale early.
  - `-ingester.spread-flushes`: Old default: false, new default: true. This allows to better de-duplicate data and use less space.
  - `-ingester.chunk-age-jitter`: Old default: 20mins, new default: 0. This is to enable the `-ingester.spread-flushes` to true.
  - `-<prefix>.memcached.batchsize`: Old default: 0, new default: 1024. This allows batching of requests and keeps the concurrent requests low.
  - `-<prefix>.memcached.consistent-hash`: Old default: false, new default: true. This allows for better cache hits when the memcaches are scaled up and down.
  - `-querier.batch-iterators`: Old default: false, new default: true.
  - `-querier.ingester-streaming`: Old default: false, new default: true.
* [CHANGE] Experimental TSDB: Added `-experimental.tsdb.bucket-store.postings-cache-compression-enabled` to enable postings compression when storing to cache. #2335
* [CHANGE] Experimental TSDB: Added `-compactor.deletion-delay`, which is time before a block marked for deletion is deleted from bucket. If not 0, blocks will be marked for deletion and compactor component will delete blocks marked for deletion from the bucket. If delete-delay is 0, blocks will be deleted straight away. Note that deleting blocks immediately can cause query failures, if store gateway / querier still has the block loaded, or compactor is ignoring the deletion because it's compacting the block at the same time. Default value is 48h. #2335
* [CHANGE] Experimental TSDB: Added `-experimental.tsdb.bucket-store.index-cache.postings-compression-enabled`, to set duration after which the blocks marked for deletion will be filtered out while fetching blocks used for querying. This option allows querier to ignore blocks that are marked for deletion with some delay. This ensures store can still serve blocks that are meant to be deleted but do not have a replacement yet. Default is 24h, half of the default value for `-compactor.deletion-delay`. #2335
* [CHANGE] Experimental TSDB: Added `-experimental.tsdb.bucket-store.index-cache.memcached.max-item-size` to control maximum size of item that is stored to memcached. Defaults to 1 MiB. #2335
* [FEATURE] Added experimental storage API to the ruler service that is enabled when the `-experimental.ruler.enable-api` is set to true #2269
  * `-ruler.storage.type` flag now allows `s3`,`gcs`, and `azure` values
  * `-ruler.storage.(s3|gcs|azure)` flags exist to allow the configuration of object clients set for rule storage
* [CHANGE] Renamed table manager metrics. #2307 #2359
  * `cortex_dynamo_sync_tables_seconds` -> `cortex_table_manager_sync_duration_seconds`
  * `cortex_dynamo_table_capacity_units` -> `cortex_table_capacity_units`
* [FEATURE] Flusher target to flush the WAL. #2075
  * `-flusher.wal-dir` for the WAL directory to recover from.
  * `-flusher.concurrent-flushes` for number of concurrent flushes.
  * `-flusher.flush-op-timeout` is duration after which a flush should timeout.
* [FEATURE] Ingesters can now have an optional availability zone set, to ensure metric replication is distributed across zones. This is set via the `-ingester.availability-zone` flag or the `availability_zone` field in the config file. #2317
* [ENHANCEMENT] Better re-use of connections to DynamoDB and S3. #2268
* [ENHANCEMENT] Reduce number of goroutines used while executing a single index query. #2280
* [ENHANCEMENT] Experimental TSDB: Add support for local `filesystem` backend. #2245
* [ENHANCEMENT] Experimental TSDB: Added memcached support for the TSDB index cache. #2290
* [ENHANCEMENT] Experimental TSDB: Removed gRPC server to communicate between querier and BucketStore. #2324
* [ENHANCEMENT] Allow 1w (where w denotes week) and 1y (where y denotes year) when setting table period and retention. #2252
* [ENHANCEMENT] Added FIFO cache metrics for current number of entries and memory usage. #2270
* [ENHANCEMENT] Output all config fields to /config API, including those with empty value. #2209
* [ENHANCEMENT] Add "missing_metric_name" and "metric_name_invalid" reasons to cortex_discarded_samples_total metric. #2346
* [ENHANCEMENT] Experimental TSDB: sample ingestion errors are now reported via existing `cortex_discarded_samples_total` metric. #2370
* [BUGFIX] Ensure user state metrics are updated if a transfer fails. #2338
* [BUGFIX] Fixed etcd client keepalive settings. #2278
* [BUGFIX] Register the metrics of the WAL. #2295
* [BUXFIX] Experimental TSDB: fixed error handling when ingesting out of bound samples. #2342

### Known issues

- This experimental blocks storage in Cortex `1.0.0` has a bug which may lead to the error `cannot iterate chunk for series` when running queries. This bug has been fixed in #2400. If you're running the experimental blocks storage, please build Cortex from `master`.

### Config file breaking changes

In this section you can find a config file diff showing the breaking changes introduced in Cortex. You can also find the [full configuration file reference doc](https://cortexmetrics.io/docs/configuration/configuration-file/) in the website.

```diff
### ingester_config

 # Period with which to attempt to flush chunks.
 # CLI flag: -ingester.flush-period
-[flushcheckperiod: <duration> | default = 1m0s]
+[flush_period: <duration> | default = 1m0s]

 # Period chunks will remain in memory after flushing.
 # CLI flag: -ingester.retain-period
-[retainperiod: <duration> | default = 5m0s]
+[retain_period: <duration> | default = 5m0s]

 # Maximum chunk idle time before flushing.
 # CLI flag: -ingester.max-chunk-idle
-[maxchunkidle: <duration> | default = 5m0s]
+[max_chunk_idle_time: <duration> | default = 5m0s]

 # Maximum chunk idle time for chunks terminating in stale markers before
 # flushing. 0 disables it and a stale series is not flushed until the
 # max-chunk-idle timeout is reached.
 # CLI flag: -ingester.max-stale-chunk-idle
-[maxstalechunkidle: <duration> | default = 0s]
+[max_stale_chunk_idle_time: <duration> | default = 2m0s]

 # Timeout for individual flush operations.
 # CLI flag: -ingester.flush-op-timeout
-[flushoptimeout: <duration> | default = 1m0s]
+[flush_op_timeout: <duration> | default = 1m0s]

 # Maximum chunk age before flushing.
 # CLI flag: -ingester.max-chunk-age
-[maxchunkage: <duration> | default = 12h0m0s]
+[max_chunk_age: <duration> | default = 12h0m0s]

-# Range of time to subtract from MaxChunkAge to spread out flushes
+# Range of time to subtract from -ingester.max-chunk-age to spread out flushes
 # CLI flag: -ingester.chunk-age-jitter
-[chunkagejitter: <duration> | default = 20m0s]
+[chunk_age_jitter: <duration> | default = 0]

 # Number of concurrent goroutines flushing to dynamodb.
 # CLI flag: -ingester.concurrent-flushes
-[concurrentflushes: <int> | default = 50]
+[concurrent_flushes: <int> | default = 50]

-# If true, spread series flushes across the whole period of MaxChunkAge
+# If true, spread series flushes across the whole period of
+# -ingester.max-chunk-age.
 # CLI flag: -ingester.spread-flushes
-[spreadflushes: <boolean> | default = false]
+[spread_flushes: <boolean> | default = true]

 # Period with which to update the per-user ingestion rates.
 # CLI flag: -ingester.rate-update-period
-[rateupdateperiod: <duration> | default = 15s]
+[rate_update_period: <duration> | default = 15s]


### querier_config

 # The maximum number of concurrent queries.
 # CLI flag: -querier.max-concurrent
-[maxconcurrent: <int> | default = 20]
+[max_concurrent: <int> | default = 20]

 # Use batch iterators to execute query, as opposed to fully materialising the
 # series in memory.  Takes precedent over the -querier.iterators flag.
 # CLI flag: -querier.batch-iterators
-[batchiterators: <boolean> | default = false]
+[batch_iterators: <boolean> | default = true]

 # Use streaming RPCs to query ingester.
 # CLI flag: -querier.ingester-streaming
-[ingesterstreaming: <boolean> | default = false]
+[ingester_streaming: <boolean> | default = true]

 # Maximum number of samples a single query can load into memory.
 # CLI flag: -querier.max-samples
-[maxsamples: <int> | default = 50000000]
+[max_samples: <int> | default = 50000000]

 # The default evaluation interval or step size for subqueries.
 # CLI flag: -querier.default-evaluation-interval
-[defaultevaluationinterval: <duration> | default = 1m0s]
+[default_evaluation_interval: <duration> | default = 1m0s]

### query_frontend_config

 # URL of downstream Prometheus.
 # CLI flag: -frontend.downstream-url
-[downstream: <string> | default = ""]
+[downstream_url: <string> | default = ""]


### ruler_config

 # URL of alerts return path.
 # CLI flag: -ruler.external.url
-[externalurl: <url> | default = ]
+[external_url: <url> | default = ]

 # How frequently to evaluate rules
 # CLI flag: -ruler.evaluation-interval
-[evaluationinterval: <duration> | default = 1m0s]
+[evaluation_interval: <duration> | default = 1m0s]

 # How frequently to poll for rule changes
 # CLI flag: -ruler.poll-interval
-[pollinterval: <duration> | default = 1m0s]
+[poll_interval: <duration> | default = 1m0s]

-storeconfig:
+storage:

 # file path to store temporary rule files for the prometheus rule managers
 # CLI flag: -ruler.rule-path
-[rulepath: <string> | default = "/rules"]
+[rule_path: <string> | default = "/rules"]

 # URL of the Alertmanager to send notifications to.
 # CLI flag: -ruler.alertmanager-url
-[alertmanagerurl: <url> | default = ]
+[alertmanager_url: <url> | default = ]

 # Use DNS SRV records to discover alertmanager hosts.
 # CLI flag: -ruler.alertmanager-discovery
-[alertmanagerdiscovery: <boolean> | default = false]
+[enable_alertmanager_discovery: <boolean> | default = false]

 # How long to wait between refreshing alertmanager hosts.
 # CLI flag: -ruler.alertmanager-refresh-interval
-[alertmanagerrefreshinterval: <duration> | default = 1m0s]
+[alertmanager_refresh_interval: <duration> | default = 1m0s]

 # If enabled requests to alertmanager will utilize the V2 API.
 # CLI flag: -ruler.alertmanager-use-v2
-[alertmanangerenablev2api: <boolean> | default = false]
+[enable_alertmanager_v2: <boolean> | default = false]

 # Capacity of the queue for notifications to be sent to the Alertmanager.
 # CLI flag: -ruler.notification-queue-capacity
-[notificationqueuecapacity: <int> | default = 10000]
+[notification_queue_capacity: <int> | default = 10000]

 # HTTP timeout duration when sending notifications to the Alertmanager.
 # CLI flag: -ruler.notification-timeout
-[notificationtimeout: <duration> | default = 10s]
+[notification_timeout: <duration> | default = 10s]

 # Distribute rule evaluation using ring backend
 # CLI flag: -ruler.enable-sharding
-[enablesharding: <boolean> | default = false]
+[enable_sharding: <boolean> | default = false]

 # Time to spend searching for a pending ruler when shutting down.
 # CLI flag: -ruler.search-pending-for
-[searchpendingfor: <duration> | default = 5m0s]
+[search_pending_for: <duration> | default = 5m0s]

 # Period with which to attempt to flush rule groups.
 # CLI flag: -ruler.flush-period
-[flushcheckperiod: <duration> | default = 1m0s]
+[flush_period: <duration> | default = 1m0s]

### alertmanager_config

 # Base path for data storage.
 # CLI flag: -alertmanager.storage.path
-[datadir: <string> | default = "data/"]
+[data_dir: <string> | default = "data/"]

 # will be used to prefix all HTTP endpoints served by Alertmanager. If omitted,
 # relevant URL components will be derived automatically.
 # CLI flag: -alertmanager.web.external-url
-[externalurl: <url> | default = ]
+[external_url: <url> | default = ]

 # How frequently to poll Cortex configs
 # CLI flag: -alertmanager.configs.poll-interval
-[pollinterval: <duration> | default = 15s]
+[poll_interval: <duration> | default = 15s]

 # Listen address for cluster.
 # CLI flag: -cluster.listen-address
-[clusterbindaddr: <string> | default = "0.0.0.0:9094"]
+[cluster_bind_address: <string> | default = "0.0.0.0:9094"]

 # Explicit address to advertise in cluster.
 # CLI flag: -cluster.advertise-address
-[clusteradvertiseaddr: <string> | default = ""]
+[cluster_advertise_address: <string> | default = ""]

 # Time to wait between peers to send notifications.
 # CLI flag: -cluster.peer-timeout
-[peertimeout: <duration> | default = 15s]
+[peer_timeout: <duration> | default = 15s]

 # Filename of fallback config to use if none specified for instance.
 # CLI flag: -alertmanager.configs.fallback
-[fallbackconfigfile: <string> | default = ""]
+[fallback_config_file: <string> | default = ""]

 # Root of URL to generate if config is http://internal.monitor
 # CLI flag: -alertmanager.configs.auto-webhook-root
-[autowebhookroot: <string> | default = ""]
+[auto_webhook_root: <string> | default = ""]

### table_manager_config

-store:
+storage:

-# How frequently to poll DynamoDB to learn our capacity.
-# CLI flag: -dynamodb.poll-interval
-[dynamodb_poll_interval: <duration> | default = 2m0s]
+# How frequently to poll backend to learn our capacity.
+# CLI flag: -table-manager.poll-interval
+[poll_interval: <duration> | default = 2m0s]

-# DynamoDB periodic tables grace period (duration which table will be
-# created/deleted before/after it's needed).
-# CLI flag: -dynamodb.periodic-table.grace-period
+# Periodic tables grace period (duration which table will be created/deleted
+# before/after it's needed).
+# CLI flag: -table-manager.periodic-table.grace-period
 [creation_grace_period: <duration> | default = 10m0s]

 index_tables_provisioning:
   # Enables on demand throughput provisioning for the storage provider (if
-  # supported). Applies only to tables which are not autoscaled
-  # CLI flag: -dynamodb.periodic-table.enable-ondemand-throughput-mode
-  [provisioned_throughput_on_demand_mode: <boolean> | default = false]
+  # supported). Applies only to tables which are not autoscaled. Supported by
+  # DynamoDB
+  # CLI flag: -table-manager.index-table.enable-ondemand-throughput-mode
+  [enable_ondemand_throughput_mode: <boolean> | default = false]


   # Enables on demand throughput provisioning for the storage provider (if
-  # supported). Applies only to tables which are not autoscaled
-  # CLI flag: -dynamodb.periodic-table.inactive-enable-ondemand-throughput-mode
-  [inactive_throughput_on_demand_mode: <boolean> | default = false]
+  # supported). Applies only to tables which are not autoscaled. Supported by
+  # DynamoDB
+  # CLI flag: -table-manager.index-table.inactive-enable-ondemand-throughput-mode
+  [enable_inactive_throughput_on_demand_mode: <boolean> | default = false]


 chunk_tables_provisioning:
   # Enables on demand throughput provisioning for the storage provider (if
-  # supported). Applies only to tables which are not autoscaled
-  # CLI flag: -dynamodb.chunk-table.enable-ondemand-throughput-mode
-  [provisioned_throughput_on_demand_mode: <boolean> | default = false]
+  # supported). Applies only to tables which are not autoscaled. Supported by
+  # DynamoDB
+  # CLI flag: -table-manager.chunk-table.enable-ondemand-throughput-mode
+  [enable_ondemand_throughput_mode: <boolean> | default = false]

### storage_config

 aws:
-  dynamodbconfig:
+  dynamodb:
     # DynamoDB endpoint URL with escaped Key and Secret encoded. If only region
     # is specified as a host, proper endpoint will be deduced. Use
     # inmemory:///<table-name> to use a mock in-memory implementation.
     # CLI flag: -dynamodb.url
-    [dynamodb: <url> | default = ]
+    [dynamodb_url: <url> | default = ]

     # DynamoDB table management requests per second limit.
     # CLI flag: -dynamodb.api-limit
-    [apilimit: <float> | default = 2]
+    [api_limit: <float> | default = 2]

     # DynamoDB rate cap to back off when throttled.
     # CLI flag: -dynamodb.throttle-limit
-    [throttlelimit: <float> | default = 10]
+    [throttle_limit: <float> | default = 10]
-
-    # ApplicationAutoscaling endpoint URL with escaped Key and Secret encoded.
-    # CLI flag: -applicationautoscaling.url
-    [applicationautoscaling: <url> | default = ]


       # Queue length above which we will scale up capacity
       # CLI flag: -metrics.target-queue-length
-      [targetqueuelen: <int> | default = 100000]
+      [target_queue_length: <int> | default = 100000]

       # Scale up capacity by this multiple
       # CLI flag: -metrics.scale-up-factor
-      [scaleupfactor: <float> | default = 1.3]
+      [scale_up_factor: <float> | default = 1.3]

       # Ignore throttling below this level (rate per second)
       # CLI flag: -metrics.ignore-throttle-below
-      [minthrottling: <float> | default = 1]
+      [ignore_throttle_below: <float> | default = 1]

       # query to fetch ingester queue length
       # CLI flag: -metrics.queue-length-query
-      [queuelengthquery: <string> | default = "sum(avg_over_time(cortex_ingester_flush_queue_length{job=\"cortex/ingester\"}[2m]))"]
+      [queue_length_query: <string> | default = "sum(avg_over_time(cortex_ingester_flush_queue_length{job=\"cortex/ingester\"}[2m]))"]

       # query to fetch throttle rates per table
       # CLI flag: -metrics.write-throttle-query
-      [throttlequery: <string> | default = "sum(rate(cortex_dynamo_throttled_total{operation=\"DynamoDB.BatchWriteItem\"}[1m])) by (table) > 0"]
+      [write_throttle_query: <string> | default = "sum(rate(cortex_dynamo_throttled_total{operation=\"DynamoDB.BatchWriteItem\"}[1m])) by (table) > 0"]

       # query to fetch write capacity usage per table
       # CLI flag: -metrics.usage-query
-      [usagequery: <string> | default = "sum(rate(cortex_dynamo_consumed_capacity_total{operation=\"DynamoDB.BatchWriteItem\"}[15m])) by (table) > 0"]
+      [write_usage_query: <string> | default = "sum(rate(cortex_dynamo_consumed_capacity_total{operation=\"DynamoDB.BatchWriteItem\"}[15m])) by (table) > 0"]

       # query to fetch read capacity usage per table
       # CLI flag: -metrics.read-usage-query
-      [readusagequery: <string> | default = "sum(rate(cortex_dynamo_consumed_capacity_total{operation=\"DynamoDB.QueryPages\"}[1h])) by (table) > 0"]
+      [read_usage_query: <string> | default = "sum(rate(cortex_dynamo_consumed_capacity_total{operation=\"DynamoDB.QueryPages\"}[1h])) by (table) > 0"]

       # query to fetch read errors per table
       # CLI flag: -metrics.read-error-query
-      [readerrorquery: <string> | default = "sum(increase(cortex_dynamo_failures_total{operation=\"DynamoDB.QueryPages\",error=\"ProvisionedThroughputExceededException\"}[1m])) by (table) > 0"]
+      [read_error_query: <string> | default = "sum(increase(cortex_dynamo_failures_total{operation=\"DynamoDB.QueryPages\",error=\"ProvisionedThroughputExceededException\"}[1m])) by (table) > 0"]

     # Number of chunks to group together to parallelise fetches (zero to
     # disable)
-    # CLI flag: -dynamodb.chunk.gang.size
-    [chunkgangsize: <int> | default = 10]
+    # CLI flag: -dynamodb.chunk-gang-size
+    [chunk_gang_size: <int> | default = 10]

     # Max number of chunk-get operations to start in parallel
-    # CLI flag: -dynamodb.chunk.get.max.parallelism
-    [chunkgetmaxparallelism: <int> | default = 32]
+    # CLI flag: -dynamodb.chunk.get-max-parallelism
+    [chunk_get_max_parallelism: <int> | default = 32]

     backoff_config:
       # Minimum delay when backing off.
       # CLI flag: -bigtable.backoff-min-period
-      [minbackoff: <duration> | default = 100ms]
+      [min_period: <duration> | default = 100ms]

       # Maximum delay when backing off.
       # CLI flag: -bigtable.backoff-max-period
-      [maxbackoff: <duration> | default = 10s]
+      [max_period: <duration> | default = 10s]

       # Number of times to backoff and retry before failing.
       # CLI flag: -bigtable.backoff-retries
-      [maxretries: <int> | default = 10]
+      [max_retries: <int> | default = 10]

   # If enabled, once a tables info is fetched, it is cached.
   # CLI flag: -bigtable.table-cache.enabled
-  [tablecacheenabled: <boolean> | default = true]
+  [table_cache_enabled: <boolean> | default = true]

   # Duration to cache tables before checking again.
   # CLI flag: -bigtable.table-cache.expiration
-  [tablecacheexpiration: <duration> | default = 30m0s]
+  [table_cache_expiration: <duration> | default = 30m0s]

 # Cache validity for active index entries. Should be no higher than
 # -ingester.max-chunk-idle.
 # CLI flag: -store.index-cache-validity
-[indexcachevalidity: <duration> | default = 5m0s]
+[index_cache_validity: <duration> | default = 5m0s]

### ingester_client_config

 grpc_client_config:
   backoff_config:
     # Minimum delay when backing off.
     # CLI flag: -ingester.client.backoff-min-period
-    [minbackoff: <duration> | default = 100ms]
+    [min_period: <duration> | default = 100ms]

     # Maximum delay when backing off.
     # CLI flag: -ingester.client.backoff-max-period
-    [maxbackoff: <duration> | default = 10s]
+    [max_period: <duration> | default = 10s]

     # Number of times to backoff and retry before failing.
     # CLI flag: -ingester.client.backoff-retries
-    [maxretries: <int> | default = 10]
+    [max_retries: <int> | default = 10]

### frontend_worker_config

-# Address of query frontend service.
+# Address of query frontend service, in host:port format.
 # CLI flag: -querier.frontend-address
-[address: <string> | default = ""]
+[frontend_address: <string> | default = ""]

 # How often to query DNS.
 # CLI flag: -querier.dns-lookup-period
-[dnslookupduration: <duration> | default = 10s]
+[dns_lookup_duration: <duration> | default = 10s]

 grpc_client_config:
   backoff_config:
     # Minimum delay when backing off.
     # CLI flag: -querier.frontend-client.backoff-min-period
-    [minbackoff: <duration> | default = 100ms]
+    [min_period: <duration> | default = 100ms]

     # Maximum delay when backing off.
     # CLI flag: -querier.frontend-client.backoff-max-period
-    [maxbackoff: <duration> | default = 10s]
+    [max_period: <duration> | default = 10s]

     # Number of times to backoff and retry before failing.
     # CLI flag: -querier.frontend-client.backoff-retries
-    [maxretries: <int> | default = 10]
+    [max_retries: <int> | default = 10]

### consul_config

 # ACL Token used to interact with Consul.
-# CLI flag: -<prefix>.consul.acltoken
-[acltoken: <string> | default = ""]
+# CLI flag: -<prefix>.consul.acl-token
+[acl_token: <string> | default = ""]

 # HTTP timeout when talking to Consul
 # CLI flag: -<prefix>.consul.client-timeout
-[httpclienttimeout: <duration> | default = 20s]
+[http_client_timeout: <duration> | default = 20s]

 # Enable consistent reads to Consul.
 # CLI flag: -<prefix>.consul.consistent-reads
-[consistentreads: <boolean> | default = true]
+[consistent_reads: <boolean> | default = false]

 # Rate limit when watching key or prefix in Consul, in requests per second. 0
 # disables the rate limit.
 # CLI flag: -<prefix>.consul.watch-rate-limit
-[watchkeyratelimit: <float> | default = 0]
+[watch_rate_limit: <float> | default = 1]

 # Burst size used in rate limit. Values less than 1 are treated as 1.
 # CLI flag: -<prefix>.consul.watch-burst-size
-[watchkeyburstsize: <int> | default = 1]
+[watch_burst_size: <int> | default = 1]


### configstore_config
 # URL of configs API server.
 # CLI flag: -<prefix>.configs.url
-[configsapiurl: <url> | default = ]
+[configs_api_url: <url> | default = ]

 # Timeout for requests to Weave Cloud configs service.
 # CLI flag: -<prefix>.configs.client-timeout
-[clienttimeout: <duration> | default = 5s]
+[client_timeout: <duration> | default = 5s]
```

## 0.7.0 / 2020-03-16

Cortex `0.7.0` is a major step forward the upcoming `1.0` release. In this release, we've got 164 contributions from 26 authors. Thanks to all contributors! ❤️

Please be aware that Cortex `0.7.0` introduces some **breaking changes**. You're encouraged to read all the `[CHANGE]` entries below before upgrading your Cortex cluster. In particular:

- Cleaned up some configuration options in preparation for the Cortex `1.0.0` release (see also the [annotated config file breaking changes](#annotated-config-file-breaking-changes) below):
  - Removed CLI flags support to configure the schema (see [how to migrate from flags to schema file](https://cortexmetrics.io/docs/configuration/schema-configuration/#migrating-from-flags-to-schema-file))
  - Renamed CLI flag `-config-yaml` to `-schema-config-file`
  - Removed CLI flag `-store.min-chunk-age` in favor of `-querier.query-store-after`. The corresponding YAML config option `ingestermaxquerylookback` has been renamed to [`query_ingesters_within`](https://cortexmetrics.io/docs/configuration/configuration-file/#querier-config)
  - Deprecated CLI flag `-frontend.cache-split-interval` in favor of `-querier.split-queries-by-interval`
  - Renamed the YAML config option `defaul_validity` to `default_validity`
  - Removed the YAML config option `config_store` (in the [`alertmanager YAML config`](https://cortexmetrics.io/docs/configuration/configuration-file/#alertmanager-config)) in favor of `store`
  - Removed the YAML config root block `configdb` in favor of [`configs`](https://cortexmetrics.io/docs/configuration/configuration-file/#configs-config). This change is also reflected in the following CLI flags renaming:
      * `-database.*` -> `-configs.database.*`
      * `-database.migrations` -> `-configs.database.migrations-dir`
  - Removed the fluentd-based billing infrastructure including the CLI flags:
      * `-distributor.enable-billing`
      * `-billing.max-buffered-events`
      * `-billing.retry-delay`
      * `-billing.ingester`
- Removed support for using denormalised tokens in the ring. Before upgrading, make sure your Cortex cluster is already running `v0.6.0` or an earlier version with `-ingester.normalise-tokens=true`

### Full changelog

* [CHANGE] Removed support for flags to configure schema. Further, the flag for specifying the config file (`-config-yaml`) has been deprecated. Please use `-schema-config-file`. See the [Schema Configuration documentation](https://cortexmetrics.io/docs/configuration/schema-configuration/) for more details on how to configure the schema using the YAML file. #2221
* [CHANGE] In the config file, the root level `config_store` config option has been moved to `alertmanager` > `store` > `configdb`. #2125
* [CHANGE] Removed unnecessary `frontend.cache-split-interval` in favor of `querier.split-queries-by-interval` both to reduce configuration complexity and guarantee alignment of these two configs. Starting from now, `-querier.cache-results` may only be enabled in conjunction with `-querier.split-queries-by-interval` (previously the cache interval default was `24h` so if you want to preserve the same behaviour you should set `-querier.split-queries-by-interval=24h`). #2040
* [CHANGE] Renamed Configs configuration options. #2187
  * configuration options
    * `-database.*` -> `-configs.database.*`
    * `-database.migrations` -> `-configs.database.migrations-dir`
  * config file
    * `configdb.uri:` -> `configs.database.uri:`
    * `configdb.migrationsdir:` -> `configs.database.migrations_dir:`
    * `configdb.passwordfile:` -> `configs.database.password_file:`
* [CHANGE] Moved `-store.min-chunk-age` to the Querier config as `-querier.query-store-after`, allowing the store to be skipped during query time if the metrics wouldn't be found. The YAML config option `ingestermaxquerylookback` has been renamed to `query_ingesters_within` to match its CLI flag. #1893
* [CHANGE] Renamed the cache configuration setting `defaul_validity` to `default_validity`. #2140
* [CHANGE] Remove fluentd-based billing infrastructure and flags such as `-distributor.enable-billing`. #1491
* [CHANGE] Removed remaining support for using denormalised tokens in the ring. If you're still running ingesters with denormalised tokens (Cortex 0.4 or earlier, with `-ingester.normalise-tokens=false`), such ingesters will now be completely invisible to distributors and need to be either switched to Cortex 0.6.0 or later, or be configured to use normalised tokens. #2034
* [CHANGE] The frontend http server will now send 502 in case of deadline exceeded and 499 if the user requested cancellation. #2156
* [CHANGE] We now enforce queries to be up to `-querier.max-query-into-future` into the future (defaults to 10m). #1929
  * `-store.min-chunk-age` has been removed
  * `-querier.query-store-after` has been added in it's place.
* [CHANGE] Removed unused `/validate_expr endpoint`. #2152
* [CHANGE] Updated Prometheus dependency to v2.16.0. This Prometheus version uses Active Query Tracker to limit concurrent queries. In order to keep `-querier.max-concurrent` working, Active Query Tracker is enabled by default, and is configured to store its data to `active-query-tracker` directory (relative to current directory when Cortex started). This can be changed by using `-querier.active-query-tracker-dir` option. Purpose of Active Query Tracker is to log queries that were running when Cortex crashes. This logging happens on next Cortex start. #2088
* [CHANGE] Default to BigChunk encoding; may result in slightly higher disk usage if many timeseries have a constant value, but should generally result in fewer, bigger chunks. #2207
* [CHANGE] WAL replays are now done while the rest of Cortex is starting, and more specifically, when HTTP server is running. This makes it possible to scrape metrics during WAL replays. Applies to both chunks and experimental blocks storage. #2222
* [CHANGE] Cortex now has `/ready` probe for all services, not just ingester and querier as before. In single-binary mode, /ready reports 204 only if all components are running properly. #2166
* [CHANGE] If you are vendoring Cortex and use its components in your project, be aware that many Cortex components no longer start automatically when they are created. You may want to review PR and attached document. #2166
* [CHANGE] Experimental TSDB: the querier in-memory index cache used by the experimental blocks storage shifted from per-tenant to per-querier. The `-experimental.tsdb.bucket-store.index-cache-size-bytes` now configures the per-querier index cache max size instead of a per-tenant cache and its default has been increased to 1GB. #2189
* [CHANGE] Experimental TSDB: TSDB head compaction interval and concurrency is now configurable (defaults to 1 min interval and 5 concurrent head compactions). New options: `-experimental.tsdb.head-compaction-interval` and `-experimental.tsdb.head-compaction-concurrency`. #2172
* [CHANGE] Experimental TSDB: switched the blocks storage index header to the binary format. This change is expected to have no visible impact, except lower startup times and memory usage in the queriers. It's possible to switch back to the old JSON format via the flag `-experimental.tsdb.bucket-store.binary-index-header-enabled=false`. #2223
* [CHANGE] Experimental Memberlist KV store can now be used in single-binary Cortex. Attempts to use it previously would fail with panic. This change also breaks existing binary protocol used to exchange gossip messages, so this version will not be able to understand gossiped Ring when used in combination with the previous version of Cortex. Easiest way to upgrade is to shutdown old Cortex installation, and restart it with new version. Incremental rollout works too, but with reduced functionality until all components run the same version. #2016
* [FEATURE] Added a read-only local alertmanager config store using files named corresponding to their tenant id. #2125
* [FEATURE] Added flag `-experimental.ruler.enable-api` to enable the ruler api which implements the Prometheus API `/api/v1/rules` and `/api/v1/alerts` endpoints under the configured `-http.prefix`. #1999
* [FEATURE] Added sharding support to compactor when using the experimental TSDB blocks storage. #2113
* [FEATURE] Added ability to override YAML config file settings using environment variables. #2147
  * `-config.expand-env`
* [FEATURE] Added flags to disable Alertmanager notifications methods. #2187
  * `-configs.notifications.disable-email`
  * `-configs.notifications.disable-webhook`
* [FEATURE] Add /config HTTP endpoint which exposes the current Cortex configuration as YAML. #2165
* [FEATURE] Allow Prometheus remote write directly to ingesters. #1491
* [FEATURE] Introduced new standalone service `query-tee` that can be used for testing purposes to send the same Prometheus query to multiple backends (ie. two Cortex clusters ingesting the same metrics) and compare the performances. #2203
* [FEATURE] Fan out parallelizable queries to backend queriers concurrently. #1878
  * `querier.parallelise-shardable-queries` (bool)
  * Requires a shard-compatible schema (v10+)
  * This causes the number of traces to increase accordingly.
  * The query-frontend now requires a schema config to determine how/when to shard queries, either from a file or from flags (i.e. by the `config-yaml` CLI flag). This is the same schema config the queriers consume. The schema is only required to use this option.
  * It's also advised to increase downstream concurrency controls as well:
    * `querier.max-outstanding-requests-per-tenant`
    * `querier.max-query-parallelism`
    * `querier.max-concurrent`
    * `server.grpc-max-concurrent-streams` (for both query-frontends and queriers)
* [FEATURE] Added user sub rings to distribute users to a subset of ingesters. #1947
  * `-experimental.distributor.user-subring-size`
* [FEATURE] Add flag `-experimental.tsdb.stripe-size` to expose TSDB stripe size option. #2185
* [FEATURE] Experimental Delete Series: Added support for Deleting Series with Prometheus style API. Needs to be enabled first by setting `-purger.enable` to `true`. Deletion only supported when using `boltdb` and `filesystem` as index and object store respectively. Support for other stores to follow in separate PRs #2103
* [ENHANCEMENT] Alertmanager: Expose Per-tenant alertmanager metrics #2124
* [ENHANCEMENT] Add `status` label to `cortex_alertmanager_configs` metric to gauge the number of valid and invalid configs. #2125
* [ENHANCEMENT] Cassandra Authentication: added the `custom_authenticators` config option that allows users to authenticate with cassandra clusters using password authenticators that are not approved by default in [gocql](https://github.com/gocql/gocql/blob/81b8263d9fe526782a588ef94d3fa5c6148e5d67/conn.go#L27) #2093
* [ENHANCEMENT] Cassandra Storage: added `max_retries`, `retry_min_backoff` and `retry_max_backoff` configuration options to enable retrying recoverable errors. #2054
* [ENHANCEMENT] Allow to configure HTTP and gRPC server listen address, maximum number of simultaneous connections and connection keepalive settings.
  * `-server.http-listen-address`
  * `-server.http-conn-limit`
  * `-server.grpc-listen-address`
  * `-server.grpc-conn-limit`
  * `-server.grpc.keepalive.max-connection-idle`
  * `-server.grpc.keepalive.max-connection-age`
  * `-server.grpc.keepalive.max-connection-age-grace`
  * `-server.grpc.keepalive.time`
  * `-server.grpc.keepalive.timeout`
* [ENHANCEMENT] PostgreSQL: Bump up `github.com/lib/pq` from `v1.0.0` to `v1.3.0` to support PostgreSQL SCRAM-SHA-256 authentication. #2097
* [ENHANCEMENT] Cassandra Storage: User no longer need `CREATE` privilege on `<all keyspaces>` if given keyspace exists. #2032
* [ENHANCEMENT] Cassandra Storage: added `password_file` configuration options to enable reading Cassandra password from file. #2096
* [ENHANCEMENT] Configs API: Allow GET/POST configs in YAML format. #2181
* [ENHANCEMENT] Background cache writes are batched to improve parallelism and observability. #2135
* [ENHANCEMENT] Add automatic repair for checkpoint and WAL. #2105
* [ENHANCEMENT] Support `lastEvaluation` and `evaluationTime` in `/api/v1/rules` endpoints and make order of groups stable. #2196
* [ENHANCEMENT] Skip expired requests in query-frontend scheduling. #2082
* [ENHANCEMENT] Add ability to configure gRPC keepalive settings. #2066
* [ENHANCEMENT] Experimental TSDB: Export TSDB Syncer metrics from Compactor component, they are prefixed with `cortex_compactor_`. #2023
* [ENHANCEMENT] Experimental TSDB: Added dedicated flag `-experimental.tsdb.bucket-store.tenant-sync-concurrency` to configure the maximum number of concurrent tenants for which blocks are synched. #2026
* [ENHANCEMENT] Experimental TSDB: Expose metrics for objstore operations (prefixed with `cortex_<component>_thanos_objstore_`, component being one of `ingester`, `querier` and `compactor`). #2027
* [ENHANCEMENT] Experimental TSDB: Added support for Azure Storage to be used for block storage, in addition to S3 and GCS. #2083
* [ENHANCEMENT] Experimental TSDB: Reduced memory allocations in the ingesters when using the experimental blocks storage. #2057
* [ENHANCEMENT] Experimental Memberlist KV: expose `-memberlist.gossip-to-dead-nodes-time` and `-memberlist.dead-node-reclaim-time` options to control how memberlist library handles dead nodes and name reuse. #2131
* [BUGFIX] Alertmanager: fixed panic upon applying a new config, caused by duplicate metrics registration in the `NewPipelineBuilder` function. #211
* [BUGFIX] Azure Blob ChunkStore: Fixed issue causing `invalid chunk checksum` errors. #2074
* [BUGFIX] The gauge `cortex_overrides_last_reload_successful` is now only exported by components that use a `RuntimeConfigManager`. Previously, for components that do not initialize a `RuntimeConfigManager` (such as the compactor) the gauge was initialized with 0 (indicating error state) and then never updated, resulting in a false-negative permanent error state. #2092
* [BUGFIX] Fixed WAL metric names, added the `cortex_` prefix.
* [BUGFIX] Restored histogram `cortex_configs_request_duration_seconds` #2138
* [BUGFIX] Fix wrong syntax for `url` in config-file-reference. #2148
* [BUGFIX] Fixed some 5xx status code returned by the query-frontend when they should actually be 4xx. #2122
* [BUGFIX] Fixed leaked goroutines in the querier. #2070
* [BUGFIX] Experimental TSDB: fixed `/all_user_stats` and `/api/prom/user_stats` endpoints when using the experimental TSDB blocks storage. #2042
* [BUGFIX] Experimental TSDB: fixed ruler to correctly work with the experimental TSDB blocks storage. #2101

### Changes to denormalised tokens in the ring

Cortex 0.4.0 is the last version that can *write* denormalised tokens. Cortex 0.5.0 and above always write normalised tokens.

Cortex 0.6.0 is the last version that can *read* denormalised tokens. Starting with Cortex 0.7.0 only normalised tokens are supported, and ingesters writing denormalised tokens to the ring (running Cortex 0.4.0 or earlier with `-ingester.normalise-tokens=false`) are ignored by distributors. Such ingesters should either switch to using normalised tokens, or be upgraded to Cortex 0.5.0 or later.

### Known issues

- The gRPC streaming for ingesters doesn't work when using the experimental TSDB blocks storage. Please do not enable `-querier.ingester-streaming` if you're using the TSDB blocks storage. If you want to enable it, you can build Cortex from `master` given the issue has been fixed after Cortex `0.7` branch has been cut and the fix wasn't included in the `0.7` because related to an experimental feature.

### Annotated config file breaking changes

In this section you can find a config file diff showing the breaking changes introduced in Cortex `0.7`. You can also find the [full configuration file reference doc](https://cortexmetrics.io/docs/configuration/configuration-file/) in the website.

 ```diff
### Root level config

 # "configdb" has been moved to "alertmanager > store > configdb".
-[configdb: <configdb_config>]

 # "config_store" has been renamed to "configs".
-[config_store: <configstore_config>]
+[configs: <configs_config>]


### `distributor_config`

 # The support to hook an external billing system has been removed.
-[enable_billing: <boolean> | default = false]
-billing:
-  [maxbufferedevents: <int> | default = 1024]
-  [retrydelay: <duration> | default = 500ms]
-  [ingesterhostport: <string> | default = "localhost:24225"]


### `querier_config`

 # "ingestermaxquerylookback" has been renamed to "query_ingesters_within".
-[ingestermaxquerylookback: <duration> | default = 0s]
+[query_ingesters_within: <duration> | default = 0s]


### `queryrange_config`

results_cache:
  cache:
     # "defaul_validity" has been renamed to "default_validity".
-    [defaul_validity: <duration> | default = 0s]
+    [default_validity: <duration> | default = 0s]

   # "cache_split_interval" has been deprecated in favor of "split_queries_by_interval".
-  [cache_split_interval: <duration> | default = 24h0m0s]


### `alertmanager_config`

# The "store" config block has been added. This includes "configdb" which previously
# was the "configdb" root level config block.
+store:
+  [type: <string> | default = "configdb"]
+  [configdb: <configstore_config>]
+  local:
+    [path: <string> | default = ""]


### `storage_config`

index_queries_cache_config:
   # "defaul_validity" has been renamed to "default_validity".
-  [defaul_validity: <duration> | default = 0s]
+  [default_validity: <duration> | default = 0s]


### `chunk_store_config`

chunk_cache_config:
   # "defaul_validity" has been renamed to "default_validity".
-  [defaul_validity: <duration> | default = 0s]
+  [default_validity: <duration> | default = 0s]

write_dedupe_cache_config:
   # "defaul_validity" has been renamed to "default_validity".
-  [defaul_validity: <duration> | default = 0s]
+  [default_validity: <duration> | default = 0s]

 # "min_chunk_age" has been removed in favor of "querier > query_store_after".
-[min_chunk_age: <duration> | default = 0s]


### `configs_config`

-# "uri" has been moved to "database > uri".
-[uri: <string> | default = "postgres://postgres@configs-db.weave.local/configs?sslmode=disable"]

-# "migrationsdir" has been moved to "database > migrations_dir".
-[migrationsdir: <string> | default = ""]

-# "passwordfile" has been moved to "database > password_file".
-[passwordfile: <string> | default = ""]

+database:
+  [uri: <string> | default = "postgres://postgres@configs-db.weave.local/configs?sslmode=disable"]
+  [migrations_dir: <string> | default = ""]
+  [password_file: <string> | default = ""]
```

## 0.6.1 / 2020-02-05

* [BUGFIX] Fixed parsing of the WAL configuration when specified in the YAML config file. #2071

## 0.6.0 / 2020-01-28

Note that the ruler flags need to be changed in this upgrade. You're moving from a single node ruler to something that might need to be sharded.
Further, if you're using the configs service, we've upgraded the migration library and this requires some manual intervention. See full instructions below to upgrade your PostgreSQL.

* [CHANGE] The frontend component now does not cache results if it finds a `Cache-Control` header and if one of its values is `no-store`. #1974
* [CHANGE] Flags changed with transition to upstream Prometheus rules manager:
  * `-ruler.client-timeout` is now `ruler.configs.client-timeout` in order to match `ruler.configs.url`.
  * `-ruler.group-timeout`has been removed.
  * `-ruler.num-workers` has been removed.
  * `-ruler.rule-path` has been added to specify where the prometheus rule manager will sync rule files.
  * `-ruler.storage.type` has beem added to specify the rule store backend type, currently only the configdb.
  * `-ruler.poll-interval` has been added to specify the interval in which to poll new rule groups.
  * `-ruler.evaluation-interval` default value has changed from `15s` to `1m` to match the default evaluation interval in Prometheus.
  * Ruler sharding requires a ring which can be configured via the ring flags prefixed by `ruler.ring.`. #1987
* [CHANGE] Use relative links from /ring page to make it work when used behind reverse proxy. #1896
* [CHANGE] Deprecated `-distributor.limiter-reload-period` flag. #1766
* [CHANGE] Ingesters now write only normalised tokens to the ring, although they can still read denormalised tokens used by other ingesters. `-ingester.normalise-tokens` is now deprecated, and ignored. If you want to switch back to using denormalised tokens, you need to downgrade to Cortex 0.4.0. Previous versions don't handle claiming tokens from normalised ingesters correctly. #1809
* [CHANGE] Overrides mechanism has been renamed to "runtime config", and is now separate from limits. Runtime config is simply a file that is reloaded by Cortex every couple of seconds. Limits and now also multi KV use this mechanism.<br />New arguments were introduced: `-runtime-config.file` (defaults to empty) and `-runtime-config.reload-period` (defaults to 10 seconds), which replace previously used `-limits.per-user-override-config` and `-limits.per-user-override-period` options. Old options are still used if `-runtime-config.file` is not specified. This change is also reflected in YAML configuration, where old `limits.per_tenant_override_config` and `limits.per_tenant_override_period` fields are replaced with `runtime_config.file` and `runtime_config.period` respectively. #1749
* [CHANGE] Cortex now rejects data with duplicate labels. Previously, such data was accepted, with duplicate labels removed with only one value left. #1964
* [CHANGE] Changed the default value for `-distributor.ha-tracker.prefix` from `collectors/` to `ha-tracker/` in order to not clash with other keys (ie. ring) stored in the same key-value store. #1940
* [FEATURE] Experimental: Write-Ahead-Log added in ingesters for more data reliability against ingester crashes. #1103
  * `--ingester.wal-enabled`: Setting this to `true` enables writing to WAL during ingestion.
  * `--ingester.wal-dir`: Directory where the WAL data should be stored and/or recovered from.
  * `--ingester.checkpoint-enabled`: Set this to `true` to enable checkpointing of in-memory chunks to disk.
  * `--ingester.checkpoint-duration`: This is the interval at which checkpoints should be created.
  * `--ingester.recover-from-wal`: Set this to `true` to recover data from an existing WAL.
  * For more information, please checkout the ["Ingesters with WAL" guide](https://cortexmetrics.io/docs/guides/ingesters-with-wal/).
* [FEATURE] The distributor can now drop labels from samples (similar to the removal of the replica label for HA ingestion) per user via the `distributor.drop-label` flag. #1726
* [FEATURE] Added flag `debug.mutex-profile-fraction` to enable mutex profiling #1969
* [FEATURE] Added `global` ingestion rate limiter strategy. Deprecated `-distributor.limiter-reload-period` flag. #1766
* [FEATURE] Added support for Microsoft Azure blob storage to be used for storing chunk data. #1913
* [FEATURE] Added readiness probe endpoint`/ready` to queriers. #1934
* [FEATURE] Added "multi" KV store that can interact with two other KV stores, primary one for all reads and writes, and secondary one, which only receives writes. Primary/secondary store can be modified in runtime via runtime-config mechanism (previously "overrides"). #1749
* [FEATURE] Added support to store ring tokens to a file and read it back on startup, instead of generating/fetching the tokens to/from the ring. This feature can be enabled with the flag `-ingester.tokens-file-path`. #1750
* [FEATURE] Experimental TSDB: Added `/series` API endpoint support with TSDB blocks storage. #1830
* [FEATURE] Experimental TSDB: Added TSDB blocks `compactor` component, which iterates over users blocks stored in the bucket and compact them according to the configured block ranges. #1942
* [ENHANCEMENT] metric `cortex_ingester_flush_reasons` gets a new `reason` value: `Spread`, when `-ingester.spread-flushes` option is enabled. #1978
* [ENHANCEMENT] Added `password` and `enable_tls` options to redis cache configuration. Enables usage of Microsoft Azure Cache for Redis service. #1923
* [ENHANCEMENT] Upgraded Kubernetes API version for deployments from `extensions/v1beta1` to `apps/v1`. #1941
* [ENHANCEMENT] Experimental TSDB: Open existing TSDB on startup to prevent ingester from becoming ready before it can accept writes. The max concurrency is set via `--experimental.tsdb.max-tsdb-opening-concurrency-on-startup`. #1917
* [ENHANCEMENT] Experimental TSDB: Querier now exports aggregate metrics from Thanos bucket store and in memory index cache (many metrics to list, but all have `cortex_querier_bucket_store_` or `cortex_querier_blocks_index_cache_` prefix). #1996
* [ENHANCEMENT] Experimental TSDB: Improved multi-tenant bucket store. #1991
  * Allowed to configure the blocks sync interval via `-experimental.tsdb.bucket-store.sync-interval` (0 disables the sync)
  * Limited the number of tenants concurrently synched by `-experimental.tsdb.bucket-store.block-sync-concurrency`
  * Renamed `cortex_querier_sync_seconds` metric to `cortex_querier_blocks_sync_seconds`
  * Track `cortex_querier_blocks_sync_seconds` metric for the initial sync too
* [BUGFIX] Fixed unnecessary CAS operations done by the HA tracker when the jitter is enabled. #1861
* [BUGFIX] Fixed ingesters getting stuck in a LEAVING state after coming up from an ungraceful exit. #1921
* [BUGFIX] Reduce memory usage when ingester Push() errors. #1922
* [BUGFIX] Table Manager: Fixed calculation of expected tables and creation of tables from next active schema considering grace period. #1976
* [BUGFIX] Experimental TSDB: Fixed ingesters consistency during hand-over when using experimental TSDB blocks storage. #1854 #1818
* [BUGFIX] Experimental TSDB: Fixed metrics when using experimental TSDB blocks storage. #1981 #1982 #1990 #1983
* [BUGFIX] Experimental memberlist: Use the advertised address when sending packets to other peers of the Gossip memberlist. #1857

### Upgrading PostgreSQL (if you're using configs service)

Reference: <https://github.com/golang-migrate/migrate/tree/master/database/postgres#upgrading-from-v1>

1. Install the migrate package cli tool: <https://github.com/golang-migrate/migrate/tree/master/cmd/migrate#installation>
2. Drop the `schema_migrations` table: `DROP TABLE schema_migrations;`.
2. Run the migrate command:

```bash
migrate  -path <absolute_path_to_cortex>/cmd/cortex/migrations -database postgres://localhost:5432/database force 2
```

### Known issues

- The `cortex_prometheus_rule_group_last_evaluation_timestamp_seconds` metric, tracked by the ruler, is not unregistered for rule groups not being used anymore. This issue will be fixed in the next Cortex release (see [2033](https://github.com/cortexproject/cortex/issues/2033)).

- Write-Ahead-Log (WAL) does not have automatic repair of corrupt checkpoint or WAL segments, which is possible if ingester crashes abruptly or the underlying disk corrupts. Currently the only way to resolve this is to manually delete the affected checkpoint and/or WAL segments. Automatic repair will be added in the future releases.

## 0.4.0 / 2019-12-02

* [CHANGE] The frontend component has been refactored to be easier to re-use. When upgrading the frontend, cache entries will be discarded and re-created with the new protobuf schema. #1734
* [CHANGE] Removed direct DB/API access from the ruler. `-ruler.configs.url` has been now deprecated. #1579
* [CHANGE] Removed `Delta` encoding. Any old chunks with `Delta` encoding cannot be read anymore. If `ingester.chunk-encoding` is set to `Delta` the ingester will fail to start. #1706
* [CHANGE] Setting `-ingester.max-transfer-retries` to 0 now disables hand-over when ingester is shutting down. Previously, zero meant infinite number of attempts. #1771
* [CHANGE] `dynamo` has been removed as a valid storage name to make it consistent for all components. `aws` and `aws-dynamo` remain as valid storage names.
* [CHANGE/FEATURE] The frontend split and cache intervals can now be configured using the respective flag `--querier.split-queries-by-interval` and `--frontend.cache-split-interval`.
  * If `--querier.split-queries-by-interval` is not provided request splitting is disabled by default.
  * __`--querier.split-queries-by-day` is still accepted for backward compatibility but has been deprecated. You should now use `--querier.split-queries-by-interval`. We recommend a to use a multiple of 24 hours.__
* [FEATURE] Global limit on the max series per user and metric #1760
  * `-ingester.max-global-series-per-user`
  * `-ingester.max-global-series-per-metric`
  * Requires `-distributor.replication-factor` and `-distributor.shard-by-all-labels` set for the ingesters too
* [FEATURE] Flush chunks with stale markers early with `ingester.max-stale-chunk-idle`. #1759
* [FEATURE] EXPERIMENTAL: Added new KV Store backend based on memberlist library. Components can gossip about tokens and ingester states, instead of using Consul or Etcd. #1721
* [FEATURE] EXPERIMENTAL: Use TSDB in the ingesters & flush blocks to S3/GCS ala Thanos. This will let us use an Object Store more efficiently and reduce costs. #1695
* [FEATURE] Allow Query Frontend to log slow queries with `frontend.log-queries-longer-than`. #1744
* [FEATURE] Add HTTP handler to trigger ingester flush & shutdown - used when running as a stateful set with the WAL enabled.  #1746
* [FEATURE] EXPERIMENTAL: Added GCS support to TSDB blocks storage. #1772
* [ENHANCEMENT] Reduce memory allocations in the write path. #1706
* [ENHANCEMENT] Consul client now follows recommended practices for blocking queries wrt returned Index value. #1708
* [ENHANCEMENT] Consul client can optionally rate-limit itself during Watch (used e.g. by ring watchers) and WatchPrefix (used by HA feature) operations. Rate limiting is disabled by default. New flags added: `--consul.watch-rate-limit`, and `--consul.watch-burst-size`. #1708
* [ENHANCEMENT] Added jitter to HA deduping heartbeats, configure using `distributor.ha-tracker.update-timeout-jitter-max` #1534
* [ENHANCEMENT] Add ability to flush chunks with stale markers early. #1759
* [BUGFIX] Stop reporting successful actions as 500 errors in KV store metrics. #1798
* [BUGFIX] Fix bug where duplicate labels can be returned through metadata APIs. #1790
* [BUGFIX] Fix reading of old, v3 chunk data. #1779
* [BUGFIX] Now support IAM roles in service accounts in AWS EKS. #1803
* [BUGFIX] Fixed duplicated series returned when querying both ingesters and store with the experimental TSDB blocks storage. #1778

In this release we updated the following dependencies:

- gRPC v1.25.0  (resulted in a drop of 30% CPU usage when compression is on)
- jaeger-client v2.20.0
- aws-sdk-go to v1.25.22

## 0.3.0 / 2019-10-11

This release adds support for Redis as an alternative to Memcached, and also includes many optimisations which reduce CPU and memory usage.

* [CHANGE] Gauge metrics were renamed to drop the `_total` suffix. #1685
  * In Alertmanager, `alertmanager_configs_total` is now `alertmanager_configs`
  * In Ruler, `scheduler_configs_total` is now `scheduler_configs`
  * `scheduler_groups_total` is now `scheduler_groups`.
* [CHANGE] `--alertmanager.configs.auto-slack-root` flag was dropped as auto Slack root is not supported anymore. #1597
* [CHANGE] In table-manager, default DynamoDB capacity was reduced from 3,000 units to 1,000 units. We recommend you do not run with the defaults: find out what figures are needed for your environment and set that via `-dynamodb.periodic-table.write-throughput` and `-dynamodb.chunk-table.write-throughput`.
* [FEATURE] Add Redis support for caching #1612
* [FEATURE] Allow spreading chunk writes across multiple S3 buckets #1625
* [FEATURE] Added `/shutdown` endpoint for ingester to shutdown all operations of the ingester. #1746
* [ENHANCEMENT] Upgraded Prometheus to 2.12.0 and Alertmanager to 0.19.0. #1597
* [ENHANCEMENT] Cortex is now built with Go 1.13 #1675, #1676, #1679
* [ENHANCEMENT] Many optimisations, mostly impacting ingester and querier: #1574, #1624, #1638, #1644, #1649, #1654, #1702

Full list of changes: <https://github.com/cortexproject/cortex/compare/v0.2.0...v0.3.0>

## 0.2.0 / 2019-09-05

This release has several exciting features, the most notable of them being setting `-ingester.spread-flushes` to potentially reduce your storage space by upto 50%.

* [CHANGE] Flags changed due to changes upstream in Prometheus Alertmanager #929:
  * `alertmanager.mesh.listen-address` is now `cluster.listen-address`
  * `alertmanager.mesh.peer.host` and `alertmanager.mesh.peer.service` can be replaced by `cluster.peer`
  * `alertmanager.mesh.hardware-address`, `alertmanager.mesh.nickname`, `alertmanager.mesh.password`, and `alertmanager.mesh.peer.refresh-interval` all disappear.
* [CHANGE] --claim-on-rollout flag deprecated; feature is now always on #1566
* [CHANGE] Retention period must now be a multiple of periodic table duration #1564
* [CHANGE] The value for the name label for the chunks memcache in all `cortex_cache_` metrics is now `chunksmemcache` (before it was `memcache`) #1569
* [FEATURE] Makes the ingester flush each timeseries at a specific point in the max-chunk-age cycle with `-ingester.spread-flushes`. This means multiple replicas of a chunk are very likely to contain the same contents which cuts chunk storage space by up to 66%. #1578
* [FEATURE] Make minimum number of chunk samples configurable per user #1620
* [FEATURE] Honor HTTPS for custom S3 URLs #1603
* [FEATURE] You can now point the query-frontend at a normal Prometheus for parallelisation and caching #1441
* [FEATURE] You can now specify `http_config` on alert receivers #929
* [FEATURE] Add option to use jump hashing to load balance requests to memcached #1554
* [FEATURE] Add status page for HA tracker to distributors #1546
* [FEATURE] The distributor ring page is now easier to read with alternate rows grayed out #1621

## 0.1.0 / 2019-08-07

* [CHANGE] HA Tracker flags were renamed to provide more clarity #1465
  * `distributor.accept-ha-labels` is now `distributor.ha-tracker.enable`
  * `distributor.accept-ha-samples` is now `distributor.ha-tracker.enable-for-all-users`
  * `ha-tracker.replica` is now `distributor.ha-tracker.replica`
  * `ha-tracker.cluster` is now `distributor.ha-tracker.cluster`
* [FEATURE] You can specify "heap ballast" to reduce Go GC Churn #1489
* [BUGFIX] HA Tracker no longer always makes a request to Consul/Etcd when a request is not from the active replica #1516
* [BUGFIX] Queries are now correctly cancelled by the query-frontend #1508<|MERGE_RESOLUTION|>--- conflicted
+++ resolved
@@ -94,7 +94,6 @@
   * TSDB now does memory-mapping of Head chunks and reduces memory usage.
 * [ENHANCEMENT] Experimental TSDB: when `-querier.query-store-after` is configured and running the experimental blocks storage, the time range of the query sent to the store is now manipulated to ensure the query end time is not more recent than 'now - query-store-after'. #2642
 * [ENHANCEMENT] Experimental TSDB: small performance improvement in concurrent usage of RefCache, used during samples ingestion. #2651
-<<<<<<< HEAD
 * [ENHANCEMENT] The following endpoints now respond appropriately to an `Accepts` header with the value `application/json` #2673
   * `/distributor/all_user_stats`
   * `/distributor/ha_tracker`
@@ -103,10 +102,8 @@
   * `/compactor/ring`
   * `/ruler/ring`
   * `/services`
-=======
 * [ENHANCEMENT] Add `-cassandra.num-connections` to allow increasing the number of TCP connections to each Cassandra server. #2666
 * [ENHANCEMENT] Use separate Cassandra clients and connections for reads and writes. #2666
->>>>>>> 1568a288
 * [BUGFIX] Ruler: Ensure temporary rule files with special characters are properly mapped and cleaned up. #2506
 * [BUGFIX] Fixes #2411, Ensure requests are properly routed to the prometheus api embedded in the query if `-server.path-prefix` is set. #2372
 * [BUGFIX] Experimental TSDB: fixed chunk data corruption when querying back series using the experimental blocks storage. #2400
