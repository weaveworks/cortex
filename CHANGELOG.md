--- conflicted
+++ resolved
@@ -104,12 +104,9 @@
 * [BUGFIX] Blocks storage: Avoid deletion of blocks in the ingester which are not shipped to the storage yet. #3346
 * [BUGFIX] Fix common prefixes returned by List method of S3 client. #3358
 * [BUGFIX] Honor configured timeout in Azure and GCS object clients. #3285
-<<<<<<< HEAD
 * [BUGFIX] Blocks storage: Avoid creating blocks larger than configured block range period on forced compaction and when TSDB is idle. #3344
-=======
 * [BUGFIX] Shuffle sharding: fixed max global series per user/metric limit when shuffle sharding and `-distributor.shard-by-all-labels=true` are both enabled in distributor. When using these global limits you should now set `-distributor.sharding-strategy` and `-distributor.zone-awareness-enabled` to ingesters too. #3369
 * [BUGFIX] Slow query logging: when using downstream server request parameters were not logged. #3276
->>>>>>> 8bacf36d
 
 ## 1.4.0 / 2020-10-02
 
