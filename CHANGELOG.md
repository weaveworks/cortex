# Changelog

## master / unreleased

* [CHANGE] Alertmanager now removes local files after Alertmanager is no longer running for removed or resharded user. #3910
* [CHANGE] Alertmanager now stores local files in per-tenant folders. Files stored by Alertmanager previously are migrated to new hierarchy. Support for this migration will be removed in Cortex 1.11. #3910
* [CHANGE] Ruler: deprecated `-ruler.storage.*` CLI flags (and their respective YAML config options) in favour of `-ruler-storage.*`. The deprecated config will be removed in Cortex 1.11. #3945
* [CHANGE] Alertmanager: deprecated `-alertmanager.storage.*` CLI flags (and their respective YAML config options) in favour of `-alertmanager-storage.*`. The deprecated config will be removed in Cortex 1.11. #4002
* [CHANGE] Alertmanager: removed `-cluster.` CLI flags deprecated in Cortex 1.7. The new config options to use are: #3946
  * `-alertmanager.cluster.listen-address` instead of `-cluster.listen-address`
  * `-alertmanager.cluster.advertise-address` instead of `-cluster.advertise-address`
  * `-alertmanager.cluster.peers` instead of `-cluster.peer`
  * `-alertmanager.cluster.peer-timeout` instead of `-cluster.peer-timeout`
* [FEATURE] Ruler: added `local` backend support to the ruler storage configuration under the `-ruler-storage.` flag prefix. #3932
* [ENHANCEMENT] Ruler: optimized `<prefix>/api/v1/rules` and `<prefix>/api/v1/alerts` when ruler sharding is enabled. #3916
* [ENHANCEMENT] Ruler: added the following metrics when ruler sharding is enabled: #3916
  * `cortex_ruler_clients`
  * `cortex_ruler_client_request_duration_seconds`
* [ENHANCEMENT] Query-frontend/scheduler: added querier forget delay (`-query-frontend.querier-forget-delay` and `-query-scheduler.querier-forget-delay`) to mitigate the blast radius in the event queriers crash because of a repeatedly sent "query of death" when shuffle-sharding is enabled. #3901
* [ENHANCEMENT] Query-frontend: reduced memory allocations when serializing query response. #3964
* [ENHANCEMENT] Querier / ruler: some optimizations to PromQL query engine. #3934 #3989
* [ENHANCEMENT] Ingester: reduce CPU and memory when an high number of errors are returned by the ingester on the write path with the blocks storage. #3969 #3971 #3973
* [ENHANCEMENT] Distributor: reduce CPU and memory when an high number of errors are returned by the distributor on the write path. #3990
* [BUGFIX] Distributor: reverted changes done to rate limiting in #3825. #3948
* [BUGFIX] Ingester: Fix race condition when opening and closing tsdb concurrently. #3959
* [BUGFIX] Querier: streamline tracing spans. #3924
<<<<<<< HEAD
* [BUGFIX] Query-frontend: Fix issue where cached entry size keeps increasing when making tiny query repeatedly. #3968
=======
* [BUGFIX] Ruler Storage: ignore objects with empty namespace or group in the name. #3999
* [BUGFIX] Distributor: fix issue causing distributors to not extend the replication set because of failing instances when zone-aware replication is enabled. #3977
>>>>>>> 5501aa6b

## Blocksconvert

* [ENHANCEMENT] Builder: add `-builder.timestamp-tolerance` option which may reduce block size by rounding timestamps to make difference whole seconds. #3891

## 1.8.0 / 2021-03-24

* [CHANGE] Alertmanager: Don't expose cluster information to tenants via the `/alertmanager/api/v1/status` API endpoint when operating with clustering enabled. #3903
* [CHANGE] Ingester: don't update internal "last updated" timestamp of TSDB if tenant only sends invalid samples. This affects how "idle" time is computed. #3727
* [CHANGE] Require explicit flag `-<prefix>.tls-enabled` to enable TLS in GRPC clients. Previously it was enough to specify a TLS flag to enable TLS validation. #3156
* [CHANGE] Query-frontend: removed `-querier.split-queries-by-day` (deprecated in Cortex 0.4.0). Please use `-querier.split-queries-by-interval` instead. #3813
* [CHANGE] Store-gateway: the chunks pool controlled by `-blocks-storage.bucket-store.max-chunk-pool-bytes` is now shared across all tenants. #3830
* [CHANGE] Ingester: return error code 400 instead of 429 when per-user/per-tenant series/metadata limits are reached. #3833
* [CHANGE] Compactor: add `reason` label to `cortex_compactor_blocks_marked_for_deletion_total` metric. Source blocks marked for deletion by compactor are labelled as `compaction`, while blocks passing the retention period are labelled as `retention`. #3879
* [CHANGE] Alertmanager: the `DELETE /api/v1/alerts` is now idempotent. No error is returned if the alertmanager config doesn't exist. #3888
* [FEATURE] Experimental Ruler Storage: Add a separate set of configuration options to configure the ruler storage backend under the `-ruler-storage.` flag prefix. All blocks storage bucket clients and the config service are currently supported. Clients using this implementation will only be enabled if the existing `-ruler.storage` flags are left unset. #3805 #3864
* [FEATURE] Experimental Alertmanager Storage: Add a separate set of configuration options to configure the alertmanager storage backend under the `-alertmanager-storage.` flag prefix. All blocks storage bucket clients and the config service are currently supported. Clients using this implementation will only be enabled if the existing `-alertmanager.storage` flags are left unset. #3888
* [FEATURE] Adds support to S3 server-side encryption using KMS. The S3 server-side encryption config can be overridden on a per-tenant basis for the blocks storage, ruler and alertmanager. Deprecated `-<prefix>.s3.sse-encryption`, please use the following CLI flags that have been added. #3651 #3810 #3811 #3870 #3886 #3906
  - `-<prefix>.s3.sse.type`
  - `-<prefix>.s3.sse.kms-key-id`
  - `-<prefix>.s3.sse.kms-encryption-context`
* [FEATURE] Querier: Enable `@ <timestamp>` modifier in PromQL using the new `-querier.at-modifier-enabled` flag. #3744
* [FEATURE] Overrides Exporter: Add `overrides-exporter` module for exposing per-tenant resource limit overrides as metrics. It is not included in `all` target (single-binary mode), and must be explicitly enabled. #3785
* [FEATURE] Experimental thanosconvert: introduce an experimental tool `thanosconvert` to migrate Thanos block metadata to Cortex metadata. #3770
* [FEATURE] Alertmanager: It now shards the `/api/v1/alerts` API using the ring when sharding is enabled. #3671
  * Added `-alertmanager.max-recv-msg-size` (defaults to 16M) to limit the size of HTTP request body handled by the alertmanager.
  * New flags added for communication between alertmanagers:
    * `-alertmanager.max-recv-msg-size`
    * `-alertmanager.alertmanager-client.remote-timeout`
    * `-alertmanager.alertmanager-client.tls-enabled`
    * `-alertmanager.alertmanager-client.tls-cert-path`
    * `-alertmanager.alertmanager-client.tls-key-path`
    * `-alertmanager.alertmanager-client.tls-ca-path`
    * `-alertmanager.alertmanager-client.tls-server-name`
    * `-alertmanager.alertmanager-client.tls-insecure-skip-verify`
* [FEATURE] Compactor: added blocks storage per-tenant retention support. This is configured via `-compactor.retention-period`, and can be overridden on a per-tenant basis. #3879
* [ENHANCEMENT] Queries: Instrument queries that were discarded due to the configured `max_outstanding_requests_per_tenant`. #3894
  * `cortex_query_frontend_discarded_requests_total`
  * `cortex_query_scheduler_discarded_requests_total`
* [ENHANCEMENT] Ruler: Add TLS and explicit basis authentication configuration options for the HTTP client the ruler uses to communicate with the alertmanager. #3752
  * `-ruler.alertmanager-client.basic-auth-username`: Configure the basic authentication username used by the client. Takes precedent over a URL configured username.
  * `-ruler.alertmanager-client.basic-auth-password`: Configure the basic authentication password used by the client. Takes precedent over a URL configured password.
  * `-ruler.alertmanager-client.tls-ca-path`: File path to the CA file.
  * `-ruler.alertmanager-client.tls-cert-path`: File path to the TLS certificate.
  * `-ruler.alertmanager-client.tls-insecure-skip-verify`: Boolean to disable verifying the certificate.
  * `-ruler.alertmanager-client.tls-key-path`: File path to the TLS key certificate.
  * `-ruler.alertmanager-client.tls-server-name`: Expected name on the TLS certificate.
* [ENHANCEMENT] Ingester: exposed metric `cortex_ingester_oldest_unshipped_block_timestamp_seconds`, tracking the unix timestamp of the oldest TSDB block not shipped to the storage yet. #3705
* [ENHANCEMENT] Prometheus upgraded. #3739 #3806
  * Avoid unnecessary `runtime.GC()` during compactions.
  * Prevent compaction loop in TSDB on data gap.
* [ENHANCEMENT] Query-Frontend now returns server side performance metrics using `Server-Timing` header when query stats is enabled. #3685
* [ENHANCEMENT] Runtime Config: Add a `mode` query parameter for the runtime config endpoint. `/runtime_config?mode=diff` now shows the YAML runtime configuration with all values that differ from the defaults. #3700
* [ENHANCEMENT] Distributor: Enable downstream projects to wrap distributor push function and access the deserialized write requests berfore/after they are pushed. #3755
* [ENHANCEMENT] Add flag `-<prefix>.tls-server-name` to require a specific server name instead of the hostname on the certificate. #3156
* [ENHANCEMENT] Alertmanager: Remove a tenant's alertmanager instead of pausing it as we determine it is no longer needed. #3722
* [ENHANCEMENT] Blocks storage: added more configuration options to S3 client. #3775
  * `-blocks-storage.s3.tls-handshake-timeout`: Maximum time to wait for a TLS handshake. 0 means no limit.
  * `-blocks-storage.s3.expect-continue-timeout`: The time to wait for a server's first response headers after fully writing the request headers if the request has an Expect header. 0 to send the request body immediately.
  * `-blocks-storage.s3.max-idle-connections`: Maximum number of idle (keep-alive) connections across all hosts. 0 means no limit.
  * `-blocks-storage.s3.max-idle-connections-per-host`: Maximum number of idle (keep-alive) connections to keep per-host. If 0, a built-in default value is used.
  * `-blocks-storage.s3.max-connections-per-host`: Maximum number of connections per host. 0 means no limit.
* [ENHANCEMENT] Ingester: when tenant's TSDB is closed, Ingester now removes pushed metrics-metadata from memory, and removes metadata (`cortex_ingester_memory_metadata`, `cortex_ingester_memory_metadata_created_total`, `cortex_ingester_memory_metadata_removed_total`) and validation metrics (`cortex_discarded_samples_total`, `cortex_discarded_metadata_total`). #3782
* [ENHANCEMENT] Distributor: cleanup metrics for inactive tenants. #3784
* [ENHANCEMENT] Ingester: Have ingester to re-emit following TSDB metrics. #3800
  * `cortex_ingester_tsdb_blocks_loaded`
  * `cortex_ingester_tsdb_reloads_total`
  * `cortex_ingester_tsdb_reloads_failures_total`
  * `cortex_ingester_tsdb_symbol_table_size_bytes`
  * `cortex_ingester_tsdb_storage_blocks_bytes`
  * `cortex_ingester_tsdb_time_retentions_total`
* [ENHANCEMENT] Querier: distribute workload across `-store-gateway.sharding-ring.replication-factor` store-gateway replicas when querying blocks and `-store-gateway.sharding-enabled=true`. #3824
* [ENHANCEMENT] Distributor / HA Tracker: added cleanup of unused elected HA replicas from KV store. Added following metrics to monitor this process: #3809
  * `cortex_ha_tracker_replicas_cleanup_started_total`
  * `cortex_ha_tracker_replicas_cleanup_marked_for_deletion_total`
  * `cortex_ha_tracker_replicas_cleanup_deleted_total`
  * `cortex_ha_tracker_replicas_cleanup_delete_failed_total`
* [ENHANCEMENT] Ruler now has new API endpoint `/ruler/delete_tenant_config` that can be used to delete all ruler groups for tenant. It is intended to be used by administrators who wish to clean up state after removed user. Note that this endpoint is enabled regardless of `-experimental.ruler.enable-api`. #3750 #3899
* [ENHANCEMENT] Query-frontend, query-scheduler: cleanup metrics for inactive tenants. #3826
* [ENHANCEMENT] Blocks storage: added `-blocks-storage.s3.region` support to S3 client configuration. #3811
* [ENHANCEMENT] Distributor: Remove cached subrings for inactive users when using shuffle sharding. #3849
* [ENHANCEMENT] Store-gateway: Reduced memory used to fetch chunks at query time. #3855
* [ENHANCEMENT] Ingester: attempt to prevent idle compaction from happening in concurrent ingesters by introducing a 25% jitter to the configured idle timeout (`-blocks-storage.tsdb.head-compaction-idle-timeout`). #3850
* [ENHANCEMENT] Compactor: cleanup local files for users that are no longer owned by compactor. #3851
* [ENHANCEMENT] Store-gateway: close empty bucket stores, and delete leftover local files for tenants that no longer belong to store-gateway. #3853
* [ENHANCEMENT] Store-gateway: added metrics to track partitioner behaviour. #3877
  * `cortex_bucket_store_partitioner_requested_bytes_total`
  * `cortex_bucket_store_partitioner_requested_ranges_total`
  * `cortex_bucket_store_partitioner_expanded_bytes_total`
  * `cortex_bucket_store_partitioner_expanded_ranges_total`
* [ENHANCEMENT] Store-gateway: added metrics to monitor chunk buffer pool behaviour. #3880
  * `cortex_bucket_store_chunk_pool_requested_bytes_total`
  * `cortex_bucket_store_chunk_pool_returned_bytes_total`
* [ENHANCEMENT] Alertmanager: load alertmanager configurations from object storage concurrently, and only load necessary configurations, speeding configuration synchronization process and executing fewer "GET object" operations to the storage when sharding is enabled. #3898
* [ENHANCEMENT] Ingester (blocks storage): Ingester can now stream entire chunks instead of individual samples to the querier. At the moment this feature must be explicitly enabled either by using `-ingester.stream-chunks-when-using-blocks` flag or `ingester_stream_chunks_when_using_blocks` (boolean) field in runtime config file, but these configuration options are temporary and will be removed when feature is stable. #3889
* [ENHANCEMENT] Alertmanager: New endpoint `/multitenant_alertmanager/delete_tenant_config` to delete configuration for tenant identified by `X-Scope-OrgID` header. This is an internal endpoint, available even if Alertmanager API is not enabled by using `-experimental.alertmanager.enable-api`. #3900
* [ENHANCEMENT] MemCached: Add `max_item_size` support. #3929
* [BUGFIX] Cortex: Fixed issue where fatal errors and various log messages where not logged. #3778
* [BUGFIX] HA Tracker: don't track as error in the `cortex_kv_request_duration_seconds` metric a CAS operation intentionally aborted. #3745
* [BUGFIX] Querier / ruler: do not log "error removing stale clients" if the ring is empty. #3761
* [BUGFIX] Store-gateway: fixed a panic caused by a race condition when the index-header lazy loading is enabled. #3775 #3789
* [BUGFIX] Compactor: fixed "could not guess file size" log when uploading blocks deletion marks to the global location. #3807
* [BUGFIX] Prevent panic at start if the http_prefix setting doesn't have a valid value. #3796
* [BUGFIX] Memberlist: fixed panic caused by race condition in `armon/go-metrics` used by memberlist client. #3725
* [BUGFIX] Querier: returning 422 (instead of 500) when query hits `max_chunks_per_query` limit with block storage. #3895
* [BUGFIX] Alertmanager: Ensure that experimental `/api/v1/alerts` endpoints work when `-http.prefix` is empty. #3905
* [BUGFIX] Chunk store: fix panic in inverted index when deleted fingerprint is no longer in the index. #3543

## 1.7.0 / 2021-02-23

Note the blocks storage compactor runs a migration task at startup in this version, which can take many minutes and use a lot of RAM.
[Turn this off after first run](https://cortexmetrics.io/docs/blocks-storage/production-tips/#ensure-deletion-marks-migration-is-disabled-after-first-run).

* [CHANGE] FramedSnappy encoding support has been removed from Push and Remote Read APIs. This means Prometheus 1.6 support has been removed and the oldest Prometheus version supported in the remote write is 1.7. #3682
* [CHANGE] Ruler: removed the flag `-ruler.evaluation-delay-duration-deprecated` which was deprecated in 1.4.0. Please use the `ruler_evaluation_delay_duration` per-tenant limit instead. #3694
* [CHANGE] Removed the flags `-<prefix>.grpc-use-gzip-compression` which were deprecated in 1.3.0: #3694
  * `-query-scheduler.grpc-client-config.grpc-use-gzip-compression`: use `-query-scheduler.grpc-client-config.grpc-compression` instead
  * `-frontend.grpc-client-config.grpc-use-gzip-compression`: use `-frontend.grpc-client-config.grpc-compression` instead
  * `-ruler.client.grpc-use-gzip-compression`: use `-ruler.client.grpc-compression` instead
  * `-bigtable.grpc-use-gzip-compression`: use `-bigtable.grpc-compression` instead
  * `-ingester.client.grpc-use-gzip-compression`: use `-ingester.client.grpc-compression` instead
  * `-querier.frontend-client.grpc-use-gzip-compression`: use `-querier.frontend-client.grpc-compression` instead
* [CHANGE] Querier: it's not required to set `-frontend.query-stats-enabled=true` in the querier anymore to enable query statistics logging in the query-frontend. The flag is now required to be configured only in the query-frontend and it will be propagated to the queriers. #3595 #3695
* [CHANGE] Blocks storage: compactor is now required when running a Cortex cluster with the blocks storage, because it also keeps the bucket index updated. #3583
* [CHANGE] Blocks storage: block deletion marks are now stored in a per-tenant global markers/ location too, other than within the block location. The compactor, at startup, will copy deletion marks from the block location to the global location. This migration is required only once, so it can be safely disabled via `-compactor.block-deletion-marks-migration-enabled=false` after new compactor has successfully started at least once in the cluster. #3583
* [CHANGE] OpenStack Swift: the default value for the `-ruler.storage.swift.container-name` and `-swift.container-name` config options has changed from `cortex` to empty string. If you were relying on the default value, please set it back to `cortex`. #3660
* [CHANGE] HA Tracker: configured replica label is now verified against label value length limit (`-validation.max-length-label-value`). #3668
* [CHANGE] Distributor: `extend_writes` field in YAML configuration has moved from `lifecycler` (inside `ingester_config`) to `distributor_config`. This doesn't affect command line option `-distributor.extend-writes`, which stays the same. #3719
* [CHANGE] Alertmanager: Deprecated `-cluster.` CLI flags in favor of their `-alertmanager.cluster.` equivalent. The deprecated flags (and their respective YAML config options) are: #3677
  * `-cluster.listen-address` in favor of `-alertmanager.cluster.listen-address`
  * `-cluster.advertise-address` in favor of `-alertmanager.cluster.advertise-address`
  * `-cluster.peer` in favor of `-alertmanager.cluster.peers`
  * `-cluster.peer-timeout` in favor of `-alertmanager.cluster.peer-timeout`
* [CHANGE] Blocks storage: the default value of `-blocks-storage.bucket-store.sync-interval` has been changed from `5m` to `15m`. #3724
* [FEATURE] Querier: Queries can be federated across multiple tenants. The tenants IDs involved need to be specified separated by a `|` character in the `X-Scope-OrgID` request header. This is an experimental feature, which can be enabled by setting `-tenant-federation.enabled=true` on all Cortex services. #3250
* [FEATURE] Alertmanager: introduced the experimental option `-alertmanager.sharding-enabled` to shard tenants across multiple Alertmanager instances. This feature is still under heavy development and its usage is discouraged. The following new metrics are exported by the Alertmanager: #3664
  * `cortex_alertmanager_ring_check_errors_total`
  * `cortex_alertmanager_sync_configs_total`
  * `cortex_alertmanager_sync_configs_failed_total`
  * `cortex_alertmanager_tenants_discovered`
  * `cortex_alertmanager_tenants_owned`
* [ENHANCEMENT] Allow specifying JAEGER_ENDPOINT instead of sampling server or local agent port. #3682
* [ENHANCEMENT] Blocks storage: introduced a per-tenant bucket index, periodically updated by the compactor, used to avoid full bucket scanning done by queriers, store-gateways and rulers. The bucket index is updated by the compactor during blocks cleanup, on every `-compactor.cleanup-interval`. #3553 #3555 #3561 #3583 #3625 #3711 #3715
* [ENHANCEMENT] Blocks storage: introduced an option `-blocks-storage.bucket-store.bucket-index.enabled` to enable the usage of the bucket index in the querier, store-gateway and ruler. When enabled, the querier, store-gateway and ruler will use the bucket index to find a tenant's blocks instead of running the periodic bucket scan. The following new metrics are exported by the querier and ruler: #3614 #3625
  * `cortex_bucket_index_loads_total`
  * `cortex_bucket_index_load_failures_total`
  * `cortex_bucket_index_load_duration_seconds`
  * `cortex_bucket_index_loaded`
* [ENHANCEMENT] Compactor: exported the following metrics. #3583 #3625
  * `cortex_bucket_blocks_count`: Total number of blocks per tenant in the bucket. Includes blocks marked for deletion, but not partial blocks.
  * `cortex_bucket_blocks_marked_for_deletion_count`: Total number of blocks per tenant marked for deletion in the bucket.
  * `cortex_bucket_blocks_partials_count`: Total number of partial blocks.
  * `cortex_bucket_index_last_successful_update_timestamp_seconds`: Timestamp of the last successful update of a tenant's bucket index.
* [ENHANCEMENT] Ruler: Add `cortex_prometheus_last_evaluation_samples` to expose the number of samples generated by a rule group per tenant. #3582
* [ENHANCEMENT] Memberlist: add status page (/memberlist) with available details about memberlist-based KV store and memberlist cluster. It's also possible to view KV values in Go struct or JSON format, or download for inspection. #3575
* [ENHANCEMENT] Memberlist: client can now keep a size-bounded buffer with sent and received messages and display them in the admin UI (/memberlist) for troubleshooting. #3581 #3602
* [ENHANCEMENT] Blocks storage: added block index attributes caching support to metadata cache. The TTL can be configured via `-blocks-storage.bucket-store.metadata-cache.block-index-attributes-ttl`. #3629
* [ENHANCEMENT] Alertmanager: Add support for Azure blob storage. #3634
* [ENHANCEMENT] Compactor: tenants marked for deletion will now be fully cleaned up after some delay since deletion of last block. Cleanup includes removal of remaining marker files (including tenant deletion mark file) and files under `debug/metas`. #3613
* [ENHANCEMENT] Compactor: retry compaction of a single tenant on failure instead of re-running compaction for all tenants. #3627
* [ENHANCEMENT] Querier: Implement result caching for tenant query federation. #3640
* [ENHANCEMENT] API: Add a `mode` query parameter for the config endpoint: #3645
  * `/config?mode=diff`: Shows the YAML configuration with all values that differ from the defaults.
  * `/config?mode=defaults`: Shows the YAML configuration with all the default values.
* [ENHANCEMENT] OpenStack Swift: added the following config options to OpenStack Swift backend client: #3660
  - Chunks storage: `-swift.auth-version`, `-swift.max-retries`, `-swift.connect-timeout`, `-swift.request-timeout`.
  - Blocks storage: ` -blocks-storage.swift.auth-version`, ` -blocks-storage.swift.max-retries`, ` -blocks-storage.swift.connect-timeout`, ` -blocks-storage.swift.request-timeout`.
  - Ruler: `-ruler.storage.swift.auth-version`, `-ruler.storage.swift.max-retries`, `-ruler.storage.swift.connect-timeout`, `-ruler.storage.swift.request-timeout`.
* [ENHANCEMENT] Disabled in-memory shuffle-sharding subring cache in the store-gateway, ruler and compactor. This should reduce the memory utilisation in these services when shuffle-sharding is enabled, without introducing a significantly increase CPU utilisation. #3601
* [ENHANCEMENT] Shuffle sharding: optimised subring generation used by shuffle sharding. #3601
* [ENHANCEMENT] New /runtime_config endpoint that returns the defined runtime configuration in YAML format. The returned configuration includes overrides. #3639
* [ENHANCEMENT] Query-frontend: included the parameter name failed to validate in HTTP 400 message. #3703
* [ENHANCEMENT] Fail to startup Cortex if provided runtime config is invalid. #3707
* [ENHANCEMENT] Alertmanager: Add flags to customize the cluster configuration: #3667
  * `-alertmanager.cluster.gossip-interval`: The interval between sending gossip messages. By lowering this value (more frequent) gossip messages are propagated across cluster more quickly at the expense of increased bandwidth usage.
  * `-alertmanager.cluster.push-pull-interval`: The interval between gossip state syncs. Setting this interval lower (more frequent) will increase convergence speeds across larger clusters at the expense of increased bandwidth usage.
* [ENHANCEMENT] Distributor: change the error message returned when a received series has too many label values. The new message format has the series at the end and this plays better with Prometheus logs truncation. #3718
  - From: `sample for '<series>' has <value> label names; limit <value>`
  - To: `series has too many labels (actual: <value>, limit: <value>) series: '<series>'`
* [ENHANCEMENT] Improve bucket index loader to handle edge case where new tenant has not had blocks uploaded to storage yet. #3717
* [BUGFIX] Allow `-querier.max-query-lookback` use `y|w|d` suffix like deprecated `-store.max-look-back-period`. #3598
* [BUGFIX] Memberlist: Entry in the ring should now not appear again after using "Forget" feature (unless it's still heartbeating). #3603
* [BUGFIX] Ingester: do not close idle TSDBs while blocks shipping is in progress. #3630 #3632
* [BUGFIX] Ingester: correctly update `cortex_ingester_memory_users` and `cortex_ingester_active_series` when a tenant's idle TSDB is closed, when running Cortex with the blocks storage. #3646
* [BUGFIX] Querier: fix default value incorrectly overriding `-querier.frontend-address` in single-binary mode. #3650
* [BUGFIX] Compactor: delete `deletion-mark.json` at last when deleting a block in order to not leave partial blocks without deletion mark in the bucket if the compactor is interrupted while deleting a block. #3660
* [BUGFIX] Blocks storage: do not cleanup a partially uploaded block when `meta.json` upload fails. Despite failure to upload `meta.json`, this file may in some cases still appear in the bucket later. By skipping early cleanup, we avoid having corrupted blocks in the storage. #3660
* [BUGFIX] Alertmanager: disable access to `/alertmanager/metrics` (which exposes all Cortex metrics), `/alertmanager/-/reload` and `/alertmanager/debug/*`, which were available to any authenticated user with enabled AlertManager. #3678
* [BUGFIX] Query-Frontend: avoid creating many small sub-queries by discarding cache extents under 5 minutes #3653
* [BUGFIX] Ruler: Ensure the stale markers generated for evaluated rules respect the configured `-ruler.evaluation-delay-duration`. This will avoid issues with samples with NaN be persisted with timestamps set ahead of the next rule evaluation. #3687
* [BUGFIX] Alertmanager: don't serve HTTP requests until Alertmanager has fully started. Serving HTTP requests earlier may result in loss of configuration for the user. #3679
* [BUGFIX] Do not log "failed to load config" if runtime config file is empty. #3706
* [BUGFIX] Do not allow to use a runtime config file containing multiple YAML documents. #3706
* [BUGFIX] HA Tracker: don't track as error in the `cortex_kv_request_duration_seconds` metric a CAS operation intentionally aborted. #3745

## 1.6.0 / 2020-12-29

* [CHANGE] Query Frontend: deprecate `-querier.compress-http-responses` in favour of `-api.response-compression-enabled`. #3544
* [CHANGE] Querier: deprecated `-store.max-look-back-period`. You should use `-querier.max-query-lookback` instead. #3452
* [CHANGE] Blocks storage: increased `-blocks-storage.bucket-store.chunks-cache.attributes-ttl` default from `24h` to `168h` (1 week). #3528
* [CHANGE] Blocks storage: the config option `-blocks-storage.bucket-store.index-cache.postings-compression-enabled` has been deprecated and postings compression is always enabled. #3538
* [CHANGE] Ruler: gRPC message size default limits on the Ruler-client side have changed: #3523
  - limit for outgoing gRPC messages has changed from 2147483647 to 16777216 bytes
  - limit for incoming gRPC messages has changed from 4194304 to 104857600 bytes
* [FEATURE] Distributor/Ingester: Provide ability to not overflow writes in the presence of a leaving or unhealthy ingester. This allows for more efficient ingester rolling restarts. #3305
* [FEATURE] Query-frontend: introduced query statistics logged in the query-frontend when enabled via `-frontend.query-stats-enabled=true`. When enabled, the metric `cortex_query_seconds_total` is tracked, counting the sum of the wall time spent across all queriers while running queries (on a per-tenant basis). The metrics `cortex_request_duration_seconds` and `cortex_query_seconds_total` are different: the first one tracks the request duration (eg. HTTP request from the client), while the latter tracks the sum of the wall time on all queriers involved executing the query. #3539
* [ENHANCEMENT] API: Add GZIP HTTP compression to the API responses. Compression can be enabled via `-api.response-compression-enabled`. #3536
* [ENHANCEMENT] Added zone-awareness support on queries. When zone-awareness is enabled, queries will still succeed if all ingesters in a single zone will fail. #3414
* [ENHANCEMENT] Blocks storage ingester: exported more TSDB-related metrics. #3412
  - `cortex_ingester_tsdb_wal_corruptions_total`
  - `cortex_ingester_tsdb_head_truncations_failed_total`
  - `cortex_ingester_tsdb_head_truncations_total`
  - `cortex_ingester_tsdb_head_gc_duration_seconds`
* [ENHANCEMENT] Enforced keepalive on all gRPC clients used for inter-service communication. #3431
* [ENHANCEMENT] Added `cortex_alertmanager_config_hash` metric to expose hash of Alertmanager Config loaded per user. #3388
* [ENHANCEMENT] Query-Frontend / Query-Scheduler: New component called "Query-Scheduler" has been introduced. Query-Scheduler is simply a queue of requests, moved outside of Query-Frontend. This allows Query-Frontend to be scaled separately from number of queues. To make Query-Frontend and Querier use Query-Scheduler, they need to be started with `-frontend.scheduler-address` and `-querier.scheduler-address` options respectively. #3374 #3471
* [ENHANCEMENT] Query-frontend / Querier / Ruler: added `-querier.max-query-lookback` to limit how long back data (series and metadata) can be queried. This setting can be overridden on a per-tenant basis and is enforced in the query-frontend, querier and ruler. #3452 #3458
* [ENHANCEMENT] Querier: added `-querier.query-store-for-labels-enabled` to query store for label names, label values and series APIs. Only works with blocks storage engine. #3461 #3520
* [ENHANCEMENT] Ingester: exposed `-blocks-storage.tsdb.wal-segment-size-bytes` config option to customise the TSDB WAL segment max size. #3476
* [ENHANCEMENT] Compactor: concurrently run blocks cleaner for multiple tenants. Concurrency can be configured via `-compactor.cleanup-concurrency`. #3483
* [ENHANCEMENT] Compactor: shuffle tenants before running compaction. #3483
* [ENHANCEMENT] Compactor: wait for a stable ring at startup, when sharding is enabled. #3484
* [ENHANCEMENT] Store-gateway: added `-blocks-storage.bucket-store.index-header-lazy-loading-enabled` to enable index-header lazy loading (experimental). When enabled, index-headers will be mmap-ed only once required by a query and will be automatically released after `-blocks-storage.bucket-store.index-header-lazy-loading-idle-timeout` time of inactivity. #3498
* [ENHANCEMENT] Alertmanager: added metrics `cortex_alertmanager_notification_requests_total` and `cortex_alertmanager_notification_requests_failed_total`. #3518
* [ENHANCEMENT] Ingester: added `-blocks-storage.tsdb.head-chunks-write-buffer-size-bytes` to fine-tune the TSDB head chunks write buffer size when running Cortex blocks storage. #3518
* [ENHANCEMENT] /metrics now supports OpenMetrics output. HTTP and gRPC servers metrics can now include exemplars. #3524
* [ENHANCEMENT] Expose gRPC keepalive policy options by gRPC server. #3524
* [ENHANCEMENT] Blocks storage: enabled caching of `meta.json` attributes, configurable via `-blocks-storage.bucket-store.metadata-cache.metafile-attributes-ttl`. #3528
* [ENHANCEMENT] Compactor: added a config validation check to fail fast if the compactor has been configured invalid block range periods (each period is expected to be a multiple of the previous one). #3534
* [ENHANCEMENT] Blocks storage: concurrently fetch deletion marks from object storage. #3538
* [ENHANCEMENT] Blocks storage ingester: ingester can now close idle TSDB and delete local data. #3491 #3552
* [ENHANCEMENT] Blocks storage: add option to use V2 signatures for S3 authentication. #3540
* [ENHANCEMENT] Exported process metrics to monitor the number of memory map areas allocated. #3537
  * - `process_memory_map_areas`
  * - `process_memory_map_areas_limit`
* [ENHANCEMENT] Ruler: Expose gRPC client options. #3523
* [ENHANCEMENT] Compactor: added metrics to track on-going compaction. #3535
  * `cortex_compactor_tenants_discovered`
  * `cortex_compactor_tenants_skipped`
  * `cortex_compactor_tenants_processing_succeeded`
  * `cortex_compactor_tenants_processing_failed`
* [ENHANCEMENT] Added new experimental API endpoints: `POST /purger/delete_tenant` and `GET /purger/delete_tenant_status` for deleting all tenant data. Only works with blocks storage. Compactor removes blocks that belong to user marked for deletion. #3549 #3558
* [ENHANCEMENT] Chunks storage: add option to use V2 signatures for S3 authentication. #3560
* [ENHANCEMENT] HA Tracker: Added new limit `ha_max_clusters` to set the max number of clusters tracked for single user. This limit is disabled by default. #3668
* [BUGFIX] Query-Frontend: `cortex_query_seconds_total` now return seconds not nanoseconds. #3589
* [BUGFIX] Blocks storage ingester: fixed some cases leading to a TSDB WAL corruption after a partial write to disk. #3423
* [BUGFIX] Blocks storage: Fix the race between ingestion and `/flush` call resulting in overlapping blocks. #3422
* [BUGFIX] Querier: fixed `-querier.max-query-into-future` which wasn't correctly enforced on range queries. #3452
* [BUGFIX] Fixed float64 precision stability when aggregating metrics before exposing them. This could have lead to false counters resets when querying some metrics exposed by Cortex. #3506
* [BUGFIX] Querier: the meta.json sync concurrency done when running Cortex with the blocks storage is now controlled by `-blocks-storage.bucket-store.meta-sync-concurrency` instead of the incorrect `-blocks-storage.bucket-store.block-sync-concurrency` (default values are the same). #3531
* [BUGFIX] Querier: fixed initialization order of querier module when using blocks storage. It now (again) waits until blocks have been synchronized. #3551

## Blocksconvert

* [ENHANCEMENT] Scheduler: ability to ignore users based on regexp, using `-scheduler.ignore-users-regex` flag. #3477
* [ENHANCEMENT] Builder: Parallelize reading chunks in the final stage of building block. #3470
* [ENHANCEMENT] Builder: remove duplicate label names from chunk. #3547

## 1.5.0 / 2020-11-09

### Cortex

* [CHANGE] Blocks storage: update the default HTTP configuration values for the S3 client to the upstream Thanos default values. #3244
  - `-blocks-storage.s3.http.idle-conn-timeout` is set 90 seconds.
  - `-blocks-storage.s3.http.response-header-timeout` is set to 2 minutes.
* [CHANGE] Improved shuffle sharding support in the write path. This work introduced some config changes: #3090
  * Introduced `-distributor.sharding-strategy` CLI flag (and its respective `sharding_strategy` YAML config option) to explicitly specify which sharding strategy should be used in the write path
  * `-experimental.distributor.user-subring-size` flag renamed to `-distributor.ingestion-tenant-shard-size`
  * `user_subring_size` limit YAML config option renamed to `ingestion_tenant_shard_size`
* [CHANGE] Dropped "blank Alertmanager configuration; using fallback" message from Info to Debug level. #3205
* [CHANGE] Zone-awareness replication for time-series now should be explicitly enabled in the distributor via the `-distributor.zone-awareness-enabled` CLI flag (or its respective YAML config option). Before, zone-aware replication was implicitly enabled if a zone was set on ingesters. #3200
* [CHANGE] Removed the deprecated CLI flag `-config-yaml`. You should use `-schema-config-file` instead. #3225
* [CHANGE] Enforced the HTTP method required by some API endpoints which did (incorrectly) allow any method before that. #3228
  - `GET /`
  - `GET /config`
  - `GET /debug/fgprof`
  - `GET /distributor/all_user_stats`
  - `GET /distributor/ha_tracker`
  - `GET /all_user_stats`
  - `GET /ha-tracker`
  - `GET /api/v1/user_stats`
  - `GET /api/v1/chunks`
  - `GET <legacy-http-prefix>/user_stats`
  - `GET <legacy-http-prefix>/chunks`
  - `GET /services`
  - `GET /multitenant_alertmanager/status`
  - `GET /status` (alertmanager microservice)
  - `GET|POST /ingester/ring`
  - `GET|POST /ring`
  - `GET|POST /store-gateway/ring`
  - `GET|POST /compactor/ring`
  - `GET|POST /ingester/flush`
  - `GET|POST /ingester/shutdown`
  - `GET|POST /flush`
  - `GET|POST /shutdown`
  - `GET|POST /ruler/ring`
  - `POST /api/v1/push`
  - `POST <legacy-http-prefix>/push`
  - `POST /push`
  - `POST /ingester/push`
* [CHANGE] Renamed CLI flags to configure the network interface names from which automatically detect the instance IP. #3295
  - `-compactor.ring.instance-interface` renamed to `-compactor.ring.instance-interface-names`
  - `-store-gateway.sharding-ring.instance-interface` renamed to `-store-gateway.sharding-ring.instance-interface-names`
  - `-distributor.ring.instance-interface` renamed to `-distributor.ring.instance-interface-names`
  - `-ruler.ring.instance-interface` renamed to `-ruler.ring.instance-interface-names`
* [CHANGE] Renamed `-<prefix>.redis.enable-tls` CLI flag to `-<prefix>.redis.tls-enabled`, and its respective YAML config option from `enable_tls` to `tls_enabled`. #3298
* [CHANGE] Increased default `-<prefix>.redis.timeout` from `100ms` to `500ms`. #3301
* [CHANGE] `cortex_alertmanager_config_invalid` has been removed in favor of `cortex_alertmanager_config_last_reload_successful`. #3289
* [CHANGE] Query-frontend: POST requests whose body size exceeds 10MiB will be rejected. The max body size can be customised via `-frontend.max-body-size`. #3276
* [FEATURE] Shuffle sharding: added support for shuffle-sharding queriers in the query-frontend. When configured (`-frontend.max-queriers-per-tenant` globally, or using per-tenant limit `max_queriers_per_tenant`), each tenants's requests will be handled by different set of queriers. #3113 #3257
* [FEATURE] Shuffle sharding: added support for shuffle-sharding ingesters on the read path. When ingesters shuffle-sharding is enabled and `-querier.shuffle-sharding-ingesters-lookback-period` is set, queriers will fetch in-memory series from the minimum set of required ingesters, selecting only ingesters which may have received series since 'now - lookback period'. #3252
* [FEATURE] Query-frontend: added `compression` config to support results cache with compression. #3217
* [FEATURE] Add OpenStack Swift support to blocks storage. #3303
* [FEATURE] Added support for applying Prometheus relabel configs on series received by the distributor. A `metric_relabel_configs` field has been added to the per-tenant limits configuration. #3329
* [FEATURE] Support for Cassandra client SSL certificates. #3384
* [ENHANCEMENT] Ruler: Introduces two new limits `-ruler.max-rules-per-rule-group` and `-ruler.max-rule-groups-per-tenant` to control the number of rules per rule group and the total number of rule groups for a given user. They are disabled by default. #3366
* [ENHANCEMENT] Allow to specify multiple comma-separated Cortex services to `-target` CLI option (or its respective YAML config option). For example, `-target=all,compactor` can be used to start Cortex single-binary with compactor as well. #3275
* [ENHANCEMENT] Expose additional HTTP configs for the S3 backend client. New flag are listed below: #3244
  - `-blocks-storage.s3.http.idle-conn-timeout`
  - `-blocks-storage.s3.http.response-header-timeout`
  - `-blocks-storage.s3.http.insecure-skip-verify`
* [ENHANCEMENT] Added `cortex_query_frontend_connected_clients` metric to show the number of workers currently connected to the frontend. #3207
* [ENHANCEMENT] Shuffle sharding: improved shuffle sharding in the write path. Shuffle sharding now should be explicitly enabled via `-distributor.sharding-strategy` CLI flag (or its respective YAML config option) and guarantees stability, consistency, shuffling and balanced zone-awareness properties. #3090 #3214
* [ENHANCEMENT] Ingester: added new metric `cortex_ingester_active_series` to track active series more accurately. Also added options to control whether active series tracking is enabled (`-ingester.active-series-metrics-enabled`, defaults to false), and how often this metric is updated (`-ingester.active-series-metrics-update-period`) and max idle time for series to be considered inactive (`-ingester.active-series-metrics-idle-timeout`). #3153
* [ENHANCEMENT] Store-gateway: added zone-aware replication support to blocks replication in the store-gateway. #3200
* [ENHANCEMENT] Store-gateway: exported new metrics. #3231
  - `cortex_bucket_store_cached_series_fetch_duration_seconds`
  - `cortex_bucket_store_cached_postings_fetch_duration_seconds`
  - `cortex_bucket_stores_gate_queries_max`
* [ENHANCEMENT] Added `-version` flag to Cortex. #3233
* [ENHANCEMENT] Hash ring: added instance registered timestamp to the ring. #3248
* [ENHANCEMENT] Reduce tail latency by smoothing out spikes in rate of chunk flush operations. #3191
* [ENHANCEMENT] User Cortex as User Agent in http requests issued by Configs DB client. #3264
* [ENHANCEMENT] Experimental Ruler API: Fetch rule groups from object storage in parallel. #3218
* [ENHANCEMENT] Chunks GCS object storage client uses the `fields` selector to limit the payload size when listing objects in the bucket. #3218 #3292
* [ENHANCEMENT] Added shuffle sharding support to ruler. Added new metric `cortex_ruler_sync_rules_total`. #3235
* [ENHANCEMENT] Return an explicit error when the store-gateway is explicitly requested without a blocks storage engine. #3287
* [ENHANCEMENT] Ruler: only load rules that belong to the ruler. Improves rules synching performances when ruler sharding is enabled. #3269
* [ENHANCEMENT] Added `-<prefix>.redis.tls-insecure-skip-verify` flag. #3298
* [ENHANCEMENT] Added `cortex_alertmanager_config_last_reload_successful_seconds` metric to show timestamp of last successful AM config reload. #3289
* [ENHANCEMENT] Blocks storage: reduced number of bucket listing operations to list block content (applies to newly created blocks only). #3363
* [ENHANCEMENT] Ruler: Include the tenant ID on the notifier logs. #3372
* [ENHANCEMENT] Blocks storage Compactor: Added `-compactor.enabled-tenants` and `-compactor.disabled-tenants` to explicitly enable or disable compaction of specific tenants. #3385
* [ENHANCEMENT] Blocks storage ingester: Creating checkpoint only once even when there are multiple Head compactions in a single `Compact()` call. #3373
* [BUGFIX] Blocks storage ingester: Read repair memory-mapped chunks file which can end up being empty on abrupt shutdowns combined with faulty disks. #3373
* [BUGFIX] Blocks storage ingester: Close TSDB resources on failed startup preventing ingester OOMing. #3373
* [BUGFIX] No-longer-needed ingester operations for queries triggered by queriers and rulers are now canceled. #3178
* [BUGFIX] Ruler: directories in the configured `rules-path` will be removed on startup and shutdown in order to ensure they don't persist between runs. #3195
* [BUGFIX] Handle hash-collisions in the query path. #3192
* [BUGFIX] Check for postgres rows errors. #3197
* [BUGFIX] Ruler Experimental API: Don't allow rule groups without names or empty rule groups. #3210
* [BUGFIX] Experimental Alertmanager API: Do not allow empty Alertmanager configurations or bad template filenames to be submitted through the configuration API. #3185
* [BUGFIX] Reduce failures to update heartbeat when using Consul. #3259
* [BUGFIX] When using ruler sharding, moving all user rule groups from ruler to a different one and then back could end up with some user groups not being evaluated at all. #3235
* [BUGFIX] Fixed shuffle sharding consistency when zone-awareness is enabled and the shard size is increased or instances in a new zone are added. #3299
* [BUGFIX] Use a valid grpc header when logging IP addresses. #3307
* [BUGFIX] Fixed the metric `cortex_prometheus_rule_group_duration_seconds` in the Ruler, it wouldn't report any values. #3310
* [BUGFIX] Fixed gRPC connections leaking in rulers when rulers sharding is enabled and APIs called. #3314
* [BUGFIX] Fixed shuffle sharding consistency when zone-awareness is enabled and the shard size is increased or instances in a new zone are added. #3299
* [BUGFIX] Fixed Gossip memberlist members joining when addresses are configured using DNS-based service discovery. #3360
* [BUGFIX] Ingester: fail to start an ingester running the blocks storage, if unable to load any existing TSDB at startup. #3354
* [BUGFIX] Blocks storage: Avoid deletion of blocks in the ingester which are not shipped to the storage yet. #3346
* [BUGFIX] Fix common prefixes returned by List method of S3 client. #3358
* [BUGFIX] Honor configured timeout in Azure and GCS object clients. #3285
* [BUGFIX] Blocks storage: Avoid creating blocks larger than configured block range period on forced compaction and when TSDB is idle. #3344
* [BUGFIX] Shuffle sharding: fixed max global series per user/metric limit when shuffle sharding and `-distributor.shard-by-all-labels=true` are both enabled in distributor. When using these global limits you should now set `-distributor.sharding-strategy` and `-distributor.zone-awareness-enabled` to ingesters too. #3369
* [BUGFIX] Slow query logging: when using downstream server request parameters were not logged. #3276
* [BUGFIX] Fixed tenant detection in the ruler and alertmanager API when running without auth. #3343

### Blocksconvert

* [ENHANCEMENT] Blocksconvert – Builder: download plan file locally before processing it. #3209
* [ENHANCEMENT] Blocksconvert – Cleaner: added new tool for deleting chunks data. #3283
* [ENHANCEMENT] Blocksconvert – Scanner: support for scanning specific date-range only. #3222
* [ENHANCEMENT] Blocksconvert – Scanner: metrics for tracking progress. #3222
* [ENHANCEMENT] Blocksconvert – Builder: retry block upload before giving up. #3245
* [ENHANCEMENT] Blocksconvert – Scanner: upload plans concurrently. #3340
* [BUGFIX] Blocksconvert: fix chunks ordering in the block. Chunks in different order than series work just fine in TSDB blocks at the moment, but it's not consistent with what Prometheus does and future Prometheus and Cortex optimizations may rely on this ordering. #3371

## 1.4.0 / 2020-10-02

* [CHANGE] TLS configuration for gRPC, HTTP and etcd clients is now marked as experimental. These features are not yet fully baked, and we expect possible small breaking changes in Cortex 1.5. #3198
* [CHANGE] Cassandra backend support is now GA (stable). #3180
* [CHANGE] Blocks storage is now GA (stable). The `-experimental` prefix has been removed from all CLI flags related to the blocks storage (no YAML config changes). #3180 #3201
  - `-experimental.blocks-storage.*` flags renamed to `-blocks-storage.*`
  - `-experimental.store-gateway.*` flags renamed to `-store-gateway.*`
  - `-experimental.querier.store-gateway-client.*` flags renamed to `-querier.store-gateway-client.*`
  - `-experimental.querier.store-gateway-addresses` flag renamed to `-querier.store-gateway-addresses`
  - `-store-gateway.replication-factor` flag renamed to `-store-gateway.sharding-ring.replication-factor`
  - `-store-gateway.tokens-file-path` flag renamed to `store-gateway.sharding-ring.tokens-file-path`
* [CHANGE] Ingester: Removed deprecated untyped record from chunks WAL. Only if you are running `v1.0` or below, it is recommended to first upgrade to `v1.1`/`v1.2`/`v1.3` and run it for a day before upgrading to `v1.4` to avoid data loss. #3115
* [CHANGE] Distributor API endpoints are no longer served unless target is set to `distributor` or `all`. #3112
* [CHANGE] Increase the default Cassandra client replication factor to 3. #3007
* [CHANGE] Blocks storage: removed the support to transfer blocks between ingesters on shutdown. When running the Cortex blocks storage, ingesters are expected to run with a persistent disk. The following metrics have been removed: #2996
  * `cortex_ingester_sent_files`
  * `cortex_ingester_received_files`
  * `cortex_ingester_received_bytes_total`
  * `cortex_ingester_sent_bytes_total`
* [CHANGE] The buckets for the `cortex_chunk_store_index_lookups_per_query` metric have been changed to 1, 2, 4, 8, 16. #3021
* [CHANGE] Blocks storage: the `operation` label value `getrange` has changed into `get_range` for the metrics `thanos_store_bucket_cache_operation_requests_total` and `thanos_store_bucket_cache_operation_hits_total`. #3000
* [CHANGE] Experimental Delete Series: `/api/v1/admin/tsdb/delete_series` and `/api/v1/admin/tsdb/cancel_delete_request` purger APIs to return status code `204` instead of `200` for success. #2946
* [CHANGE] Histogram `cortex_memcache_request_duration_seconds` `method` label value changes from `Memcached.Get` to `Memcached.GetBatched` for batched lookups, and is not reported for non-batched lookups (label value `Memcached.GetMulti` remains, and had exactly the same value as `Get` in nonbatched lookups).  The same change applies to tracing spans. #3046
* [CHANGE] TLS server validation is now enabled by default, a new parameter `tls_insecure_skip_verify` can be set to true to skip validation optionally. #3030
* [CHANGE] `cortex_ruler_config_update_failures_total` has been removed in favor of `cortex_ruler_config_last_reload_successful`. #3056
* [CHANGE] `ruler.evaluation_delay_duration` field in YAML config has been moved and renamed to `limits.ruler_evaluation_delay_duration`. #3098
* [CHANGE] Removed obsolete `results_cache.max_freshness` from YAML config (deprecated since Cortex 1.2). #3145
* [CHANGE] Removed obsolete `-promql.lookback-delta` option (deprecated since Cortex 1.2, replaced with `-querier.lookback-delta`). #3144
* [CHANGE] Cache: added support for Redis Cluster and Redis Sentinel. #2961
  - The following changes have been made in Redis configuration:
   - `-redis.master_name` added
   - `-redis.db` added
   - `-redis.max-active-conns` changed to `-redis.pool-size`
   - `-redis.max-conn-lifetime` changed to `-redis.max-connection-age`
   - `-redis.max-idle-conns` removed
   - `-redis.wait-on-pool-exhaustion` removed
* [CHANGE] TLS configuration for gRPC, HTTP and etcd clients is now marked as experimental. These features are not yet fully baked, and we expect possible small breaking changes in Cortex 1.5. #3198
* [CHANGE] Fixed store-gateway CLI flags inconsistencies. #3201
  - `-store-gateway.replication-factor` flag renamed to `-store-gateway.sharding-ring.replication-factor`
  - `-store-gateway.tokens-file-path` flag renamed to `store-gateway.sharding-ring.tokens-file-path`
* [FEATURE] Logging of the source IP passed along by a reverse proxy is now supported by setting the `-server.log-source-ips-enabled`. For non standard headers the settings `-server.log-source-ips-header` and `-server.log-source-ips-regex` can be used. #2985
* [FEATURE] Blocks storage: added shuffle sharding support to store-gateway blocks sharding. Added the following additional metrics to store-gateway: #3069
  * `cortex_bucket_stores_tenants_discovered`
  * `cortex_bucket_stores_tenants_synced`
* [FEATURE] Experimental blocksconvert: introduce an experimental tool `blocksconvert` to migrate long-term storage chunks to blocks. #3092 #3122 #3127 #3162
* [ENHANCEMENT] Improve the Alertmanager logging when serving requests from its API / UI. #3397
* [ENHANCEMENT] Add support for azure storage in China, German and US Government environments. #2988
* [ENHANCEMENT] Query-tee: added a small tolerance to floating point sample values comparison. #2994
* [ENHANCEMENT] Query-tee: add support for doing a passthrough of requests to preferred backend for unregistered routes #3018
* [ENHANCEMENT] Expose `storage.aws.dynamodb.backoff_config` configuration file field. #3026
* [ENHANCEMENT] Added `cortex_request_message_bytes` and `cortex_response_message_bytes` histograms to track received and sent gRPC message and HTTP request/response sizes. Added `cortex_inflight_requests` gauge to track number of inflight gRPC and HTTP requests. #3064
* [ENHANCEMENT] Publish ruler's ring metrics. #3074
* [ENHANCEMENT] Add config validation to the experimental Alertmanager API. Invalid configs are no longer accepted. #3053
* [ENHANCEMENT] Add "integration" as a label for `cortex_alertmanager_notifications_total` and `cortex_alertmanager_notifications_failed_total` metrics. #3056
* [ENHANCEMENT] Add `cortex_ruler_config_last_reload_successful` and `cortex_ruler_config_last_reload_successful_seconds` to check status of users rule manager. #3056
* [ENHANCEMENT] The configuration validation now fails if an empty YAML node has been set for a root YAML config property. #3080
* [ENHANCEMENT] Memcached dial() calls now have a circuit-breaker to avoid hammering a broken cache. #3051, #3189
* [ENHANCEMENT] `-ruler.evaluation-delay-duration` is now overridable as a per-tenant limit, `ruler_evaluation_delay_duration`. #3098
* [ENHANCEMENT] Add TLS support to etcd client. #3102
* [ENHANCEMENT] When a tenant accesses the Alertmanager UI or its API, if we have valid `-alertmanager.configs.fallback` we'll use that to start the manager and avoid failing the request. #3073
* [ENHANCEMENT] Add `DELETE api/v1/rules/{namespace}` to the Ruler. It allows all the rule groups of a namespace to be deleted. #3120
* [ENHANCEMENT] Experimental Delete Series: Retry processing of Delete requests during failures. #2926
* [ENHANCEMENT] Improve performance of QueryStream() in ingesters. #3177
* [ENHANCEMENT] Modules included in "All" target are now visible in output of `-modules` CLI flag. #3155
* [ENHANCEMENT] Added `/debug/fgprof` endpoint to debug running Cortex process using `fgprof`. This adds up to the existing `/debug/...` endpoints. #3131
* [ENHANCEMENT] Blocks storage: optimised `/api/v1/series` for blocks storage. (#2976)
* [BUGFIX] Ruler: when loading rules from "local" storage, check for directory after resolving symlink. #3137
* [BUGFIX] Query-frontend: Fixed rounding for incoming query timestamps, to be 100% Prometheus compatible. #2990
* [BUGFIX] Querier: Merge results from chunks and blocks ingesters when using streaming of results. #3013
* [BUGFIX] Querier: query /series from ingesters regardless the `-querier.query-ingesters-within` setting. #3035
* [BUGFIX] Blocks storage: Ingester is less likely to hit gRPC message size limit when streaming data to queriers. #3015
* [BUGFIX] Blocks storage: fixed memberlist support for the store-gateways and compactors ring used when blocks sharding is enabled. #3058 #3095
* [BUGFIX] Fix configuration for TLS server validation, TLS skip verify was hardcoded to true for all TLS configurations and prevented validation of server certificates. #3030
* [BUGFIX] Fixes the Alertmanager panicking when no `-alertmanager.web.external-url` is provided. #3017
* [BUGFIX] Fixes the registration of the Alertmanager API metrics `cortex_alertmanager_alerts_received_total` and `cortex_alertmanager_alerts_invalid_total`. #3065
* [BUGFIX] Fixes `flag needs an argument: -config.expand-env` error. #3087
* [BUGFIX] An index optimisation actually slows things down when using caching. Moved it to the right location. #2973
* [BUGFIX] Ingester: If push request contained both valid and invalid samples, valid samples were ingested but not stored to WAL of the chunks storage. This has been fixed. #3067
* [BUGFIX] Cassandra: fixed consistency setting in the CQL session when creating the keyspace. #3105
* [BUGFIX] Ruler: Config API would return both the `record` and `alert` in `YAML` response keys even when one of them must be empty. #3120
* [BUGFIX] Index page now uses configured HTTP path prefix when creating links. #3126
* [BUGFIX] Purger: fixed deadlock when reloading of tombstones failed. #3182
* [BUGFIX] Fixed panic in flusher job, when error writing chunks to the store would cause "idle" chunks to be flushed, which triggered panic. #3140
* [BUGFIX] Index page no longer shows links that are not valid for running Cortex instance. #3133
* [BUGFIX] Configs: prevent validation of templates to fail when using template functions. #3157
* [BUGFIX] Configuring the S3 URL with an `@` but without username and password doesn't enable the AWS static credentials anymore. #3170
* [BUGFIX] Limit errors on ranged queries (`api/v1/query_range`) no longer return a status code `500` but `422` instead. #3167
* [BUGFIX] Handle hash-collisions in the query path. Before this fix, Cortex could occasionally mix up two different series in a query, leading to invalid results, when `-querier.ingester-streaming` was used. #3192

## 1.3.0 / 2020-08-21

* [CHANGE] Replace the metric `cortex_alertmanager_configs` with `cortex_alertmanager_config_invalid` exposed by Alertmanager. #2960
* [CHANGE] Experimental Delete Series: Change target flag for purger from `data-purger` to `purger`. #2777
* [CHANGE] Experimental blocks storage: The max concurrent queries against the long-term storage, configured via `-experimental.blocks-storage.bucket-store.max-concurrent`, is now a limit shared across all tenants and not a per-tenant limit anymore. The default value has changed from `20` to `100` and the following new metrics have been added: #2797
  * `cortex_bucket_stores_gate_queries_concurrent_max`
  * `cortex_bucket_stores_gate_queries_in_flight`
  * `cortex_bucket_stores_gate_duration_seconds`
* [CHANGE] Metric `cortex_ingester_flush_reasons` has been renamed to `cortex_ingester_flushing_enqueued_series_total`, and new metric `cortex_ingester_flushing_dequeued_series_total` with `outcome` label (superset of reason) has been added. #2802 #2818 #2998
* [CHANGE] Experimental Delete Series: Metric `cortex_purger_oldest_pending_delete_request_age_seconds` would track age of delete requests since they are over their cancellation period instead of their creation time. #2806
* [CHANGE] Experimental blocks storage: the store-gateway service is required in a Cortex cluster running with the experimental blocks storage. Removed the `-experimental.tsdb.store-gateway-enabled` CLI flag and `store_gateway_enabled` YAML config option. The store-gateway is now always enabled when the storage engine is `blocks`. #2822
* [CHANGE] Experimental blocks storage: removed support for `-experimental.blocks-storage.bucket-store.max-sample-count` flag because the implementation was flawed. To limit the number of samples/chunks processed by a single query you can set `-store.query-chunk-limit`, which is now supported by the blocks storage too. #2852
* [CHANGE] Ingester: Chunks flushed via /flush stay in memory until retention period is reached. This affects `cortex_ingester_memory_chunks` metric. #2778
* [CHANGE] Querier: the error message returned when the query time range exceeds `-store.max-query-length` has changed from `invalid query, length > limit (X > Y)` to `the query time range exceeds the limit (query length: X, limit: Y)`. #2826
* [CHANGE] Add `component` label to metrics exposed by chunk, delete and index store clients. #2774
* [CHANGE] Querier: when `-querier.query-ingesters-within` is configured, the time range of the query sent to ingesters is now manipulated to ensure the query start time is not older than 'now - query-ingesters-within'. #2904
* [CHANGE] KV: The `role` label which was a label of `multi` KV store client only has been added to metrics of every KV store client. If KV store client is not `multi`, then the value of `role` label is `primary`. #2837
* [CHANGE] Added the `engine` label to the metrics exposed by the Prometheus query engine, to distinguish between `ruler` and `querier` metrics. #2854
* [CHANGE] Added ruler to the single binary when started with `-target=all` (default). #2854
* [CHANGE] Experimental blocks storage: compact head when opening TSDB. This should only affect ingester startup after it was unable to compact head in previous run. #2870
* [CHANGE] Metric `cortex_overrides_last_reload_successful` has been renamed to `cortex_runtime_config_last_reload_successful`. #2874
* [CHANGE] HipChat support has been removed from the alertmanager (because removed from the Prometheus upstream too). #2902
* [CHANGE] Add constant label `name` to metric `cortex_cache_request_duration_seconds`. #2903
* [CHANGE] Add `user` label to metric `cortex_query_frontend_queue_length`. #2939
* [CHANGE] Experimental blocks storage: cleaned up the config and renamed "TSDB" to "blocks storage". #2937
  - The storage engine setting value has been changed from `tsdb` to `blocks`; this affects `-store.engine` CLI flag and its respective YAML option.
  - The root level YAML config has changed from `tsdb` to `blocks_storage`
  - The prefix of all CLI flags has changed from `-experimental.tsdb.` to `-experimental.blocks-storage.`
  - The following settings have been grouped under `tsdb` property in the YAML config and their CLI flags changed:
    - `-experimental.tsdb.dir` changed to `-experimental.blocks-storage.tsdb.dir`
    - `-experimental.tsdb.block-ranges-period` changed to `-experimental.blocks-storage.tsdb.block-ranges-period`
    - `-experimental.tsdb.retention-period` changed to `-experimental.blocks-storage.tsdb.retention-period`
    - `-experimental.tsdb.ship-interval` changed to `-experimental.blocks-storage.tsdb.ship-interval`
    - `-experimental.tsdb.ship-concurrency` changed to `-experimental.blocks-storage.tsdb.ship-concurrency`
    - `-experimental.tsdb.max-tsdb-opening-concurrency-on-startup` changed to `-experimental.blocks-storage.tsdb.max-tsdb-opening-concurrency-on-startup`
    - `-experimental.tsdb.head-compaction-interval` changed to `-experimental.blocks-storage.tsdb.head-compaction-interval`
    - `-experimental.tsdb.head-compaction-concurrency` changed to `-experimental.blocks-storage.tsdb.head-compaction-concurrency`
    - `-experimental.tsdb.head-compaction-idle-timeout` changed to `-experimental.blocks-storage.tsdb.head-compaction-idle-timeout`
    - `-experimental.tsdb.stripe-size` changed to `-experimental.blocks-storage.tsdb.stripe-size`
    - `-experimental.tsdb.wal-compression-enabled` changed to `-experimental.blocks-storage.tsdb.wal-compression-enabled`
    - `-experimental.tsdb.flush-blocks-on-shutdown` changed to `-experimental.blocks-storage.tsdb.flush-blocks-on-shutdown`
* [CHANGE] Flags `-bigtable.grpc-use-gzip-compression`, `-ingester.client.grpc-use-gzip-compression`, `-querier.frontend-client.grpc-use-gzip-compression` are now deprecated. #2940
* [CHANGE] Limit errors reported by ingester during query-time now return HTTP status code 422. #2941
* [FEATURE] Introduced `ruler.for-outage-tolerance`, Max time to tolerate outage for restoring "for" state of alert. #2783
* [FEATURE] Introduced `ruler.for-grace-period`, Minimum duration between alert and restored "for" state. This is maintained only for alerts with configured "for" time greater than grace period. #2783
* [FEATURE] Introduced `ruler.resend-delay`, Minimum amount of time to wait before resending an alert to Alertmanager. #2783
* [FEATURE] Ruler: added `local` filesystem support to store rules (read-only). #2854
* [ENHANCEMENT] Upgraded Docker base images to `alpine:3.12`. #2862
* [ENHANCEMENT] Experimental: Querier can now optionally query secondary store. This is specified by using `-querier.second-store-engine` option, with values `chunks` or `blocks`. Standard configuration options for this store are used. Additionally, this querying can be configured to happen only for queries that need data older than `-querier.use-second-store-before-time`. Default value of zero will always query secondary store. #2747
* [ENHANCEMENT] Query-tee: increased the `cortex_querytee_request_duration_seconds` metric buckets granularity. #2799
* [ENHANCEMENT] Query-tee: fail to start if the configured `-backend.preferred` is unknown. #2799
* [ENHANCEMENT] Ruler: Added the following metrics: #2786
  * `cortex_prometheus_notifications_latency_seconds`
  * `cortex_prometheus_notifications_errors_total`
  * `cortex_prometheus_notifications_sent_total`
  * `cortex_prometheus_notifications_dropped_total`
  * `cortex_prometheus_notifications_queue_length`
  * `cortex_prometheus_notifications_queue_capacity`
  * `cortex_prometheus_notifications_alertmanagers_discovered`
* [ENHANCEMENT] The behavior of the `/ready` was changed for the query frontend to indicate when it was ready to accept queries. This is intended for use by a read path load balancer that would want to wait for the frontend to have attached queriers before including it in the backend. #2733
* [ENHANCEMENT] Experimental Delete Series: Add support for deletion of chunks for remaining stores. #2801
* [ENHANCEMENT] Add `-modules` command line flag to list possible values for `-target`. Also, log warning if given target is internal component. #2752
* [ENHANCEMENT] Added `-ingester.flush-on-shutdown-with-wal-enabled` option to enable chunks flushing even when WAL is enabled. #2780
* [ENHANCEMENT] Query-tee: Support for custom API prefix by using `-server.path-prefix` option. #2814
* [ENHANCEMENT] Query-tee: Forward `X-Scope-OrgId` header to backend, if present in the request. #2815
* [ENHANCEMENT] Experimental blocks storage: Added `-experimental.blocks-storage.tsdb.head-compaction-idle-timeout` option to force compaction of data in memory into a block. #2803
* [ENHANCEMENT] Experimental blocks storage: Added support for flushing blocks via `/flush`, `/shutdown` (previously these only worked for chunks storage) and by using `-experimental.blocks-storage.tsdb.flush-blocks-on-shutdown` option. #2794
* [ENHANCEMENT] Experimental blocks storage: Added support to enforce max query time range length via `-store.max-query-length`. #2826
* [ENHANCEMENT] Experimental blocks storage: Added support to limit the max number of chunks that can be fetched from the long-term storage while executing a query. The limit is enforced both in the querier and store-gateway, and is configurable via `-store.query-chunk-limit`. #2852 #2922
* [ENHANCEMENT] Ingester: Added new metric `cortex_ingester_flush_series_in_progress` that reports number of ongoing flush-series operations. Useful when calling `/flush` handler: if `cortex_ingester_flush_queue_length + cortex_ingester_flush_series_in_progress` is 0, all flushes are finished. #2778
* [ENHANCEMENT] Memberlist members can join cluster via SRV records. #2788
* [ENHANCEMENT] Added configuration options for chunks s3 client. #2831
  * `s3.endpoint`
  * `s3.region`
  * `s3.access-key-id`
  * `s3.secret-access-key`
  * `s3.insecure`
  * `s3.sse-encryption`
  * `s3.http.idle-conn-timeout`
  * `s3.http.response-header-timeout`
  * `s3.http.insecure-skip-verify`
* [ENHANCEMENT] Prometheus upgraded. #2798 #2849 #2867 #2902 #2918
  * Optimized labels regex matchers for patterns containing literals (eg. `foo.*`, `.*foo`, `.*foo.*`)
* [ENHANCEMENT] Add metric `cortex_ruler_config_update_failures_total` to Ruler to track failures of loading rules files. #2857
* [ENHANCEMENT] Experimental Alertmanager: Alertmanager configuration persisted to object storage using an experimental API that accepts and returns YAML-based Alertmanager configuration. #2768
* [ENHANCEMENT] Ruler: `-ruler.alertmanager-url` now supports multiple URLs. Each URL is treated as a separate Alertmanager group. Support for multiple Alertmanagers in a group can be achieved by using DNS service discovery. #2851
* [ENHANCEMENT] Experimental blocks storage: Cortex Flusher now works with blocks engine. Flusher needs to be provided with blocks-engine configuration, existing Flusher flags are not used (they are only relevant for chunks engine). Note that flush errors are only reported via log. #2877
* [ENHANCEMENT] Flusher: Added `-flusher.exit-after-flush` option (defaults to true) to control whether Cortex should stop completely after Flusher has finished its work. #2877
* [ENHANCEMENT] Added metrics `cortex_config_hash` and `cortex_runtime_config_hash` to expose hash of the currently active config file. #2874
* [ENHANCEMENT] Logger: added JSON logging support, configured via the `-log.format=json` CLI flag or its respective YAML config option. #2386
* [ENHANCEMENT] Added new flags `-bigtable.grpc-compression`, `-ingester.client.grpc-compression`, `-querier.frontend-client.grpc-compression` to configure compression used by gRPC. Valid values are `gzip`, `snappy`, or empty string (no compression, default). #2940
* [ENHANCEMENT] Clarify limitations of the `/api/v1/series`, `/api/v1/labels` and `/api/v1/label/{name}/values` endpoints. #2953
* [ENHANCEMENT] Ingester: added `Dropped` outcome to metric `cortex_ingester_flushing_dequeued_series_total`. #2998
* [BUGFIX] Fixed a bug with `api/v1/query_range` where no responses would return null values for `result` and empty values for `resultType`. #2962
* [BUGFIX] Fixed a bug in the index intersect code causing storage to return more chunks/series than required. #2796
* [BUGFIX] Fixed the number of reported keys in the background cache queue. #2764
* [BUGFIX] Fix race in processing of headers in sharded queries. #2762
* [BUGFIX] Query Frontend: Do not re-split sharded requests around ingester boundaries. #2766
* [BUGFIX] Experimental Delete Series: Fixed a problem with cache generation numbers prefixed to cache keys. #2800
* [BUGFIX] Ingester: Flushing chunks via `/flush` endpoint could previously lead to panic, if chunks were already flushed before and then removed from memory during the flush caused by `/flush` handler. Immediate flush now doesn't cause chunks to be flushed again. Samples received during flush triggered via `/flush` handler are no longer discarded. #2778
* [BUGFIX] Prometheus upgraded. #2849
  * Fixed unknown symbol error during head compaction
* [BUGFIX] Fix panic when using cassandra as store for both index and delete requests. #2774
* [BUGFIX] Experimental Delete Series: Fixed a data race in Purger. #2817
* [BUGFIX] KV: Fixed a bug that triggered a panic due to metrics being registered with the same name but different labels when using a `multi` configured KV client. #2837
* [BUGFIX] Query-frontend: Fix passing HTTP `Host` header if `-frontend.downstream-url` is configured. #2880
* [BUGFIX] Ingester: Improve time-series distribution when `-experimental.distributor.user-subring-size` is enabled. #2887
* [BUGFIX] Set content type to `application/x-protobuf` for remote_read responses. #2915
* [BUGFIX] Fixed ruler and store-gateway instance registration in the ring (when sharding is enabled) when a new instance replaces abruptly terminated one, and the only difference between the two instances is the address. #2954
* [BUGFIX] Fixed `Missing chunks and index config causing silent failure` Absence of chunks and index from schema config is not validated. #2732
* [BUGFIX] Fix panic caused by KVs from boltdb being used beyond their life. #2971
* [BUGFIX] Experimental blocks storage: `/api/v1/series`, `/api/v1/labels` and `/api/v1/label/{name}/values` only query the TSDB head regardless of the configured `-experimental.blocks-storage.tsdb.retention-period`. #2974
* [BUGFIX] Ingester: Avoid indefinite checkpointing in case of surge in number of series. #2955
* [BUGFIX] Querier: query /series from ingesters regardless the `-querier.query-ingesters-within` setting. #3035
* [BUGFIX] Ruler: fixed an unintentional breaking change introduced in the ruler's `alertmanager_url` YAML config option, which changed the value from a string to a list of strings. #2989

## 1.2.0 / 2020-07-01

* [CHANGE] Metric `cortex_kv_request_duration_seconds` now includes `name` label to denote which client is being used as well as the `backend` label to denote the KV backend implementation in use. #2648
* [CHANGE] Experimental Ruler: Rule groups persisted to object storage using the experimental API have an updated object key encoding to better handle special characters. Rule groups previously-stored using object storage must be renamed to the new format. #2646
* [CHANGE] Query Frontend now uses Round Robin to choose a tenant queue to service next. #2553
* [CHANGE] `-promql.lookback-delta` is now deprecated and has been replaced by `-querier.lookback-delta` along with `lookback_delta` entry under `querier` in the config file. `-promql.lookback-delta` will be removed in v1.4.0. #2604
* [CHANGE] Experimental TSDB: removed `-experimental.tsdb.bucket-store.binary-index-header-enabled` flag. Now the binary index-header is always enabled.
* [CHANGE] Experimental TSDB: Renamed index-cache metrics to use original metric names from Thanos, as Cortex is not aggregating them in any way: #2627
  * `cortex_<service>_blocks_index_cache_items_evicted_total` => `thanos_store_index_cache_items_evicted_total{name="index-cache"}`
  * `cortex_<service>_blocks_index_cache_items_added_total` => `thanos_store_index_cache_items_added_total{name="index-cache"}`
  * `cortex_<service>_blocks_index_cache_requests_total` => `thanos_store_index_cache_requests_total{name="index-cache"}`
  * `cortex_<service>_blocks_index_cache_items_overflowed_total` => `thanos_store_index_cache_items_overflowed_total{name="index-cache"}`
  * `cortex_<service>_blocks_index_cache_hits_total` => `thanos_store_index_cache_hits_total{name="index-cache"}`
  * `cortex_<service>_blocks_index_cache_items` => `thanos_store_index_cache_items{name="index-cache"}`
  * `cortex_<service>_blocks_index_cache_items_size_bytes` => `thanos_store_index_cache_items_size_bytes{name="index-cache"}`
  * `cortex_<service>_blocks_index_cache_total_size_bytes` => `thanos_store_index_cache_total_size_bytes{name="index-cache"}`
  * `cortex_<service>_blocks_index_cache_memcached_operations_total` =>  `thanos_memcached_operations_total{name="index-cache"}`
  * `cortex_<service>_blocks_index_cache_memcached_operation_failures_total` =>  `thanos_memcached_operation_failures_total{name="index-cache"}`
  * `cortex_<service>_blocks_index_cache_memcached_operation_duration_seconds` =>  `thanos_memcached_operation_duration_seconds{name="index-cache"}`
  * `cortex_<service>_blocks_index_cache_memcached_operation_skipped_total` =>  `thanos_memcached_operation_skipped_total{name="index-cache"}`
* [CHANGE] Experimental TSDB: Renamed metrics in bucket stores: #2627
  * `cortex_<service>_blocks_meta_syncs_total` => `cortex_blocks_meta_syncs_total{component="<service>"}`
  * `cortex_<service>_blocks_meta_sync_failures_total` => `cortex_blocks_meta_sync_failures_total{component="<service>"}`
  * `cortex_<service>_blocks_meta_sync_duration_seconds` => `cortex_blocks_meta_sync_duration_seconds{component="<service>"}`
  * `cortex_<service>_blocks_meta_sync_consistency_delay_seconds` => `cortex_blocks_meta_sync_consistency_delay_seconds{component="<service>"}`
  * `cortex_<service>_blocks_meta_synced` => `cortex_blocks_meta_synced{component="<service>"}`
  * `cortex_<service>_bucket_store_block_loads_total` => `cortex_bucket_store_block_loads_total{component="<service>"}`
  * `cortex_<service>_bucket_store_block_load_failures_total` => `cortex_bucket_store_block_load_failures_total{component="<service>"}`
  * `cortex_<service>_bucket_store_block_drops_total` => `cortex_bucket_store_block_drops_total{component="<service>"}`
  * `cortex_<service>_bucket_store_block_drop_failures_total` => `cortex_bucket_store_block_drop_failures_total{component="<service>"}`
  * `cortex_<service>_bucket_store_blocks_loaded` => `cortex_bucket_store_blocks_loaded{component="<service>"}`
  * `cortex_<service>_bucket_store_series_data_touched` => `cortex_bucket_store_series_data_touched{component="<service>"}`
  * `cortex_<service>_bucket_store_series_data_fetched` => `cortex_bucket_store_series_data_fetched{component="<service>"}`
  * `cortex_<service>_bucket_store_series_data_size_touched_bytes` => `cortex_bucket_store_series_data_size_touched_bytes{component="<service>"}`
  * `cortex_<service>_bucket_store_series_data_size_fetched_bytes` => `cortex_bucket_store_series_data_size_fetched_bytes{component="<service>"}`
  * `cortex_<service>_bucket_store_series_blocks_queried` => `cortex_bucket_store_series_blocks_queried{component="<service>"}`
  * `cortex_<service>_bucket_store_series_get_all_duration_seconds` => `cortex_bucket_store_series_get_all_duration_seconds{component="<service>"}`
  * `cortex_<service>_bucket_store_series_merge_duration_seconds` => `cortex_bucket_store_series_merge_duration_seconds{component="<service>"}`
  * `cortex_<service>_bucket_store_series_refetches_total` => `cortex_bucket_store_series_refetches_total{component="<service>"}`
  * `cortex_<service>_bucket_store_series_result_series` => `cortex_bucket_store_series_result_series{component="<service>"}`
  * `cortex_<service>_bucket_store_cached_postings_compressions_total` => `cortex_bucket_store_cached_postings_compressions_total{component="<service>"}`
  * `cortex_<service>_bucket_store_cached_postings_compression_errors_total` => `cortex_bucket_store_cached_postings_compression_errors_total{component="<service>"}`
  * `cortex_<service>_bucket_store_cached_postings_compression_time_seconds` => `cortex_bucket_store_cached_postings_compression_time_seconds{component="<service>"}`
  * `cortex_<service>_bucket_store_cached_postings_original_size_bytes_total` => `cortex_bucket_store_cached_postings_original_size_bytes_total{component="<service>"}`
  * `cortex_<service>_bucket_store_cached_postings_compressed_size_bytes_total` => `cortex_bucket_store_cached_postings_compressed_size_bytes_total{component="<service>"}`
  * `cortex_<service>_blocks_sync_seconds` => `cortex_bucket_stores_blocks_sync_seconds{component="<service>"}`
  * `cortex_<service>_blocks_last_successful_sync_timestamp_seconds` => `cortex_bucket_stores_blocks_last_successful_sync_timestamp_seconds{component="<service>"}`
* [CHANGE] Available command-line flags are printed to stdout, and only when requested via `-help`. Using invalid flag no longer causes printing of all available flags. #2691
* [CHANGE] Experimental Memberlist ring: randomize gossip node names to avoid conflicts when running multiple clients on the same host, or reusing host names (eg. pods in statefulset). Node name randomization can be disabled by using `-memberlist.randomize-node-name=false`. #2715
* [CHANGE] Memberlist KV client is no longer considered experimental. #2725
* [CHANGE] Experimental Delete Series: Make delete request cancellation duration configurable. #2760
* [CHANGE] Removed `-store.fullsize-chunks` option which was undocumented and unused (it broke ingester hand-overs). #2656
* [CHANGE] Query with no metric name that has previously resulted in HTTP status code 500 now returns status code 422 instead. #2571
* [FEATURE] TLS config options added for GRPC clients in Querier (Query-frontend client & Ingester client), Ruler, Store Gateway, as well as HTTP client in Config store client. #2502
* [FEATURE] The flag `-frontend.max-cache-freshness` is now supported within the limits overrides, to specify per-tenant max cache freshness values. The corresponding YAML config parameter has been changed from `results_cache.max_freshness` to `limits_config.max_cache_freshness`. The legacy YAML config parameter (`results_cache.max_freshness`) will continue to be supported till Cortex release `v1.4.0`. #2609
* [FEATURE] Experimental gRPC Store: Added support to 3rd parties index and chunk stores using gRPC client/server plugin mechanism. #2220
* [FEATURE] Add `-cassandra.table-options` flag to customize table options of Cassandra when creating the index or chunk table. #2575
* [ENHANCEMENT] Propagate GOPROXY value when building `build-image`. This is to help the builders building the code in a Network where default Go proxy is not accessible (e.g. when behind some corporate VPN). #2741
* [ENHANCEMENT] Querier: Added metric `cortex_querier_request_duration_seconds` for all requests to the querier. #2708
* [ENHANCEMENT] Cortex is now built with Go 1.14. #2480 #2749 #2753
* [ENHANCEMENT] Experimental TSDB: added the following metrics to the ingester: #2580 #2583 #2589 #2654
  * `cortex_ingester_tsdb_appender_add_duration_seconds`
  * `cortex_ingester_tsdb_appender_commit_duration_seconds`
  * `cortex_ingester_tsdb_refcache_purge_duration_seconds`
  * `cortex_ingester_tsdb_compactions_total`
  * `cortex_ingester_tsdb_compaction_duration_seconds`
  * `cortex_ingester_tsdb_wal_fsync_duration_seconds`
  * `cortex_ingester_tsdb_wal_page_flushes_total`
  * `cortex_ingester_tsdb_wal_completed_pages_total`
  * `cortex_ingester_tsdb_wal_truncations_failed_total`
  * `cortex_ingester_tsdb_wal_truncations_total`
  * `cortex_ingester_tsdb_wal_writes_failed_total`
  * `cortex_ingester_tsdb_checkpoint_deletions_failed_total`
  * `cortex_ingester_tsdb_checkpoint_deletions_total`
  * `cortex_ingester_tsdb_checkpoint_creations_failed_total`
  * `cortex_ingester_tsdb_checkpoint_creations_total`
  * `cortex_ingester_tsdb_wal_truncate_duration_seconds`
  * `cortex_ingester_tsdb_head_active_appenders`
  * `cortex_ingester_tsdb_head_series_not_found_total`
  * `cortex_ingester_tsdb_head_chunks`
  * `cortex_ingester_tsdb_mmap_chunk_corruptions_total`
  * `cortex_ingester_tsdb_head_chunks_created_total`
  * `cortex_ingester_tsdb_head_chunks_removed_total`
* [ENHANCEMENT] Experimental TSDB: added metrics useful to alert on critical conditions of the blocks storage: #2573
  * `cortex_compactor_last_successful_run_timestamp_seconds`
  * `cortex_querier_blocks_last_successful_sync_timestamp_seconds` (when store-gateway is disabled)
  * `cortex_querier_blocks_last_successful_scan_timestamp_seconds` (when store-gateway is enabled)
  * `cortex_storegateway_blocks_last_successful_sync_timestamp_seconds`
* [ENHANCEMENT] Experimental TSDB: added the flag `-experimental.tsdb.wal-compression-enabled` to allow to enable TSDB WAL compression. #2585
* [ENHANCEMENT] Experimental TSDB: Querier and store-gateway components can now use so-called "caching bucket", which can currently cache fetched chunks into shared memcached server. #2572
* [ENHANCEMENT] Ruler: Automatically remove unhealthy rulers from the ring. #2587
* [ENHANCEMENT] Query-tee: added support to `/metadata`, `/alerts`, and `/rules` endpoints #2600
* [ENHANCEMENT] Query-tee: added support to query results comparison between two different backends. The comparison is disabled by default and can be enabled via `-proxy.compare-responses=true`. #2611
* [ENHANCEMENT] Query-tee: improved the query-tee to not wait all backend responses before sending back the response to the client. The query-tee now sends back to the client first successful response, while honoring the `-backend.preferred` option. #2702
* [ENHANCEMENT] Thanos and Prometheus upgraded. #2602 #2604 #2634 #2659 #2686 #2756
  * TSDB now holds less WAL files after Head Truncation.
  * TSDB now does memory-mapping of Head chunks and reduces memory usage.
* [ENHANCEMENT] Experimental TSDB: decoupled blocks deletion from blocks compaction in the compactor, so that blocks deletion is not blocked by a busy compactor. The following metrics have been added: #2623
  * `cortex_compactor_block_cleanup_started_total`
  * `cortex_compactor_block_cleanup_completed_total`
  * `cortex_compactor_block_cleanup_failed_total`
  * `cortex_compactor_block_cleanup_last_successful_run_timestamp_seconds`
* [ENHANCEMENT] Experimental TSDB: Use shared cache for metadata. This is especially useful when running multiple querier and store-gateway components to reduce number of object store API calls. #2626 #2640
* [ENHANCEMENT] Experimental TSDB: when `-querier.query-store-after` is configured and running the experimental blocks storage, the time range of the query sent to the store is now manipulated to ensure the query end time is not more recent than 'now - query-store-after'. #2642
* [ENHANCEMENT] Experimental TSDB: small performance improvement in concurrent usage of RefCache, used during samples ingestion. #2651
* [ENHANCEMENT] The following endpoints now respond appropriately to an `Accept` header with the value `application/json` #2673
  * `/distributor/all_user_stats`
  * `/distributor/ha_tracker`
  * `/ingester/ring`
  * `/store-gateway/ring`
  * `/compactor/ring`
  * `/ruler/ring`
  * `/services`
* [ENHANCEMENT] Experimental Cassandra backend: Add `-cassandra.num-connections` to allow increasing the number of TCP connections to each Cassandra server. #2666
* [ENHANCEMENT] Experimental Cassandra backend: Use separate Cassandra clients and connections for reads and writes. #2666
* [ENHANCEMENT] Experimental Cassandra backend: Add `-cassandra.reconnect-interval` to allow specifying the reconnect interval to a Cassandra server that has been marked `DOWN` by the gocql driver. Also change the default value of the reconnect interval from `60s` to `1s`. #2687
* [ENHANCEMENT] Experimental Cassandra backend: Add option `-cassandra.convict-hosts-on-failure=false` to not convict host of being down when a request fails. #2684
* [ENHANCEMENT] Experimental TSDB: Applied a jitter to the period bucket scans in order to better distribute bucket operations over the time and increase the probability of hitting the shared cache (if configured). #2693
* [ENHANCEMENT] Experimental TSDB: Series limit per user and per metric now work in TSDB blocks. #2676
* [ENHANCEMENT] Experimental Memberlist: Added ability to periodically rejoin the memberlist cluster. #2724
* [ENHANCEMENT] Experimental Delete Series: Added the following metrics for monitoring processing of delete requests: #2730
  - `cortex_purger_load_pending_requests_attempts_total`: Number of attempts that were made to load pending requests with status.
  - `cortex_purger_oldest_pending_delete_request_age_seconds`: Age of oldest pending delete request in seconds.
  - `cortex_purger_pending_delete_requests_count`: Count of requests which are in process or are ready to be processed.
* [ENHANCEMENT] Experimental TSDB: Improved compactor to hard-delete also partial blocks with an deletion mark (even if the deletion mark threshold has not been reached). #2751
* [ENHANCEMENT] Experimental TSDB: Introduced a consistency check done by the querier to ensure all expected blocks have been queried via the store-gateway. If a block is missing on a store-gateway, the querier retries fetching series from missing blocks up to 3 times. If the consistency check fails once all retries have been exhausted, the query execution fails. The following metrics have been added: #2593 #2630 #2689 #2695
  * `cortex_querier_blocks_consistency_checks_total`
  * `cortex_querier_blocks_consistency_checks_failed_total`
  * `cortex_querier_storegateway_refetches_per_query`
* [ENHANCEMENT] Delete requests can now be canceled #2555
* [ENHANCEMENT] Table manager can now provision tables for delete store #2546
* [BUGFIX] Ruler: Ensure temporary rule files with special characters are properly mapped and cleaned up. #2506
* [BUGFIX] Fixes #2411, Ensure requests are properly routed to the prometheus api embedded in the query if `-server.path-prefix` is set. #2372
* [BUGFIX] Experimental TSDB: fixed chunk data corruption when querying back series using the experimental blocks storage. #2400
* [BUGFIX] Fixed collection of tracing spans from Thanos components used internally. #2655
* [BUGFIX] Experimental TSDB: fixed memory leak in ingesters. #2586
* [BUGFIX] QueryFrontend: fixed a situation where HTTP error is ignored and an incorrect status code is set. #2590
* [BUGFIX] Ingester: Fix an ingester starting up in the JOINING state and staying there forever. #2565
* [BUGFIX] QueryFrontend: fixed a panic (`integer divide by zero`) in the query-frontend. The query-frontend now requires the `-querier.default-evaluation-interval` config to be set to the same value of the querier. #2614
* [BUGFIX] Experimental TSDB: when the querier receives a `/series` request with a time range older than the data stored in the ingester, it now ignores the requested time range and returns known series anyway instead of returning an empty response. This aligns the behaviour with the chunks storage. #2617
* [BUGFIX] Cassandra: fixed an edge case leading to an invalid CQL query when querying the index on a Cassandra store. #2639
* [BUGFIX] Ingester: increment series per metric when recovering from WAL or transfer. #2674
* [BUGFIX] Fixed `wrong number of arguments for 'mget' command` Redis error when a query has no chunks to lookup from storage. #2700 #2796
* [BUGFIX] Ingester: Automatically remove old tmp checkpoints, fixing a potential disk space leak after an ingester crashes. #2726

## 1.1.0 / 2020-05-21

This release brings the usual mix of bugfixes and improvements. The biggest change is that WAL support for chunks is now considered to be production-ready!

Please make sure to review renamed metrics, and update your dashboards and alerts accordingly.

* [CHANGE] Added v1 API routes documented in #2327. #2372
  * Added `-http.alertmanager-http-prefix` flag which allows the configuration of the path where the Alertmanager API and UI can be reached. The default is set to `/alertmanager`.
  * Added `-http.prometheus-http-prefix` flag which allows the configuration of the path where the Prometheus API and UI can be reached. The default is set to `/prometheus`.
  * Updated the index hosted at the root prefix to point to the updated routes.
  * Legacy routes hardcoded with the `/api/prom` prefix now respect the `-http.prefix` flag.
* [CHANGE] The metrics `cortex_distributor_ingester_appends_total` and `distributor_ingester_append_failures_total` now include a `type` label to differentiate between `samples` and `metadata`. #2336
* [CHANGE] The metrics for number of chunks and bytes flushed to the chunk store are renamed. Note that previous metrics were counted pre-deduplication, while new metrics are counted after deduplication. #2463
  * `cortex_ingester_chunks_stored_total` > `cortex_chunk_store_stored_chunks_total`
  * `cortex_ingester_chunk_stored_bytes_total` > `cortex_chunk_store_stored_chunk_bytes_total`
* [CHANGE] Experimental TSDB: renamed blocks meta fetcher metrics: #2375
  * `cortex_querier_bucket_store_blocks_meta_syncs_total` > `cortex_querier_blocks_meta_syncs_total`
  * `cortex_querier_bucket_store_blocks_meta_sync_failures_total` > `cortex_querier_blocks_meta_sync_failures_total`
  * `cortex_querier_bucket_store_blocks_meta_sync_duration_seconds` > `cortex_querier_blocks_meta_sync_duration_seconds`
  * `cortex_querier_bucket_store_blocks_meta_sync_consistency_delay_seconds` > `cortex_querier_blocks_meta_sync_consistency_delay_seconds`
* [CHANGE] Experimental TSDB: Modified default values for `compactor.deletion-delay` option from 48h to 12h and `-experimental.tsdb.bucket-store.ignore-deletion-marks-delay` from 24h to 6h. #2414
* [CHANGE] WAL: Default value of `-ingester.checkpoint-enabled` changed to `true`. #2416
* [CHANGE] `trace_id` field in log files has been renamed to `traceID`. #2518
* [CHANGE] Slow query log has a different output now. Previously used `url` field has been replaced with `host` and `path`, and query parameters are logged as individual log fields with `qs_` prefix. #2520
* [CHANGE] WAL: WAL and checkpoint compression is now disabled. #2436
* [CHANGE] Update in dependency `go-kit/kit` from `v0.9.0` to `v0.10.0`. HTML escaping disabled in JSON Logger. #2535
* [CHANGE] Experimental TSDB: Removed `cortex_<service>_` prefix from Thanos objstore metrics and added `component` label to distinguish which Cortex component is doing API calls to the object storage when running in single-binary mode: #2568
  - `cortex_<service>_thanos_objstore_bucket_operations_total` renamed to `thanos_objstore_bucket_operations_total{component="<name>"}`
  - `cortex_<service>_thanos_objstore_bucket_operation_failures_total` renamed to `thanos_objstore_bucket_operation_failures_total{component="<name>"}`
  - `cortex_<service>_thanos_objstore_bucket_operation_duration_seconds` renamed to `thanos_objstore_bucket_operation_duration_seconds{component="<name>"}`
  - `cortex_<service>_thanos_objstore_bucket_last_successful_upload_time` renamed to `thanos_objstore_bucket_last_successful_upload_time{component="<name>"}`
* [CHANGE] FIFO cache: The `-<prefix>.fifocache.size` CLI flag has been renamed to `-<prefix>.fifocache.max-size-items` as well as its YAML config option `size` renamed to `max_size_items`. #2319
* [FEATURE] Ruler: The `-ruler.evaluation-delay` flag was added to allow users to configure a default evaluation delay for all rules in cortex. The default value is 0 which is the current behavior. #2423
* [FEATURE] Experimental: Added a new object storage client for OpenStack Swift. #2440
* [FEATURE] TLS config options added to the Server. #2535
* [FEATURE] Experimental: Added support for `/api/v1/metadata` Prometheus-based endpoint. #2549
* [FEATURE] Add ability to limit concurrent queries to Cassandra with `-cassandra.query-concurrency` flag. #2562
* [FEATURE] Experimental TSDB: Introduced store-gateway service used by the experimental blocks storage to load and query blocks. The store-gateway optionally supports blocks sharding and replication via a dedicated hash ring, configurable via `-experimental.store-gateway.sharding-enabled` and `-experimental.store-gateway.sharding-ring.*` flags. The following metrics have been added: #2433 #2458 #2469 #2523
  * `cortex_querier_storegateway_instances_hit_per_query`
* [ENHANCEMENT] Experimental TSDB: sample ingestion errors are now reported via existing `cortex_discarded_samples_total` metric. #2370
* [ENHANCEMENT] Failures on samples at distributors and ingesters return the first validation error as opposed to the last. #2383
* [ENHANCEMENT] Experimental TSDB: Added `cortex_querier_blocks_meta_synced`, which reflects current state of synced blocks over all tenants. #2392
* [ENHANCEMENT] Added `cortex_distributor_latest_seen_sample_timestamp_seconds` metric to see how far behind Prometheus servers are in sending data. #2371
* [ENHANCEMENT] FIFO cache to support eviction based on memory usage. Added `-<prefix>.fifocache.max-size-bytes` CLI flag and YAML config option `max_size_bytes` to specify memory limit of the cache. #2319, #2527
* [ENHANCEMENT] Added `-querier.worker-match-max-concurrent`. Force worker concurrency to match the `-querier.max-concurrent` option.  Overrides `-querier.worker-parallelism`.  #2456
* [ENHANCEMENT] Added the following metrics for monitoring delete requests: #2445
  - `cortex_purger_delete_requests_received_total`: Number of delete requests received per user.
  - `cortex_purger_delete_requests_processed_total`: Number of delete requests processed per user.
  - `cortex_purger_delete_requests_chunks_selected_total`: Number of chunks selected while building delete plans per user.
  - `cortex_purger_delete_requests_processing_failures_total`: Number of delete requests processing failures per user.
* [ENHANCEMENT] Single Binary: Added query-frontend to the single binary.  Single binary users will now benefit from various query-frontend features.  Primarily: sharding, parallelization, load shedding, additional caching (if configured), and query retries. #2437
* [ENHANCEMENT] Allow 1w (where w denotes week) and 1y (where y denotes year) when setting `-store.cache-lookups-older-than` and `-store.max-look-back-period`. #2454
* [ENHANCEMENT] Optimize index queries for matchers using "a|b|c"-type regex. #2446 #2475
* [ENHANCEMENT] Added per tenant metrics for queries and chunks and bytes read from chunk store: #2463
  * `cortex_chunk_store_fetched_chunks_total` and `cortex_chunk_store_fetched_chunk_bytes_total`
  * `cortex_query_frontend_queries_total` (per tenant queries counted by the frontend)
* [ENHANCEMENT] WAL: New metrics `cortex_ingester_wal_logged_bytes_total` and `cortex_ingester_checkpoint_logged_bytes_total` added to track total bytes logged to disk for WAL and checkpoints. #2497
* [ENHANCEMENT] Add de-duplicated chunks counter `cortex_chunk_store_deduped_chunks_total` which counts every chunk not sent to the store because it was already sent by another replica. #2485
* [ENHANCEMENT] Query-frontend now also logs the POST data of long queries. #2481
* [ENHANCEMENT] WAL: Ingester WAL records now have type header and the custom WAL records have been replaced by Prometheus TSDB's WAL records. Old records will not be supported from 1.3 onwards. Note: once this is deployed, you cannot downgrade without data loss. #2436
* [ENHANCEMENT] Redis Cache: Added `idle_timeout`, `wait_on_pool_exhaustion` and `max_conn_lifetime` options to redis cache configuration. #2550
* [ENHANCEMENT] WAL: the experimental tag has been removed on the WAL in ingesters. #2560
* [ENHANCEMENT] Use newer AWS API for paginated queries - removes 'Deprecated' message from logfiles. #2452
* [ENHANCEMENT] Experimental memberlist: Add retry with backoff on memberlist join other members. #2705
* [ENHANCEMENT] Experimental TSDB: when the store-gateway sharding is enabled, unhealthy store-gateway instances are automatically removed from the ring after 10 consecutive `-experimental.store-gateway.sharding-ring.heartbeat-timeout` periods. #2526
* [BUGFIX] Ruler: Ensure temporary rule files with special characters are properly mapped and cleaned up. #2506
* [BUGFIX] Ensure requests are properly routed to the prometheus api embedded in the query if `-server.path-prefix` is set. Fixes #2411. #2372
* [BUGFIX] Experimental TSDB: Fixed chunk data corruption when querying back series using the experimental blocks storage. #2400
* [BUGFIX] Cassandra Storage: Fix endpoint TLS host verification. #2109
* [BUGFIX] Experimental TSDB: Fixed response status code from `422` to `500` when an error occurs while iterating chunks with the experimental blocks storage. #2402
* [BUGFIX] Ring: Fixed a situation where upgrading from pre-1.0 cortex with a rolling strategy caused new 1.0 ingesters to lose their zone value in the ring until manually forced to re-register. #2404
* [BUGFIX] Distributor: `/all_user_stats` now show API and Rule Ingest Rate correctly. #2457
* [BUGFIX] Fixed `version`, `revision` and `branch` labels exported by the `cortex_build_info` metric. #2468
* [BUGFIX] QueryFrontend: fixed a situation where span context missed when downstream_url is used. #2539
* [BUGFIX] Querier: Fixed a situation where querier would crash because of an unresponsive frontend instance. #2569

## 1.0.1 / 2020-04-23

* [BUGFIX] Fix gaps when querying ingesters with replication factor = 3 and 2 ingesters in the cluster. #2503

## 1.0.0 / 2020-04-02

This is the first major release of Cortex. We made a lot of **breaking changes** in this release which have been detailed below. Please also see the stability guarantees we provide as part of a major release: https://cortexmetrics.io/docs/configuration/v1guarantees/

* [CHANGE] Remove the following deprecated flags: #2339
  - `-metrics.error-rate-query` (use `-metrics.write-throttle-query` instead).
  - `-store.cardinality-cache-size` (use `-store.index-cache-read.enable-fifocache` and `-store.index-cache-read.fifocache.size` instead).
  - `-store.cardinality-cache-validity` (use `-store.index-cache-read.enable-fifocache` and `-store.index-cache-read.fifocache.duration` instead).
  - `-distributor.limiter-reload-period` (flag unused)
  - `-ingester.claim-on-rollout` (flag unused)
  - `-ingester.normalise-tokens` (flag unused)
* [CHANGE] Renamed YAML file options to be more consistent. See [full config file changes below](#config-file-breaking-changes). #2273
* [CHANGE] AWS based autoscaling has been removed. You can only use metrics based autoscaling now. `-applicationautoscaling.url` has been removed. See https://cortexmetrics.io/docs/production/aws/#dynamodb-capacity-provisioning on how to migrate. #2328
* [CHANGE] Renamed the `memcache.write-back-goroutines` and `memcache.write-back-buffer` flags to `background.write-back-concurrency` and `background.write-back-buffer`. This affects the following flags: #2241
  - `-frontend.memcache.write-back-buffer` --> `-frontend.background.write-back-buffer`
  - `-frontend.memcache.write-back-goroutines` --> `-frontend.background.write-back-concurrency`
  - `-store.index-cache-read.memcache.write-back-buffer` --> `-store.index-cache-read.background.write-back-buffer`
  - `-store.index-cache-read.memcache.write-back-goroutines` --> `-store.index-cache-read.background.write-back-concurrency`
  - `-store.index-cache-write.memcache.write-back-buffer` --> `-store.index-cache-write.background.write-back-buffer`
  - `-store.index-cache-write.memcache.write-back-goroutines` --> `-store.index-cache-write.background.write-back-concurrency`
  - `-memcache.write-back-buffer` --> `-store.chunks-cache.background.write-back-buffer`. Note the next change log for the difference.
  - `-memcache.write-back-goroutines` --> `-store.chunks-cache.background.write-back-concurrency`. Note the next change log for the difference.

* [CHANGE] Renamed the chunk cache flags to have `store.chunks-cache.` as prefix. This means the following flags have been changed: #2241
  - `-cache.enable-fifocache` --> `-store.chunks-cache.cache.enable-fifocache`
  - `-default-validity` --> `-store.chunks-cache.default-validity`
  - `-fifocache.duration` --> `-store.chunks-cache.fifocache.duration`
  - `-fifocache.size` --> `-store.chunks-cache.fifocache.size`
  - `-memcache.write-back-buffer` --> `-store.chunks-cache.background.write-back-buffer`. Note the previous change log for the difference.
  - `-memcache.write-back-goroutines` --> `-store.chunks-cache.background.write-back-concurrency`. Note the previous change log for the difference.
  - `-memcached.batchsize` --> `-store.chunks-cache.memcached.batchsize`
  - `-memcached.consistent-hash` --> `-store.chunks-cache.memcached.consistent-hash`
  - `-memcached.expiration` --> `-store.chunks-cache.memcached.expiration`
  - `-memcached.hostname` --> `-store.chunks-cache.memcached.hostname`
  - `-memcached.max-idle-conns` --> `-store.chunks-cache.memcached.max-idle-conns`
  - `-memcached.parallelism` --> `-store.chunks-cache.memcached.parallelism`
  - `-memcached.service` --> `-store.chunks-cache.memcached.service`
  - `-memcached.timeout` --> `-store.chunks-cache.memcached.timeout`
  - `-memcached.update-interval` --> `-store.chunks-cache.memcached.update-interval`
  - `-redis.enable-tls` --> `-store.chunks-cache.redis.enable-tls`
  - `-redis.endpoint` --> `-store.chunks-cache.redis.endpoint`
  - `-redis.expiration` --> `-store.chunks-cache.redis.expiration`
  - `-redis.max-active-conns` --> `-store.chunks-cache.redis.max-active-conns`
  - `-redis.max-idle-conns` --> `-store.chunks-cache.redis.max-idle-conns`
  - `-redis.password` --> `-store.chunks-cache.redis.password`
  - `-redis.timeout` --> `-store.chunks-cache.redis.timeout`
* [CHANGE] Rename the `-store.chunk-cache-stubs` to `-store.chunks-cache.cache-stubs` to be more inline with above. #2241
* [CHANGE] Change prefix of flags `-dynamodb.periodic-table.*` to `-table-manager.index-table.*`. #2359
* [CHANGE] Change prefix of flags `-dynamodb.chunk-table.*` to `-table-manager.chunk-table.*`. #2359
* [CHANGE] Change the following flags: #2359
  - `-dynamodb.poll-interval` --> `-table-manager.poll-interval`
  - `-dynamodb.periodic-table.grace-period` --> `-table-manager.periodic-table.grace-period`
* [CHANGE] Renamed the following flags: #2273
  - `-dynamodb.chunk.gang.size` --> `-dynamodb.chunk-gang-size`
  - `-dynamodb.chunk.get.max.parallelism` --> `-dynamodb.chunk-get-max-parallelism`
* [CHANGE] Don't support mixed time units anymore for duration. For example, 168h5m0s doesn't work anymore, please use just one unit (s|m|h|d|w|y). #2252
* [CHANGE] Utilize separate protos for rule state and storage. Experimental ruler API will not be functional until the rollout is complete. #2226
* [CHANGE] Frontend worker in querier now starts after all Querier module dependencies are started. This fixes issue where frontend worker started to send queries to querier before it was ready to serve them (mostly visible when using experimental blocks storage). #2246
* [CHANGE] Lifecycler component now enters Failed state on errors, and doesn't exit the process. (Important if you're vendoring Cortex and use Lifecycler) #2251
* [CHANGE] `/ready` handler now returns 200 instead of 204. #2330
* [CHANGE] Better defaults for the following options: #2344
  - `-<prefix>.consul.consistent-reads`: Old default: `true`, new default: `false`. This reduces the load on Consul.
  - `-<prefix>.consul.watch-rate-limit`: Old default: 0, new default: 1. This rate limits the reads to 1 per second. Which is good enough for ring watches.
  - `-distributor.health-check-ingesters`: Old default: `false`, new default: `true`.
  - `-ingester.max-stale-chunk-idle`: Old default: 0, new default: 2m. This lets us expire series that we know are stale early.
  - `-ingester.spread-flushes`: Old default: false, new default: true. This allows to better de-duplicate data and use less space.
  - `-ingester.chunk-age-jitter`: Old default: 20mins, new default: 0. This is to enable the `-ingester.spread-flushes` to true.
  - `-<prefix>.memcached.batchsize`: Old default: 0, new default: 1024. This allows batching of requests and keeps the concurrent requests low.
  - `-<prefix>.memcached.consistent-hash`: Old default: false, new default: true. This allows for better cache hits when the memcaches are scaled up and down.
  - `-querier.batch-iterators`: Old default: false, new default: true.
  - `-querier.ingester-streaming`: Old default: false, new default: true.
* [CHANGE] Experimental TSDB: Added `-experimental.tsdb.bucket-store.postings-cache-compression-enabled` to enable postings compression when storing to cache. #2335
* [CHANGE] Experimental TSDB: Added `-compactor.deletion-delay`, which is time before a block marked for deletion is deleted from bucket. If not 0, blocks will be marked for deletion and compactor component will delete blocks marked for deletion from the bucket. If delete-delay is 0, blocks will be deleted straight away. Note that deleting blocks immediately can cause query failures, if store gateway / querier still has the block loaded, or compactor is ignoring the deletion because it's compacting the block at the same time. Default value is 48h. #2335
* [CHANGE] Experimental TSDB: Added `-experimental.tsdb.bucket-store.index-cache.postings-compression-enabled`, to set duration after which the blocks marked for deletion will be filtered out while fetching blocks used for querying. This option allows querier to ignore blocks that are marked for deletion with some delay. This ensures store can still serve blocks that are meant to be deleted but do not have a replacement yet. Default is 24h, half of the default value for `-compactor.deletion-delay`. #2335
* [CHANGE] Experimental TSDB: Added `-experimental.tsdb.bucket-store.index-cache.memcached.max-item-size` to control maximum size of item that is stored to memcached. Defaults to 1 MiB. #2335
* [FEATURE] Added experimental storage API to the ruler service that is enabled when the `-experimental.ruler.enable-api` is set to true #2269
  * `-ruler.storage.type` flag now allows `s3`,`gcs`, and `azure` values
  * `-ruler.storage.(s3|gcs|azure)` flags exist to allow the configuration of object clients set for rule storage
* [CHANGE] Renamed table manager metrics. #2307 #2359
  * `cortex_dynamo_sync_tables_seconds` -> `cortex_table_manager_sync_duration_seconds`
  * `cortex_dynamo_table_capacity_units` -> `cortex_table_capacity_units`
* [FEATURE] Flusher target to flush the WAL. #2075
  * `-flusher.wal-dir` for the WAL directory to recover from.
  * `-flusher.concurrent-flushes` for number of concurrent flushes.
  * `-flusher.flush-op-timeout` is duration after which a flush should timeout.
* [FEATURE] Ingesters can now have an optional availability zone set, to ensure metric replication is distributed across zones. This is set via the `-ingester.availability-zone` flag or the `availability_zone` field in the config file. #2317
* [ENHANCEMENT] Better re-use of connections to DynamoDB and S3. #2268
* [ENHANCEMENT] Reduce number of goroutines used while executing a single index query. #2280
* [ENHANCEMENT] Experimental TSDB: Add support for local `filesystem` backend. #2245
* [ENHANCEMENT] Experimental TSDB: Added memcached support for the TSDB index cache. #2290
* [ENHANCEMENT] Experimental TSDB: Removed gRPC server to communicate between querier and BucketStore. #2324
* [ENHANCEMENT] Allow 1w (where w denotes week) and 1y (where y denotes year) when setting table period and retention. #2252
* [ENHANCEMENT] Added FIFO cache metrics for current number of entries and memory usage. #2270
* [ENHANCEMENT] Output all config fields to /config API, including those with empty value. #2209
* [ENHANCEMENT] Add "missing_metric_name" and "metric_name_invalid" reasons to cortex_discarded_samples_total metric. #2346
* [ENHANCEMENT] Experimental TSDB: sample ingestion errors are now reported via existing `cortex_discarded_samples_total` metric. #2370
* [BUGFIX] Ensure user state metrics are updated if a transfer fails. #2338
* [BUGFIX] Fixed etcd client keepalive settings. #2278
* [BUGFIX] Register the metrics of the WAL. #2295
* [BUXFIX] Experimental TSDB: fixed error handling when ingesting out of bound samples. #2342

### Known issues

- This experimental blocks storage in Cortex `1.0.0` has a bug which may lead to the error `cannot iterate chunk for series` when running queries. This bug has been fixed in #2400. If you're running the experimental blocks storage, please build Cortex from `master`.

### Config file breaking changes

In this section you can find a config file diff showing the breaking changes introduced in Cortex. You can also find the [full configuration file reference doc](https://cortexmetrics.io/docs/configuration/configuration-file/) in the website.

```diff
### ingester_config

 # Period with which to attempt to flush chunks.
 # CLI flag: -ingester.flush-period
-[flushcheckperiod: <duration> | default = 1m0s]
+[flush_period: <duration> | default = 1m0s]

 # Period chunks will remain in memory after flushing.
 # CLI flag: -ingester.retain-period
-[retainperiod: <duration> | default = 5m0s]
+[retain_period: <duration> | default = 5m0s]

 # Maximum chunk idle time before flushing.
 # CLI flag: -ingester.max-chunk-idle
-[maxchunkidle: <duration> | default = 5m0s]
+[max_chunk_idle_time: <duration> | default = 5m0s]

 # Maximum chunk idle time for chunks terminating in stale markers before
 # flushing. 0 disables it and a stale series is not flushed until the
 # max-chunk-idle timeout is reached.
 # CLI flag: -ingester.max-stale-chunk-idle
-[maxstalechunkidle: <duration> | default = 0s]
+[max_stale_chunk_idle_time: <duration> | default = 2m0s]

 # Timeout for individual flush operations.
 # CLI flag: -ingester.flush-op-timeout
-[flushoptimeout: <duration> | default = 1m0s]
+[flush_op_timeout: <duration> | default = 1m0s]

 # Maximum chunk age before flushing.
 # CLI flag: -ingester.max-chunk-age
-[maxchunkage: <duration> | default = 12h0m0s]
+[max_chunk_age: <duration> | default = 12h0m0s]

-# Range of time to subtract from MaxChunkAge to spread out flushes
+# Range of time to subtract from -ingester.max-chunk-age to spread out flushes
 # CLI flag: -ingester.chunk-age-jitter
-[chunkagejitter: <duration> | default = 20m0s]
+[chunk_age_jitter: <duration> | default = 0]

 # Number of concurrent goroutines flushing to dynamodb.
 # CLI flag: -ingester.concurrent-flushes
-[concurrentflushes: <int> | default = 50]
+[concurrent_flushes: <int> | default = 50]

-# If true, spread series flushes across the whole period of MaxChunkAge
+# If true, spread series flushes across the whole period of
+# -ingester.max-chunk-age.
 # CLI flag: -ingester.spread-flushes
-[spreadflushes: <boolean> | default = false]
+[spread_flushes: <boolean> | default = true]

 # Period with which to update the per-user ingestion rates.
 # CLI flag: -ingester.rate-update-period
-[rateupdateperiod: <duration> | default = 15s]
+[rate_update_period: <duration> | default = 15s]


### querier_config

 # The maximum number of concurrent queries.
 # CLI flag: -querier.max-concurrent
-[maxconcurrent: <int> | default = 20]
+[max_concurrent: <int> | default = 20]

 # Use batch iterators to execute query, as opposed to fully materialising the
 # series in memory.  Takes precedent over the -querier.iterators flag.
 # CLI flag: -querier.batch-iterators
-[batchiterators: <boolean> | default = false]
+[batch_iterators: <boolean> | default = true]

 # Use streaming RPCs to query ingester.
 # CLI flag: -querier.ingester-streaming
-[ingesterstreaming: <boolean> | default = false]
+[ingester_streaming: <boolean> | default = true]

 # Maximum number of samples a single query can load into memory.
 # CLI flag: -querier.max-samples
-[maxsamples: <int> | default = 50000000]
+[max_samples: <int> | default = 50000000]

 # The default evaluation interval or step size for subqueries.
 # CLI flag: -querier.default-evaluation-interval
-[defaultevaluationinterval: <duration> | default = 1m0s]
+[default_evaluation_interval: <duration> | default = 1m0s]

### query_frontend_config

 # URL of downstream Prometheus.
 # CLI flag: -frontend.downstream-url
-[downstream: <string> | default = ""]
+[downstream_url: <string> | default = ""]


### ruler_config

 # URL of alerts return path.
 # CLI flag: -ruler.external.url
-[externalurl: <url> | default = ]
+[external_url: <url> | default = ]

 # How frequently to evaluate rules
 # CLI flag: -ruler.evaluation-interval
-[evaluationinterval: <duration> | default = 1m0s]
+[evaluation_interval: <duration> | default = 1m0s]

 # How frequently to poll for rule changes
 # CLI flag: -ruler.poll-interval
-[pollinterval: <duration> | default = 1m0s]
+[poll_interval: <duration> | default = 1m0s]

-storeconfig:
+storage:

 # file path to store temporary rule files for the prometheus rule managers
 # CLI flag: -ruler.rule-path
-[rulepath: <string> | default = "/rules"]
+[rule_path: <string> | default = "/rules"]

 # URL of the Alertmanager to send notifications to.
 # CLI flag: -ruler.alertmanager-url
-[alertmanagerurl: <url> | default = ]
+[alertmanager_url: <url> | default = ]

 # Use DNS SRV records to discover alertmanager hosts.
 # CLI flag: -ruler.alertmanager-discovery
-[alertmanagerdiscovery: <boolean> | default = false]
+[enable_alertmanager_discovery: <boolean> | default = false]

 # How long to wait between refreshing alertmanager hosts.
 # CLI flag: -ruler.alertmanager-refresh-interval
-[alertmanagerrefreshinterval: <duration> | default = 1m0s]
+[alertmanager_refresh_interval: <duration> | default = 1m0s]

 # If enabled requests to alertmanager will utilize the V2 API.
 # CLI flag: -ruler.alertmanager-use-v2
-[alertmanangerenablev2api: <boolean> | default = false]
+[enable_alertmanager_v2: <boolean> | default = false]

 # Capacity of the queue for notifications to be sent to the Alertmanager.
 # CLI flag: -ruler.notification-queue-capacity
-[notificationqueuecapacity: <int> | default = 10000]
+[notification_queue_capacity: <int> | default = 10000]

 # HTTP timeout duration when sending notifications to the Alertmanager.
 # CLI flag: -ruler.notification-timeout
-[notificationtimeout: <duration> | default = 10s]
+[notification_timeout: <duration> | default = 10s]

 # Distribute rule evaluation using ring backend
 # CLI flag: -ruler.enable-sharding
-[enablesharding: <boolean> | default = false]
+[enable_sharding: <boolean> | default = false]

 # Time to spend searching for a pending ruler when shutting down.
 # CLI flag: -ruler.search-pending-for
-[searchpendingfor: <duration> | default = 5m0s]
+[search_pending_for: <duration> | default = 5m0s]

 # Period with which to attempt to flush rule groups.
 # CLI flag: -ruler.flush-period
-[flushcheckperiod: <duration> | default = 1m0s]
+[flush_period: <duration> | default = 1m0s]

### alertmanager_config

 # Base path for data storage.
 # CLI flag: -alertmanager.storage.path
-[datadir: <string> | default = "data/"]
+[data_dir: <string> | default = "data/"]

 # will be used to prefix all HTTP endpoints served by Alertmanager. If omitted,
 # relevant URL components will be derived automatically.
 # CLI flag: -alertmanager.web.external-url
-[externalurl: <url> | default = ]
+[external_url: <url> | default = ]

 # How frequently to poll Cortex configs
 # CLI flag: -alertmanager.configs.poll-interval
-[pollinterval: <duration> | default = 15s]
+[poll_interval: <duration> | default = 15s]

 # Listen address for cluster.
 # CLI flag: -cluster.listen-address
-[clusterbindaddr: <string> | default = "0.0.0.0:9094"]
+[cluster_bind_address: <string> | default = "0.0.0.0:9094"]

 # Explicit address to advertise in cluster.
 # CLI flag: -cluster.advertise-address
-[clusteradvertiseaddr: <string> | default = ""]
+[cluster_advertise_address: <string> | default = ""]

 # Time to wait between peers to send notifications.
 # CLI flag: -cluster.peer-timeout
-[peertimeout: <duration> | default = 15s]
+[peer_timeout: <duration> | default = 15s]

 # Filename of fallback config to use if none specified for instance.
 # CLI flag: -alertmanager.configs.fallback
-[fallbackconfigfile: <string> | default = ""]
+[fallback_config_file: <string> | default = ""]

 # Root of URL to generate if config is http://internal.monitor
 # CLI flag: -alertmanager.configs.auto-webhook-root
-[autowebhookroot: <string> | default = ""]
+[auto_webhook_root: <string> | default = ""]

### table_manager_config

-store:
+storage:

-# How frequently to poll DynamoDB to learn our capacity.
-# CLI flag: -dynamodb.poll-interval
-[dynamodb_poll_interval: <duration> | default = 2m0s]
+# How frequently to poll backend to learn our capacity.
+# CLI flag: -table-manager.poll-interval
+[poll_interval: <duration> | default = 2m0s]

-# DynamoDB periodic tables grace period (duration which table will be
-# created/deleted before/after it's needed).
-# CLI flag: -dynamodb.periodic-table.grace-period
+# Periodic tables grace period (duration which table will be created/deleted
+# before/after it's needed).
+# CLI flag: -table-manager.periodic-table.grace-period
 [creation_grace_period: <duration> | default = 10m0s]

 index_tables_provisioning:
   # Enables on demand throughput provisioning for the storage provider (if
-  # supported). Applies only to tables which are not autoscaled
-  # CLI flag: -dynamodb.periodic-table.enable-ondemand-throughput-mode
-  [provisioned_throughput_on_demand_mode: <boolean> | default = false]
+  # supported). Applies only to tables which are not autoscaled. Supported by
+  # DynamoDB
+  # CLI flag: -table-manager.index-table.enable-ondemand-throughput-mode
+  [enable_ondemand_throughput_mode: <boolean> | default = false]


   # Enables on demand throughput provisioning for the storage provider (if
-  # supported). Applies only to tables which are not autoscaled
-  # CLI flag: -dynamodb.periodic-table.inactive-enable-ondemand-throughput-mode
-  [inactive_throughput_on_demand_mode: <boolean> | default = false]
+  # supported). Applies only to tables which are not autoscaled. Supported by
+  # DynamoDB
+  # CLI flag: -table-manager.index-table.inactive-enable-ondemand-throughput-mode
+  [enable_inactive_throughput_on_demand_mode: <boolean> | default = false]


 chunk_tables_provisioning:
   # Enables on demand throughput provisioning for the storage provider (if
-  # supported). Applies only to tables which are not autoscaled
-  # CLI flag: -dynamodb.chunk-table.enable-ondemand-throughput-mode
-  [provisioned_throughput_on_demand_mode: <boolean> | default = false]
+  # supported). Applies only to tables which are not autoscaled. Supported by
+  # DynamoDB
+  # CLI flag: -table-manager.chunk-table.enable-ondemand-throughput-mode
+  [enable_ondemand_throughput_mode: <boolean> | default = false]

### storage_config

 aws:
-  dynamodbconfig:
+  dynamodb:
     # DynamoDB endpoint URL with escaped Key and Secret encoded. If only region
     # is specified as a host, proper endpoint will be deduced. Use
     # inmemory:///<table-name> to use a mock in-memory implementation.
     # CLI flag: -dynamodb.url
-    [dynamodb: <url> | default = ]
+    [dynamodb_url: <url> | default = ]

     # DynamoDB table management requests per second limit.
     # CLI flag: -dynamodb.api-limit
-    [apilimit: <float> | default = 2]
+    [api_limit: <float> | default = 2]

     # DynamoDB rate cap to back off when throttled.
     # CLI flag: -dynamodb.throttle-limit
-    [throttlelimit: <float> | default = 10]
+    [throttle_limit: <float> | default = 10]
-
-    # ApplicationAutoscaling endpoint URL with escaped Key and Secret encoded.
-    # CLI flag: -applicationautoscaling.url
-    [applicationautoscaling: <url> | default = ]


       # Queue length above which we will scale up capacity
       # CLI flag: -metrics.target-queue-length
-      [targetqueuelen: <int> | default = 100000]
+      [target_queue_length: <int> | default = 100000]

       # Scale up capacity by this multiple
       # CLI flag: -metrics.scale-up-factor
-      [scaleupfactor: <float> | default = 1.3]
+      [scale_up_factor: <float> | default = 1.3]

       # Ignore throttling below this level (rate per second)
       # CLI flag: -metrics.ignore-throttle-below
-      [minthrottling: <float> | default = 1]
+      [ignore_throttle_below: <float> | default = 1]

       # query to fetch ingester queue length
       # CLI flag: -metrics.queue-length-query
-      [queuelengthquery: <string> | default = "sum(avg_over_time(cortex_ingester_flush_queue_length{job=\"cortex/ingester\"}[2m]))"]
+      [queue_length_query: <string> | default = "sum(avg_over_time(cortex_ingester_flush_queue_length{job=\"cortex/ingester\"}[2m]))"]

       # query to fetch throttle rates per table
       # CLI flag: -metrics.write-throttle-query
-      [throttlequery: <string> | default = "sum(rate(cortex_dynamo_throttled_total{operation=\"DynamoDB.BatchWriteItem\"}[1m])) by (table) > 0"]
+      [write_throttle_query: <string> | default = "sum(rate(cortex_dynamo_throttled_total{operation=\"DynamoDB.BatchWriteItem\"}[1m])) by (table) > 0"]

       # query to fetch write capacity usage per table
       # CLI flag: -metrics.usage-query
-      [usagequery: <string> | default = "sum(rate(cortex_dynamo_consumed_capacity_total{operation=\"DynamoDB.BatchWriteItem\"}[15m])) by (table) > 0"]
+      [write_usage_query: <string> | default = "sum(rate(cortex_dynamo_consumed_capacity_total{operation=\"DynamoDB.BatchWriteItem\"}[15m])) by (table) > 0"]

       # query to fetch read capacity usage per table
       # CLI flag: -metrics.read-usage-query
-      [readusagequery: <string> | default = "sum(rate(cortex_dynamo_consumed_capacity_total{operation=\"DynamoDB.QueryPages\"}[1h])) by (table) > 0"]
+      [read_usage_query: <string> | default = "sum(rate(cortex_dynamo_consumed_capacity_total{operation=\"DynamoDB.QueryPages\"}[1h])) by (table) > 0"]

       # query to fetch read errors per table
       # CLI flag: -metrics.read-error-query
-      [readerrorquery: <string> | default = "sum(increase(cortex_dynamo_failures_total{operation=\"DynamoDB.QueryPages\",error=\"ProvisionedThroughputExceededException\"}[1m])) by (table) > 0"]
+      [read_error_query: <string> | default = "sum(increase(cortex_dynamo_failures_total{operation=\"DynamoDB.QueryPages\",error=\"ProvisionedThroughputExceededException\"}[1m])) by (table) > 0"]

     # Number of chunks to group together to parallelise fetches (zero to
     # disable)
-    # CLI flag: -dynamodb.chunk.gang.size
-    [chunkgangsize: <int> | default = 10]
+    # CLI flag: -dynamodb.chunk-gang-size
+    [chunk_gang_size: <int> | default = 10]

     # Max number of chunk-get operations to start in parallel
-    # CLI flag: -dynamodb.chunk.get.max.parallelism
-    [chunkgetmaxparallelism: <int> | default = 32]
+    # CLI flag: -dynamodb.chunk.get-max-parallelism
+    [chunk_get_max_parallelism: <int> | default = 32]

     backoff_config:
       # Minimum delay when backing off.
       # CLI flag: -bigtable.backoff-min-period
-      [minbackoff: <duration> | default = 100ms]
+      [min_period: <duration> | default = 100ms]

       # Maximum delay when backing off.
       # CLI flag: -bigtable.backoff-max-period
-      [maxbackoff: <duration> | default = 10s]
+      [max_period: <duration> | default = 10s]

       # Number of times to backoff and retry before failing.
       # CLI flag: -bigtable.backoff-retries
-      [maxretries: <int> | default = 10]
+      [max_retries: <int> | default = 10]

   # If enabled, once a tables info is fetched, it is cached.
   # CLI flag: -bigtable.table-cache.enabled
-  [tablecacheenabled: <boolean> | default = true]
+  [table_cache_enabled: <boolean> | default = true]

   # Duration to cache tables before checking again.
   # CLI flag: -bigtable.table-cache.expiration
-  [tablecacheexpiration: <duration> | default = 30m0s]
+  [table_cache_expiration: <duration> | default = 30m0s]

 # Cache validity for active index entries. Should be no higher than
 # -ingester.max-chunk-idle.
 # CLI flag: -store.index-cache-validity
-[indexcachevalidity: <duration> | default = 5m0s]
+[index_cache_validity: <duration> | default = 5m0s]

### ingester_client_config

 grpc_client_config:
   backoff_config:
     # Minimum delay when backing off.
     # CLI flag: -ingester.client.backoff-min-period
-    [minbackoff: <duration> | default = 100ms]
+    [min_period: <duration> | default = 100ms]

     # Maximum delay when backing off.
     # CLI flag: -ingester.client.backoff-max-period
-    [maxbackoff: <duration> | default = 10s]
+    [max_period: <duration> | default = 10s]

     # Number of times to backoff and retry before failing.
     # CLI flag: -ingester.client.backoff-retries
-    [maxretries: <int> | default = 10]
+    [max_retries: <int> | default = 10]

### frontend_worker_config

-# Address of query frontend service.
+# Address of query frontend service, in host:port format.
 # CLI flag: -querier.frontend-address
-[address: <string> | default = ""]
+[frontend_address: <string> | default = ""]

 # How often to query DNS.
 # CLI flag: -querier.dns-lookup-period
-[dnslookupduration: <duration> | default = 10s]
+[dns_lookup_duration: <duration> | default = 10s]

 grpc_client_config:
   backoff_config:
     # Minimum delay when backing off.
     # CLI flag: -querier.frontend-client.backoff-min-period
-    [minbackoff: <duration> | default = 100ms]
+    [min_period: <duration> | default = 100ms]

     # Maximum delay when backing off.
     # CLI flag: -querier.frontend-client.backoff-max-period
-    [maxbackoff: <duration> | default = 10s]
+    [max_period: <duration> | default = 10s]

     # Number of times to backoff and retry before failing.
     # CLI flag: -querier.frontend-client.backoff-retries
-    [maxretries: <int> | default = 10]
+    [max_retries: <int> | default = 10]

### consul_config

 # ACL Token used to interact with Consul.
-# CLI flag: -<prefix>.consul.acltoken
-[acltoken: <string> | default = ""]
+# CLI flag: -<prefix>.consul.acl-token
+[acl_token: <string> | default = ""]

 # HTTP timeout when talking to Consul
 # CLI flag: -<prefix>.consul.client-timeout
-[httpclienttimeout: <duration> | default = 20s]
+[http_client_timeout: <duration> | default = 20s]

 # Enable consistent reads to Consul.
 # CLI flag: -<prefix>.consul.consistent-reads
-[consistentreads: <boolean> | default = true]
+[consistent_reads: <boolean> | default = false]

 # Rate limit when watching key or prefix in Consul, in requests per second. 0
 # disables the rate limit.
 # CLI flag: -<prefix>.consul.watch-rate-limit
-[watchkeyratelimit: <float> | default = 0]
+[watch_rate_limit: <float> | default = 1]

 # Burst size used in rate limit. Values less than 1 are treated as 1.
 # CLI flag: -<prefix>.consul.watch-burst-size
-[watchkeyburstsize: <int> | default = 1]
+[watch_burst_size: <int> | default = 1]


### configstore_config
 # URL of configs API server.
 # CLI flag: -<prefix>.configs.url
-[configsapiurl: <url> | default = ]
+[configs_api_url: <url> | default = ]

 # Timeout for requests to Weave Cloud configs service.
 # CLI flag: -<prefix>.configs.client-timeout
-[clienttimeout: <duration> | default = 5s]
+[client_timeout: <duration> | default = 5s]
```

## 0.7.0 / 2020-03-16

Cortex `0.7.0` is a major step forward the upcoming `1.0` release. In this release, we've got 164 contributions from 26 authors. Thanks to all contributors! ❤️

Please be aware that Cortex `0.7.0` introduces some **breaking changes**. You're encouraged to read all the `[CHANGE]` entries below before upgrading your Cortex cluster. In particular:

- Cleaned up some configuration options in preparation for the Cortex `1.0.0` release (see also the [annotated config file breaking changes](#annotated-config-file-breaking-changes) below):
  - Removed CLI flags support to configure the schema (see [how to migrate from flags to schema file](https://cortexmetrics.io/docs/configuration/schema-configuration/#migrating-from-flags-to-schema-file))
  - Renamed CLI flag `-config-yaml` to `-schema-config-file`
  - Removed CLI flag `-store.min-chunk-age` in favor of `-querier.query-store-after`. The corresponding YAML config option `ingestermaxquerylookback` has been renamed to [`query_ingesters_within`](https://cortexmetrics.io/docs/configuration/configuration-file/#querier-config)
  - Deprecated CLI flag `-frontend.cache-split-interval` in favor of `-querier.split-queries-by-interval`
  - Renamed the YAML config option `defaul_validity` to `default_validity`
  - Removed the YAML config option `config_store` (in the [`alertmanager YAML config`](https://cortexmetrics.io/docs/configuration/configuration-file/#alertmanager-config)) in favor of `store`
  - Removed the YAML config root block `configdb` in favor of [`configs`](https://cortexmetrics.io/docs/configuration/configuration-file/#configs-config). This change is also reflected in the following CLI flags renaming:
      * `-database.*` -> `-configs.database.*`
      * `-database.migrations` -> `-configs.database.migrations-dir`
  - Removed the fluentd-based billing infrastructure including the CLI flags:
      * `-distributor.enable-billing`
      * `-billing.max-buffered-events`
      * `-billing.retry-delay`
      * `-billing.ingester`
- Removed support for using denormalised tokens in the ring. Before upgrading, make sure your Cortex cluster is already running `v0.6.0` or an earlier version with `-ingester.normalise-tokens=true`

### Full changelog

* [CHANGE] Removed support for flags to configure schema. Further, the flag for specifying the config file (`-config-yaml`) has been deprecated. Please use `-schema-config-file`. See the [Schema Configuration documentation](https://cortexmetrics.io/docs/configuration/schema-configuration/) for more details on how to configure the schema using the YAML file. #2221
* [CHANGE] In the config file, the root level `config_store` config option has been moved to `alertmanager` > `store` > `configdb`. #2125
* [CHANGE] Removed unnecessary `frontend.cache-split-interval` in favor of `querier.split-queries-by-interval` both to reduce configuration complexity and guarantee alignment of these two configs. Starting from now, `-querier.cache-results` may only be enabled in conjunction with `-querier.split-queries-by-interval` (previously the cache interval default was `24h` so if you want to preserve the same behaviour you should set `-querier.split-queries-by-interval=24h`). #2040
* [CHANGE] Renamed Configs configuration options. #2187
  * configuration options
    * `-database.*` -> `-configs.database.*`
    * `-database.migrations` -> `-configs.database.migrations-dir`
  * config file
    * `configdb.uri:` -> `configs.database.uri:`
    * `configdb.migrationsdir:` -> `configs.database.migrations_dir:`
    * `configdb.passwordfile:` -> `configs.database.password_file:`
* [CHANGE] Moved `-store.min-chunk-age` to the Querier config as `-querier.query-store-after`, allowing the store to be skipped during query time if the metrics wouldn't be found. The YAML config option `ingestermaxquerylookback` has been renamed to `query_ingesters_within` to match its CLI flag. #1893
* [CHANGE] Renamed the cache configuration setting `defaul_validity` to `default_validity`. #2140
* [CHANGE] Remove fluentd-based billing infrastructure and flags such as `-distributor.enable-billing`. #1491
* [CHANGE] Removed remaining support for using denormalised tokens in the ring. If you're still running ingesters with denormalised tokens (Cortex 0.4 or earlier, with `-ingester.normalise-tokens=false`), such ingesters will now be completely invisible to distributors and need to be either switched to Cortex 0.6.0 or later, or be configured to use normalised tokens. #2034
* [CHANGE] The frontend http server will now send 502 in case of deadline exceeded and 499 if the user requested cancellation. #2156
* [CHANGE] We now enforce queries to be up to `-querier.max-query-into-future` into the future (defaults to 10m). #1929
  * `-store.min-chunk-age` has been removed
  * `-querier.query-store-after` has been added in it's place.
* [CHANGE] Removed unused `/validate_expr endpoint`. #2152
* [CHANGE] Updated Prometheus dependency to v2.16.0. This Prometheus version uses Active Query Tracker to limit concurrent queries. In order to keep `-querier.max-concurrent` working, Active Query Tracker is enabled by default, and is configured to store its data to `active-query-tracker` directory (relative to current directory when Cortex started). This can be changed by using `-querier.active-query-tracker-dir` option. Purpose of Active Query Tracker is to log queries that were running when Cortex crashes. This logging happens on next Cortex start. #2088
* [CHANGE] Default to BigChunk encoding; may result in slightly higher disk usage if many timeseries have a constant value, but should generally result in fewer, bigger chunks. #2207
* [CHANGE] WAL replays are now done while the rest of Cortex is starting, and more specifically, when HTTP server is running. This makes it possible to scrape metrics during WAL replays. Applies to both chunks and experimental blocks storage. #2222
* [CHANGE] Cortex now has `/ready` probe for all services, not just ingester and querier as before. In single-binary mode, /ready reports 204 only if all components are running properly. #2166
* [CHANGE] If you are vendoring Cortex and use its components in your project, be aware that many Cortex components no longer start automatically when they are created. You may want to review PR and attached document. #2166
* [CHANGE] Experimental TSDB: the querier in-memory index cache used by the experimental blocks storage shifted from per-tenant to per-querier. The `-experimental.tsdb.bucket-store.index-cache-size-bytes` now configures the per-querier index cache max size instead of a per-tenant cache and its default has been increased to 1GB. #2189
* [CHANGE] Experimental TSDB: TSDB head compaction interval and concurrency is now configurable (defaults to 1 min interval and 5 concurrent head compactions). New options: `-experimental.tsdb.head-compaction-interval` and `-experimental.tsdb.head-compaction-concurrency`. #2172
* [CHANGE] Experimental TSDB: switched the blocks storage index header to the binary format. This change is expected to have no visible impact, except lower startup times and memory usage in the queriers. It's possible to switch back to the old JSON format via the flag `-experimental.tsdb.bucket-store.binary-index-header-enabled=false`. #2223
* [CHANGE] Experimental Memberlist KV store can now be used in single-binary Cortex. Attempts to use it previously would fail with panic. This change also breaks existing binary protocol used to exchange gossip messages, so this version will not be able to understand gossiped Ring when used in combination with the previous version of Cortex. Easiest way to upgrade is to shutdown old Cortex installation, and restart it with new version. Incremental rollout works too, but with reduced functionality until all components run the same version. #2016
* [FEATURE] Added a read-only local alertmanager config store using files named corresponding to their tenant id. #2125
* [FEATURE] Added flag `-experimental.ruler.enable-api` to enable the ruler api which implements the Prometheus API `/api/v1/rules` and `/api/v1/alerts` endpoints under the configured `-http.prefix`. #1999
* [FEATURE] Added sharding support to compactor when using the experimental TSDB blocks storage. #2113
* [FEATURE] Added ability to override YAML config file settings using environment variables. #2147
  * `-config.expand-env`
* [FEATURE] Added flags to disable Alertmanager notifications methods. #2187
  * `-configs.notifications.disable-email`
  * `-configs.notifications.disable-webhook`
* [FEATURE] Add /config HTTP endpoint which exposes the current Cortex configuration as YAML. #2165
* [FEATURE] Allow Prometheus remote write directly to ingesters. #1491
* [FEATURE] Introduced new standalone service `query-tee` that can be used for testing purposes to send the same Prometheus query to multiple backends (ie. two Cortex clusters ingesting the same metrics) and compare the performances. #2203
* [FEATURE] Fan out parallelizable queries to backend queriers concurrently. #1878
  * `querier.parallelise-shardable-queries` (bool)
  * Requires a shard-compatible schema (v10+)
  * This causes the number of traces to increase accordingly.
  * The query-frontend now requires a schema config to determine how/when to shard queries, either from a file or from flags (i.e. by the `config-yaml` CLI flag). This is the same schema config the queriers consume. The schema is only required to use this option.
  * It's also advised to increase downstream concurrency controls as well:
    * `querier.max-outstanding-requests-per-tenant`
    * `querier.max-query-parallelism`
    * `querier.max-concurrent`
    * `server.grpc-max-concurrent-streams` (for both query-frontends and queriers)
* [FEATURE] Added user sub rings to distribute users to a subset of ingesters. #1947
  * `-experimental.distributor.user-subring-size`
* [FEATURE] Add flag `-experimental.tsdb.stripe-size` to expose TSDB stripe size option. #2185
* [FEATURE] Experimental Delete Series: Added support for Deleting Series with Prometheus style API. Needs to be enabled first by setting `-purger.enable` to `true`. Deletion only supported when using `boltdb` and `filesystem` as index and object store respectively. Support for other stores to follow in separate PRs #2103
* [ENHANCEMENT] Alertmanager: Expose Per-tenant alertmanager metrics #2124
* [ENHANCEMENT] Add `status` label to `cortex_alertmanager_configs` metric to gauge the number of valid and invalid configs. #2125
* [ENHANCEMENT] Cassandra Authentication: added the `custom_authenticators` config option that allows users to authenticate with cassandra clusters using password authenticators that are not approved by default in [gocql](https://github.com/gocql/gocql/blob/81b8263d9fe526782a588ef94d3fa5c6148e5d67/conn.go#L27) #2093
* [ENHANCEMENT] Cassandra Storage: added `max_retries`, `retry_min_backoff` and `retry_max_backoff` configuration options to enable retrying recoverable errors. #2054
* [ENHANCEMENT] Allow to configure HTTP and gRPC server listen address, maximum number of simultaneous connections and connection keepalive settings.
  * `-server.http-listen-address`
  * `-server.http-conn-limit`
  * `-server.grpc-listen-address`
  * `-server.grpc-conn-limit`
  * `-server.grpc.keepalive.max-connection-idle`
  * `-server.grpc.keepalive.max-connection-age`
  * `-server.grpc.keepalive.max-connection-age-grace`
  * `-server.grpc.keepalive.time`
  * `-server.grpc.keepalive.timeout`
* [ENHANCEMENT] PostgreSQL: Bump up `github.com/lib/pq` from `v1.0.0` to `v1.3.0` to support PostgreSQL SCRAM-SHA-256 authentication. #2097
* [ENHANCEMENT] Cassandra Storage: User no longer need `CREATE` privilege on `<all keyspaces>` if given keyspace exists. #2032
* [ENHANCEMENT] Cassandra Storage: added `password_file` configuration options to enable reading Cassandra password from file. #2096
* [ENHANCEMENT] Configs API: Allow GET/POST configs in YAML format. #2181
* [ENHANCEMENT] Background cache writes are batched to improve parallelism and observability. #2135
* [ENHANCEMENT] Add automatic repair for checkpoint and WAL. #2105
* [ENHANCEMENT] Support `lastEvaluation` and `evaluationTime` in `/api/v1/rules` endpoints and make order of groups stable. #2196
* [ENHANCEMENT] Skip expired requests in query-frontend scheduling. #2082
* [ENHANCEMENT] Add ability to configure gRPC keepalive settings. #2066
* [ENHANCEMENT] Experimental TSDB: Export TSDB Syncer metrics from Compactor component, they are prefixed with `cortex_compactor_`. #2023
* [ENHANCEMENT] Experimental TSDB: Added dedicated flag `-experimental.tsdb.bucket-store.tenant-sync-concurrency` to configure the maximum number of concurrent tenants for which blocks are synched. #2026
* [ENHANCEMENT] Experimental TSDB: Expose metrics for objstore operations (prefixed with `cortex_<component>_thanos_objstore_`, component being one of `ingester`, `querier` and `compactor`). #2027
* [ENHANCEMENT] Experimental TSDB: Added support for Azure Storage to be used for block storage, in addition to S3 and GCS. #2083
* [ENHANCEMENT] Experimental TSDB: Reduced memory allocations in the ingesters when using the experimental blocks storage. #2057
* [ENHANCEMENT] Experimental Memberlist KV: expose `-memberlist.gossip-to-dead-nodes-time` and `-memberlist.dead-node-reclaim-time` options to control how memberlist library handles dead nodes and name reuse. #2131
* [BUGFIX] Alertmanager: fixed panic upon applying a new config, caused by duplicate metrics registration in the `NewPipelineBuilder` function. #211
* [BUGFIX] Azure Blob ChunkStore: Fixed issue causing `invalid chunk checksum` errors. #2074
* [BUGFIX] The gauge `cortex_overrides_last_reload_successful` is now only exported by components that use a `RuntimeConfigManager`. Previously, for components that do not initialize a `RuntimeConfigManager` (such as the compactor) the gauge was initialized with 0 (indicating error state) and then never updated, resulting in a false-negative permanent error state. #2092
* [BUGFIX] Fixed WAL metric names, added the `cortex_` prefix.
* [BUGFIX] Restored histogram `cortex_configs_request_duration_seconds` #2138
* [BUGFIX] Fix wrong syntax for `url` in config-file-reference. #2148
* [BUGFIX] Fixed some 5xx status code returned by the query-frontend when they should actually be 4xx. #2122
* [BUGFIX] Fixed leaked goroutines in the querier. #2070
* [BUGFIX] Experimental TSDB: fixed `/all_user_stats` and `/api/prom/user_stats` endpoints when using the experimental TSDB blocks storage. #2042
* [BUGFIX] Experimental TSDB: fixed ruler to correctly work with the experimental TSDB blocks storage. #2101

### Changes to denormalised tokens in the ring

Cortex 0.4.0 is the last version that can *write* denormalised tokens. Cortex 0.5.0 and above always write normalised tokens.

Cortex 0.6.0 is the last version that can *read* denormalised tokens. Starting with Cortex 0.7.0 only normalised tokens are supported, and ingesters writing denormalised tokens to the ring (running Cortex 0.4.0 or earlier with `-ingester.normalise-tokens=false`) are ignored by distributors. Such ingesters should either switch to using normalised tokens, or be upgraded to Cortex 0.5.0 or later.

### Known issues

- The gRPC streaming for ingesters doesn't work when using the experimental TSDB blocks storage. Please do not enable `-querier.ingester-streaming` if you're using the TSDB blocks storage. If you want to enable it, you can build Cortex from `master` given the issue has been fixed after Cortex `0.7` branch has been cut and the fix wasn't included in the `0.7` because related to an experimental feature.

### Annotated config file breaking changes

In this section you can find a config file diff showing the breaking changes introduced in Cortex `0.7`. You can also find the [full configuration file reference doc](https://cortexmetrics.io/docs/configuration/configuration-file/) in the website.

 ```diff
### Root level config

 # "configdb" has been moved to "alertmanager > store > configdb".
-[configdb: <configdb_config>]

 # "config_store" has been renamed to "configs".
-[config_store: <configstore_config>]
+[configs: <configs_config>]


### `distributor_config`

 # The support to hook an external billing system has been removed.
-[enable_billing: <boolean> | default = false]
-billing:
-  [maxbufferedevents: <int> | default = 1024]
-  [retrydelay: <duration> | default = 500ms]
-  [ingesterhostport: <string> | default = "localhost:24225"]


### `querier_config`

 # "ingestermaxquerylookback" has been renamed to "query_ingesters_within".
-[ingestermaxquerylookback: <duration> | default = 0s]
+[query_ingesters_within: <duration> | default = 0s]


### `queryrange_config`

results_cache:
  cache:
     # "defaul_validity" has been renamed to "default_validity".
-    [defaul_validity: <duration> | default = 0s]
+    [default_validity: <duration> | default = 0s]

   # "cache_split_interval" has been deprecated in favor of "split_queries_by_interval".
-  [cache_split_interval: <duration> | default = 24h0m0s]


### `alertmanager_config`

# The "store" config block has been added. This includes "configdb" which previously
# was the "configdb" root level config block.
+store:
+  [type: <string> | default = "configdb"]
+  [configdb: <configstore_config>]
+  local:
+    [path: <string> | default = ""]


### `storage_config`

index_queries_cache_config:
   # "defaul_validity" has been renamed to "default_validity".
-  [defaul_validity: <duration> | default = 0s]
+  [default_validity: <duration> | default = 0s]


### `chunk_store_config`

chunk_cache_config:
   # "defaul_validity" has been renamed to "default_validity".
-  [defaul_validity: <duration> | default = 0s]
+  [default_validity: <duration> | default = 0s]

write_dedupe_cache_config:
   # "defaul_validity" has been renamed to "default_validity".
-  [defaul_validity: <duration> | default = 0s]
+  [default_validity: <duration> | default = 0s]

 # "min_chunk_age" has been removed in favor of "querier > query_store_after".
-[min_chunk_age: <duration> | default = 0s]


### `configs_config`

-# "uri" has been moved to "database > uri".
-[uri: <string> | default = "postgres://postgres@configs-db.weave.local/configs?sslmode=disable"]

-# "migrationsdir" has been moved to "database > migrations_dir".
-[migrationsdir: <string> | default = ""]

-# "passwordfile" has been moved to "database > password_file".
-[passwordfile: <string> | default = ""]

+database:
+  [uri: <string> | default = "postgres://postgres@configs-db.weave.local/configs?sslmode=disable"]
+  [migrations_dir: <string> | default = ""]
+  [password_file: <string> | default = ""]
```

## 0.6.1 / 2020-02-05

* [BUGFIX] Fixed parsing of the WAL configuration when specified in the YAML config file. #2071

## 0.6.0 / 2020-01-28

Note that the ruler flags need to be changed in this upgrade. You're moving from a single node ruler to something that might need to be sharded.
Further, if you're using the configs service, we've upgraded the migration library and this requires some manual intervention. See full instructions below to upgrade your PostgreSQL.

* [CHANGE] The frontend component now does not cache results if it finds a `Cache-Control` header and if one of its values is `no-store`. #1974
* [CHANGE] Flags changed with transition to upstream Prometheus rules manager:
  * `-ruler.client-timeout` is now `ruler.configs.client-timeout` in order to match `ruler.configs.url`.
  * `-ruler.group-timeout`has been removed.
  * `-ruler.num-workers` has been removed.
  * `-ruler.rule-path` has been added to specify where the prometheus rule manager will sync rule files.
  * `-ruler.storage.type` has beem added to specify the rule store backend type, currently only the configdb.
  * `-ruler.poll-interval` has been added to specify the interval in which to poll new rule groups.
  * `-ruler.evaluation-interval` default value has changed from `15s` to `1m` to match the default evaluation interval in Prometheus.
  * Ruler sharding requires a ring which can be configured via the ring flags prefixed by `ruler.ring.`. #1987
* [CHANGE] Use relative links from /ring page to make it work when used behind reverse proxy. #1896
* [CHANGE] Deprecated `-distributor.limiter-reload-period` flag. #1766
* [CHANGE] Ingesters now write only normalised tokens to the ring, although they can still read denormalised tokens used by other ingesters. `-ingester.normalise-tokens` is now deprecated, and ignored. If you want to switch back to using denormalised tokens, you need to downgrade to Cortex 0.4.0. Previous versions don't handle claiming tokens from normalised ingesters correctly. #1809
* [CHANGE] Overrides mechanism has been renamed to "runtime config", and is now separate from limits. Runtime config is simply a file that is reloaded by Cortex every couple of seconds. Limits and now also multi KV use this mechanism.<br />New arguments were introduced: `-runtime-config.file` (defaults to empty) and `-runtime-config.reload-period` (defaults to 10 seconds), which replace previously used `-limits.per-user-override-config` and `-limits.per-user-override-period` options. Old options are still used if `-runtime-config.file` is not specified. This change is also reflected in YAML configuration, where old `limits.per_tenant_override_config` and `limits.per_tenant_override_period` fields are replaced with `runtime_config.file` and `runtime_config.period` respectively. #1749
* [CHANGE] Cortex now rejects data with duplicate labels. Previously, such data was accepted, with duplicate labels removed with only one value left. #1964
* [CHANGE] Changed the default value for `-distributor.ha-tracker.prefix` from `collectors/` to `ha-tracker/` in order to not clash with other keys (ie. ring) stored in the same key-value store. #1940
* [FEATURE] Experimental: Write-Ahead-Log added in ingesters for more data reliability against ingester crashes. #1103
  * `--ingester.wal-enabled`: Setting this to `true` enables writing to WAL during ingestion.
  * `--ingester.wal-dir`: Directory where the WAL data should be stored and/or recovered from.
  * `--ingester.checkpoint-enabled`: Set this to `true` to enable checkpointing of in-memory chunks to disk.
  * `--ingester.checkpoint-duration`: This is the interval at which checkpoints should be created.
  * `--ingester.recover-from-wal`: Set this to `true` to recover data from an existing WAL.
  * For more information, please checkout the ["Ingesters with WAL" guide](https://cortexmetrics.io/docs/guides/ingesters-with-wal/).
* [FEATURE] The distributor can now drop labels from samples (similar to the removal of the replica label for HA ingestion) per user via the `distributor.drop-label` flag. #1726
* [FEATURE] Added flag `debug.mutex-profile-fraction` to enable mutex profiling #1969
* [FEATURE] Added `global` ingestion rate limiter strategy. Deprecated `-distributor.limiter-reload-period` flag. #1766
* [FEATURE] Added support for Microsoft Azure blob storage to be used for storing chunk data. #1913
* [FEATURE] Added readiness probe endpoint`/ready` to queriers. #1934
* [FEATURE] Added "multi" KV store that can interact with two other KV stores, primary one for all reads and writes, and secondary one, which only receives writes. Primary/secondary store can be modified in runtime via runtime-config mechanism (previously "overrides"). #1749
* [FEATURE] Added support to store ring tokens to a file and read it back on startup, instead of generating/fetching the tokens to/from the ring. This feature can be enabled with the flag `-ingester.tokens-file-path`. #1750
* [FEATURE] Experimental TSDB: Added `/series` API endpoint support with TSDB blocks storage. #1830
* [FEATURE] Experimental TSDB: Added TSDB blocks `compactor` component, which iterates over users blocks stored in the bucket and compact them according to the configured block ranges. #1942
* [ENHANCEMENT] metric `cortex_ingester_flush_reasons` gets a new `reason` value: `Spread`, when `-ingester.spread-flushes` option is enabled. #1978
* [ENHANCEMENT] Added `password` and `enable_tls` options to redis cache configuration. Enables usage of Microsoft Azure Cache for Redis service. #1923
* [ENHANCEMENT] Upgraded Kubernetes API version for deployments from `extensions/v1beta1` to `apps/v1`. #1941
* [ENHANCEMENT] Experimental TSDB: Open existing TSDB on startup to prevent ingester from becoming ready before it can accept writes. The max concurrency is set via `--experimental.tsdb.max-tsdb-opening-concurrency-on-startup`. #1917
* [ENHANCEMENT] Experimental TSDB: Querier now exports aggregate metrics from Thanos bucket store and in memory index cache (many metrics to list, but all have `cortex_querier_bucket_store_` or `cortex_querier_blocks_index_cache_` prefix). #1996
* [ENHANCEMENT] Experimental TSDB: Improved multi-tenant bucket store. #1991
  * Allowed to configure the blocks sync interval via `-experimental.tsdb.bucket-store.sync-interval` (0 disables the sync)
  * Limited the number of tenants concurrently synched by `-experimental.tsdb.bucket-store.block-sync-concurrency`
  * Renamed `cortex_querier_sync_seconds` metric to `cortex_querier_blocks_sync_seconds`
  * Track `cortex_querier_blocks_sync_seconds` metric for the initial sync too
* [BUGFIX] Fixed unnecessary CAS operations done by the HA tracker when the jitter is enabled. #1861
* [BUGFIX] Fixed ingesters getting stuck in a LEAVING state after coming up from an ungraceful exit. #1921
* [BUGFIX] Reduce memory usage when ingester Push() errors. #1922
* [BUGFIX] Table Manager: Fixed calculation of expected tables and creation of tables from next active schema considering grace period. #1976
* [BUGFIX] Experimental TSDB: Fixed ingesters consistency during hand-over when using experimental TSDB blocks storage. #1854 #1818
* [BUGFIX] Experimental TSDB: Fixed metrics when using experimental TSDB blocks storage. #1981 #1982 #1990 #1983
* [BUGFIX] Experimental memberlist: Use the advertised address when sending packets to other peers of the Gossip memberlist. #1857
* [BUGFIX] Experimental TSDB: Fixed incorrect query results introduced in #2604 caused by a buffer incorrectly reused while iterating samples. #2697

### Upgrading PostgreSQL (if you're using configs service)

Reference: <https://github.com/golang-migrate/migrate/tree/master/database/postgres#upgrading-from-v1>

1. Install the migrate package cli tool: <https://github.com/golang-migrate/migrate/tree/master/cmd/migrate#installation>
2. Drop the `schema_migrations` table: `DROP TABLE schema_migrations;`.
2. Run the migrate command:

```bash
migrate  -path <absolute_path_to_cortex>/cmd/cortex/migrations -database postgres://localhost:5432/database force 2
```

### Known issues

- The `cortex_prometheus_rule_group_last_evaluation_timestamp_seconds` metric, tracked by the ruler, is not unregistered for rule groups not being used anymore. This issue will be fixed in the next Cortex release (see [2033](https://github.com/cortexproject/cortex/issues/2033)).

- Write-Ahead-Log (WAL) does not have automatic repair of corrupt checkpoint or WAL segments, which is possible if ingester crashes abruptly or the underlying disk corrupts. Currently the only way to resolve this is to manually delete the affected checkpoint and/or WAL segments. Automatic repair will be added in the future releases.

## 0.4.0 / 2019-12-02

* [CHANGE] The frontend component has been refactored to be easier to re-use. When upgrading the frontend, cache entries will be discarded and re-created with the new protobuf schema. #1734
* [CHANGE] Removed direct DB/API access from the ruler. `-ruler.configs.url` has been now deprecated. #1579
* [CHANGE] Removed `Delta` encoding. Any old chunks with `Delta` encoding cannot be read anymore. If `ingester.chunk-encoding` is set to `Delta` the ingester will fail to start. #1706
* [CHANGE] Setting `-ingester.max-transfer-retries` to 0 now disables hand-over when ingester is shutting down. Previously, zero meant infinite number of attempts. #1771
* [CHANGE] `dynamo` has been removed as a valid storage name to make it consistent for all components. `aws` and `aws-dynamo` remain as valid storage names.
* [CHANGE/FEATURE] The frontend split and cache intervals can now be configured using the respective flag `--querier.split-queries-by-interval` and `--frontend.cache-split-interval`.
  * If `--querier.split-queries-by-interval` is not provided request splitting is disabled by default.
  * __`--querier.split-queries-by-day` is still accepted for backward compatibility but has been deprecated. You should now use `--querier.split-queries-by-interval`. We recommend a to use a multiple of 24 hours.__
* [FEATURE] Global limit on the max series per user and metric #1760
  * `-ingester.max-global-series-per-user`
  * `-ingester.max-global-series-per-metric`
  * Requires `-distributor.replication-factor` and `-distributor.shard-by-all-labels` set for the ingesters too
* [FEATURE] Flush chunks with stale markers early with `ingester.max-stale-chunk-idle`. #1759
* [FEATURE] EXPERIMENTAL: Added new KV Store backend based on memberlist library. Components can gossip about tokens and ingester states, instead of using Consul or Etcd. #1721
* [FEATURE] EXPERIMENTAL: Use TSDB in the ingesters & flush blocks to S3/GCS ala Thanos. This will let us use an Object Store more efficiently and reduce costs. #1695
* [FEATURE] Allow Query Frontend to log slow queries with `frontend.log-queries-longer-than`. #1744
* [FEATURE] Add HTTP handler to trigger ingester flush & shutdown - used when running as a stateful set with the WAL enabled.  #1746
* [FEATURE] EXPERIMENTAL: Added GCS support to TSDB blocks storage. #1772
* [ENHANCEMENT] Reduce memory allocations in the write path. #1706
* [ENHANCEMENT] Consul client now follows recommended practices for blocking queries wrt returned Index value. #1708
* [ENHANCEMENT] Consul client can optionally rate-limit itself during Watch (used e.g. by ring watchers) and WatchPrefix (used by HA feature) operations. Rate limiting is disabled by default. New flags added: `--consul.watch-rate-limit`, and `--consul.watch-burst-size`. #1708
* [ENHANCEMENT] Added jitter to HA deduping heartbeats, configure using `distributor.ha-tracker.update-timeout-jitter-max` #1534
* [ENHANCEMENT] Add ability to flush chunks with stale markers early. #1759
* [BUGFIX] Stop reporting successful actions as 500 errors in KV store metrics. #1798
* [BUGFIX] Fix bug where duplicate labels can be returned through metadata APIs. #1790
* [BUGFIX] Fix reading of old, v3 chunk data. #1779
* [BUGFIX] Now support IAM roles in service accounts in AWS EKS. #1803
* [BUGFIX] Fixed duplicated series returned when querying both ingesters and store with the experimental TSDB blocks storage. #1778

In this release we updated the following dependencies:

- gRPC v1.25.0  (resulted in a drop of 30% CPU usage when compression is on)
- jaeger-client v2.20.0
- aws-sdk-go to v1.25.22

## 0.3.0 / 2019-10-11

This release adds support for Redis as an alternative to Memcached, and also includes many optimisations which reduce CPU and memory usage.

* [CHANGE] Gauge metrics were renamed to drop the `_total` suffix. #1685
  * In Alertmanager, `alertmanager_configs_total` is now `alertmanager_configs`
  * In Ruler, `scheduler_configs_total` is now `scheduler_configs`
  * `scheduler_groups_total` is now `scheduler_groups`.
* [CHANGE] `--alertmanager.configs.auto-slack-root` flag was dropped as auto Slack root is not supported anymore. #1597
* [CHANGE] In table-manager, default DynamoDB capacity was reduced from 3,000 units to 1,000 units. We recommend you do not run with the defaults: find out what figures are needed for your environment and set that via `-dynamodb.periodic-table.write-throughput` and `-dynamodb.chunk-table.write-throughput`.
* [FEATURE] Add Redis support for caching #1612
* [FEATURE] Allow spreading chunk writes across multiple S3 buckets #1625
* [FEATURE] Added `/shutdown` endpoint for ingester to shutdown all operations of the ingester. #1746
* [ENHANCEMENT] Upgraded Prometheus to 2.12.0 and Alertmanager to 0.19.0. #1597
* [ENHANCEMENT] Cortex is now built with Go 1.13 #1675, #1676, #1679
* [ENHANCEMENT] Many optimisations, mostly impacting ingester and querier: #1574, #1624, #1638, #1644, #1649, #1654, #1702

Full list of changes: <https://github.com/cortexproject/cortex/compare/v0.2.0...v0.3.0>

## 0.2.0 / 2019-09-05

This release has several exciting features, the most notable of them being setting `-ingester.spread-flushes` to potentially reduce your storage space by upto 50%.

* [CHANGE] Flags changed due to changes upstream in Prometheus Alertmanager #929:
  * `alertmanager.mesh.listen-address` is now `cluster.listen-address`
  * `alertmanager.mesh.peer.host` and `alertmanager.mesh.peer.service` can be replaced by `cluster.peer`
  * `alertmanager.mesh.hardware-address`, `alertmanager.mesh.nickname`, `alertmanager.mesh.password`, and `alertmanager.mesh.peer.refresh-interval` all disappear.
* [CHANGE] --claim-on-rollout flag deprecated; feature is now always on #1566
* [CHANGE] Retention period must now be a multiple of periodic table duration #1564
* [CHANGE] The value for the name label for the chunks memcache in all `cortex_cache_` metrics is now `chunksmemcache` (before it was `memcache`) #1569
* [FEATURE] Makes the ingester flush each timeseries at a specific point in the max-chunk-age cycle with `-ingester.spread-flushes`. This means multiple replicas of a chunk are very likely to contain the same contents which cuts chunk storage space by up to 66%. #1578
* [FEATURE] Make minimum number of chunk samples configurable per user #1620
* [FEATURE] Honor HTTPS for custom S3 URLs #1603
* [FEATURE] You can now point the query-frontend at a normal Prometheus for parallelisation and caching #1441
* [FEATURE] You can now specify `http_config` on alert receivers #929
* [FEATURE] Add option to use jump hashing to load balance requests to memcached #1554
* [FEATURE] Add status page for HA tracker to distributors #1546
* [FEATURE] The distributor ring page is now easier to read with alternate rows grayed out #1621

## 0.1.0 / 2019-08-07

* [CHANGE] HA Tracker flags were renamed to provide more clarity #1465
  * `distributor.accept-ha-labels` is now `distributor.ha-tracker.enable`
  * `distributor.accept-ha-samples` is now `distributor.ha-tracker.enable-for-all-users`
  * `ha-tracker.replica` is now `distributor.ha-tracker.replica`
  * `ha-tracker.cluster` is now `distributor.ha-tracker.cluster`
* [FEATURE] You can specify "heap ballast" to reduce Go GC Churn #1489
* [BUGFIX] HA Tracker no longer always makes a request to Consul/Etcd when a request is not from the active replica #1516
* [BUGFIX] Queries are now correctly cancelled by the query-frontend #1508<|MERGE_RESOLUTION|>--- conflicted
+++ resolved
@@ -24,12 +24,10 @@
 * [BUGFIX] Distributor: reverted changes done to rate limiting in #3825. #3948
 * [BUGFIX] Ingester: Fix race condition when opening and closing tsdb concurrently. #3959
 * [BUGFIX] Querier: streamline tracing spans. #3924
-<<<<<<< HEAD
-* [BUGFIX] Query-frontend: Fix issue where cached entry size keeps increasing when making tiny query repeatedly. #3968
-=======
 * [BUGFIX] Ruler Storage: ignore objects with empty namespace or group in the name. #3999
 * [BUGFIX] Distributor: fix issue causing distributors to not extend the replication set because of failing instances when zone-aware replication is enabled. #3977
->>>>>>> 5501aa6b
+* [BUGFIX] Query-frontend: Fix issue where cached entry size keeps increasing when making tiny query repeatedly. #3968
+* [BUGFIX] Query-frontend: Fix issue where cached entry size keeps increasing when making tiny query repeatedly. #3968
 
 ## Blocksconvert
 
