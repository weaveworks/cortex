--- conflicted
+++ resolved
@@ -3,6 +3,7 @@
 ## master / unreleased
 
 * [CHANGE] Querier / ruler: deprecated `-store.query-chunk-limit` CLI flag (and its respective YAML config option `max_chunks_per_query`) in favour of `-querier.max-fetched-chunks-per-query` (and its respective YAML config option `max_fetched_chunks_per_query`). The new limit specifies the maximum number of chunks that can be fetched in a single query from ingesters and long-term storage: the total number of actual fetched chunks could be 2x the limit, being independently applied when querying ingesters and long-term storage. #4125
+* [ENHANCEMENT] Ingester: enable setting default chunk encoding by config file. #4086
 
 ## 1.9.0 in progress
 
@@ -61,14 +62,10 @@
 * [ENHANCEMENT] Alertmanager: validate configured `-alertmanager.web.external-url` and fail if ends with `/`. #4081
 * [ENHANCEMENT] Alertmanager: added `-alertmanager.receivers-firewall.block.cidr-networks` and `-alertmanager.receivers-firewall.block.private-addresses` to block specific network addresses in HTTP-based Alertmanager receiver integrations. #4085
 * [ENHANCEMENT] Allow configuration of Cassandra's host selection policy. #4069
-<<<<<<< HEAD
-* [ENHANCEMENT] Ingester: enable setting default chunk encoding by config file. #4086
-=======
 * [ENHANCEMENT] Store-gateway: retry synching blocks if a per-tenant sync fails. #3975 #4088
 * [ENHANCEMENT] Add metric `cortex_tcp_connections` exposing the current number of accepted TCP connections. #4099
 * [ENHANCEMENT] Querier: Allow federated queries to run concurrently. #4065
 * [ENHANCEMENT] Label Values API call now supports `match[]` parameter when querying blocks on storage (assuming `-querier.query-store-for-labels-enabled` is enabled). #4133
->>>>>>> d382e1d8
 * [BUGFIX] Ruler-API: fix bug where `/api/v1/rules/<namespace>/<group_name>` endpoint return `400` instead of `404`. #4013
 * [BUGFIX] Distributor: reverted changes done to rate limiting in #3825. #3948
 * [BUGFIX] Ingester: Fix race condition when opening and closing tsdb concurrently. #3959
