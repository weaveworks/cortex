--- conflicted
+++ resolved
@@ -11,11 +11,8 @@
 * [CHANGE] Experimental Delete Series: `/api/v1/admin/tsdb/delete_series` and `/api/v1/admin/tsdb/cancel_delete_request` purger APIs to return status code `204` instead of `200` for success. #2946
 * [ENHANCEMENT] Add support for azure storage in China, German and US Government environments. #2988
 * [ENHANCEMENT] Query-tee: added a small tolerance to floating point sample values comparison. #2994
-<<<<<<< HEAD
 * [ENHANCEMENT] Query-tee: add support for doing a passthrough of requests to preferred backend for unregistered routes #3018
-=======
-* [ENHANCMENT] Expose `storage.aws.dynamodb.backoff_config` configuration file field. #3026
->>>>>>> 9c6b2293
+* [ENHANCEMENT] Expose `storage.aws.dynamodb.backoff_config` configuration file field. #3026
 * [BUGFIX] Query-frontend: Fixed rounding for incoming query timestamps, to be 100% Prometheus compatible. #2990
 * [BUGFIX] Querier: query /series from ingesters regardless the `-querier.query-ingesters-within` setting. #3035
 
