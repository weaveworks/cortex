--- conflicted
+++ resolved
@@ -2,11 +2,6 @@
 
 ## master / unreleased
 
-<<<<<<< HEAD
-* [ENHANCEMENT] Add api to list all tenant alertmanager configs and ruler rules. #3259
-   - `GET /multitenant_alertmanager/configs`
-   - `GET /ruler/rules`
-=======
 * [CHANGE] Ingester: don't update internal "last updated" timestamp of TSDB if tenant only sends invalid samples. This affects how "idle" time is computed. #3727
 * [CHANGE] Require explicit flag `-<prefix>.tls-enabled` to enable TLS in GRPC clients. Previously it was enough to specify a TLS flag to enable TLS validation. #3156
 * [CHANGE] Query-frontend: removed `-querier.split-queries-by-day` (deprecated in Cortex 0.4.0). You should use `-querier.split-queries-by-interval` instead. #3813
@@ -85,9 +80,11 @@
 * [BUGFIX] Compactor: fixed "could not guess file size" log when uploading blocks deletion marks to the global location. #3807
 * [BUGFIX] Prevent panic at start if the http_prefix setting doesn't have a valid value. #3796
 * [BUGFIX] Memberlist: fixed panic caused by race condition in `armon/go-metrics` used by memberlist client. #3724
+* [ENHANCEMENT] Add api to list all tenant alertmanager configs and ruler rules. #3259
+   - `GET /multitenant_alertmanager/configs`
+   - `GET /ruler/rules`
 
 ## 1.7.0
->>>>>>> 15c44269
 
 Note the blocks storage compactor runs a migration task at startup in this version, which can take many minutes and use a lot of RAM.
 [Turn this off after first run](https://cortexmetrics.io/docs/blocks-storage/production-tips/#ensure-deletion-marks-migration-is-disabled-after-first-run).
