--- conflicted
+++ resolved
@@ -6,12 +6,9 @@
 * [ENHANCEMENT] Ruler: added the following metrics when ruler sharding is enabled: #3916
   * `cortex_ruler_clients`
   * `cortex_ruler_client_request_duration_seconds`
-<<<<<<< HEAD
 * [ENHANCEMENT] Alertmanager: Add API endpoint to list all tenant alertmanager configs: `GET /multitenant_alertmanager/configs`. #3259
 * [ENHANCEMENT] Ruler: Add API endpoint to list all tenant ruler rule groups: `GET /ruler/rule_groups`. #3259
-=======
 * [ENHANCEMENT] Query-frontend/scheduler: added querier forget delay (`-query-frontend.querier-forget-delay` and `-query-scheduler.querier-forget-delay`) to mitigate the blast radius in the event queriers crash because of a repeatedly sent "query of death" when shuffle-sharding is enabled. #3901
->>>>>>> 1ddb423d
 
 ## 1.8.0 in progress
 
