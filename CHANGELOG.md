--- conflicted
+++ resolved
@@ -15,11 +15,8 @@
 * [CHANGE] Histogram `cortex_memcache_request_duration_seconds` `method` label value changes from `Memcached.Get` to `Memcached.GetBatched` for batched lookups, and is not reported for non-batched lookups (label value `Memcached.GetMulti` remains, and had exactly the same value as `Get` in nonbatched lookups).  The same change applies to tracing spans. #3046
 * [CHANGE] TLS server validation is now enabled by default, a new parameter `tls_insecure_skip_verify` can be set to true to skip validation optionally. #3030
 * [CHANGE] `cortex_ruler_config_update_failures_total` has been removed in favor of `cortex_ruler_config_last_reload_successful`. #3056
-<<<<<<< HEAD
 * [CHANGE] Removed obsolete `results_cache.max_freshness` from YAML config (deprecated since Cortex 1.2). #3145
-=======
 * [CHANGE] Removed obsolete `-promql.lookback-delta` option (deprecated since Cortex 1.2, replaced with `-querier.lookback-delta`). #3144
->>>>>>> 6851accc
 * [FEATURE] Logging of the source IP passed along by a reverse proxy is now supported by setting the `-server.log-source-ips-enabled`. For non standard headers the settings `-server.log-source-ips-header` and `-server.log-source-ips-regex` can be used. #2985
 * [FEATURE] Experimental blocks storage: added shuffle sharding support to store-gateway blocks sharding. Added the following additional metrics to store-gateway: #3069
   * `cortex_bucket_stores_tenants_discovered`
