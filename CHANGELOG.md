--- conflicted
+++ resolved
@@ -49,11 +49,8 @@
 * [CHANGE] Increased default `-<prefix>.redis.timeout` from `100ms` to `500ms`. #3301
 * [FEATURE] Added support for shuffle-sharding queriers in the query-frontend. When configured (`-frontend.max-queriers-per-tenant` globally, or using per-tenant limit `max_queriers_per_tenant`), each tenants's requests will be handled by different set of queriers. #3113 #3257
 * [FEATURE] Query-frontend: added `compression` config to support results cache with compression. #3217
-<<<<<<< HEAD
-* [FEATURE] Add OpenStack Swift support to blocks storage #2861
-=======
+* [FEATURE] Add OpenStack Swift support to blocks storage #3303
 * [ENHANCEMENT] Allow to specify multiple comma-separated Cortex services to `-target` CLI option (or its respective YAML config option). For example, `-target=all,compactor` can be used to start Cortex single-binary with compactor as well. #3275
->>>>>>> 9e8beee8
 * [ENHANCEMENT] Expose additional HTTP configs for the S3 backend client. New flag are listed below: #3244
   - `-blocks-storage.s3.http.idle-conn-timeout`
   - `-blocks-storage.s3.http.response-header-timeout`
