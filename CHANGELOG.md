# Changelog

## master / unreleased

* [CHANGE] Added v1 API routes documented in #2327. #2372
  * Added `-http.alertmanager-http-prefix` flag which allows the configuration of the path where the Alertmanager API and UI can be reached. The default is set to `/alertmanager`.
  * Added `-http.prometheus-http-prefix` flag which allows the configuration of the path where the Prometheus API and UI can be reached. The default is set to `/prometheus`.
  * Updated the index hosted at the root prefix to point to the updated routes.
  * Legacy routes hardcoded with the `/api/prom` prefix now respect the `-http.prefix` flag.
* [CHANGE] The metrics `cortex_distributor_ingester_appends_total` and `distributor_ingester_append_failures_total` now includes a `type` label to differentiate between `samples` and `metadata`. #2336
* [CHANGE] The metrics for number of chunks and bytes flushed to the chunk store are renamed from: #2463
  * `cortex_ingester_chunks_stored_total` > `cortex_chunk_store_stored_chunks_total`
  * `cortex_ingester_chunk_stored_bytes_total` > `cortex_chunk_store_stored_chunk_bytes_total`
* [CHANGE] Experimental TSDB: renamed blocks meta fetcher metrics: #2375
  * `cortex_querier_bucket_store_blocks_meta_syncs_total` > `cortex_querier_blocks_meta_syncs_total`
  * `cortex_querier_bucket_store_blocks_meta_sync_failures_total` > `cortex_querier_blocks_meta_sync_failures_total`
  * `cortex_querier_bucket_store_blocks_meta_sync_duration_seconds` > `cortex_querier_blocks_meta_sync_duration_seconds`
  * `cortex_querier_bucket_store_blocks_meta_sync_consistency_delay_seconds` > `cortex_querier_blocks_meta_sync_consistency_delay_seconds`
* [CHANGE] Experimental TSDB: Modified default values for `compactor.deletion-delay` option from 48h to 12h and `-experimental.tsdb.bucket-store.ignore-deletion-marks-delay` from 24h to 6h. #2414
* [CHANGE] Experimental WAL: Default value of `-ingester.checkpoint-enabled` changed to `true`. #2416
* [CHANGE] `trace_id` field in log files has been renamed to `traceID`. #2518
* [CHANGE] Slow query log has a different output now. Previously used `url` field has been replaced with `host` and `path`, and query parameters are logged as individual log fields with `qs_` prefix. #2520
* [CHANGE] Experimental WAL: WAL and checkpoint compression is now disabled. #2436
* [CHANGE] Query Frontend now uses Round Robin to choose a tenant queue to service next. #2553
* [CHANGE] Update in dependency `go-kit/kit` from `v0.9.0` to `v0.10.0`. HTML escaping disabled in JSON Logger. #2535
* [CHANGE] Experimental TSDB: Removed `cortex_<service>_` prefix from Thanos objstore metrics and added `component` label to distinguish which Cortex component is doing API calls to the object storage when running in single-binary mode: #2568
  - `cortex_<service>_thanos_objstore_bucket_operations_total` renamed to `thanos_objstore_bucket_operations_total{component="<name>"}`
  - `cortex_<service>_thanos_objstore_bucket_operation_failures_total` renamed to `thanos_objstore_bucket_operation_failures_total{component="<name>"}`
  - `cortex_<service>_thanos_objstore_bucket_operation_duration_seconds` renamed to `thanos_objstore_bucket_operation_duration_seconds{component="<name>"}`
  - `cortex_<service>_thanos_objstore_bucket_last_successful_upload_time` renamed to `thanos_objstore_bucket_last_successful_upload_time{component="<name>"}`
* [FEATURE] Ruler: The `-ruler.evaluation-delay` flag was added to allow users to configure a default evaluation delay for all rules in cortex. The default value is 0 which is the current behavior. #2423
* [FEATURE] Experimental: Added a new object storage client for OpenStack Swift. #2440
* [FEATURE] Update in dependency `weaveworks/common`. TLS config options added to the Server. #2535
* [FEATURE] Experimental: Added support for `/api/v1/metadata` Prometheus-based endpoint. #2549
* [FEATURE] Add ability to limit concurrent queries to Cassandra with `-cassandra.query-concurrency` flag. #2562
* [FEATURE] TLS config options added for GRPC clients in Querier (Query-frontend client & Ingester client), Ruler, Store Gateway, as well as HTTP client in Config store client. #2502
* [ENHANCEMENT] Ruler: Automatically remove unhealthy rulers from the ring. #2587
* [ENHANCEMENT] Experimental TSDB: sample ingestion errors are now reported via existing `cortex_discarded_samples_total` metric. #2370
* [ENHANCEMENT] Failures on samples at distributors and ingesters return the first validation error as opposed to the last. #2383
* [ENHANCEMENT] Experimental TSDB: Added `cortex_querier_blocks_meta_synced`, which reflects current state of synced blocks over all tenants. #2392
* [ENHANCEMENT] Added `cortex_distributor_latest_seen_sample_timestamp_seconds` metric to see how far behind Prometheus servers are in sending data. #2371
* [ENHANCEMENT] FIFO cache to support eviction based on memory usage. The `-<prefix>.fifocache.size` CLI flag has been renamed to `-<prefix>.fifocache.max-size-items` as well as its YAML config option `size` renamed to `max_size_items`. Added `-<prefix>.fifocache.max-size-bytes` CLI flag and YAML config option `max_size_bytes` to specify memory limit of the cache. #2319, #2527
* [ENHANCEMENT] Added `-querier.worker-match-max-concurrent`.  Force worker concurrency to match the `-querier.max-concurrent` option.  Overrides `-querier.worker-parallelism`.  #2456
* [ENHANCEMENT] Added the following metrics for monitoring delete requests: #2445
  - `cortex_purger_delete_requests_received_total`: Number of delete requests received per user.
  - `cortex_purger_delete_requests_processed_total`: Number of delete requests processed per user.
  - `cortex_purger_delete_requests_chunks_selected_total`: Number of chunks selected while building delete plans per user.
  - `cortex_purger_delete_requests_processing_failures_total`: Number of delete requests processing failures per user.
* [ENHANCEMENT] Single Binary: Added query-frontend to the single binary.  Single binary users will now benefit from various query-frontend features.  Primarily: sharding, parallelization, load shedding, additional caching (if configured), and query retries. #2437
* [ENHANCEMENT] Allow 1w (where w denotes week) and 1y (where y denotes year) when setting `-store.cache-lookups-older-than` and `-store.max-look-back-period`. #2454
* [ENHANCEMENT] Optimize index queries for matchers using "a|b|c"-type regex. #2446 #2475
* [ENHANCEMENT] Added per tenant metrics for queries and chunks and bytes read from chunk store: #2463
* [ENHANCEMENT] Experimental WAL: New metrics `cortex_ingester_wal_logged_bytes_total` and `cortex_ingester_checkpoint_logged_bytes_total` added to track total bytes logged to disk for WAL and checkpoints. #2497
  * `cortex_chunk_store_fetched_chunks_total` and `cortex_chunk_store_fetched_chunk_bytes_total`
  * `cortex_query_frontend_queries_total` (per tenant queries counted by the frontend)
* [ENHANCEMENT] Add de-duplicated chunks counter `cortex_chunk_store_deduped_chunks_total` which counts every chunk not sent to the store because it was already sent by another replica. #2485
* [ENHANCEMENT] query-frontend now also logs the POST data of long queries. #2481
* [ENHANCEMENT] Experimental WAL: Ingester WAL records now have type header and the custom WAL records have been replaced by Prometheus TSDB's WAL records. Old records will not be supported from 1.3 onwards. Note: once this is deployed, you cannot downgrade without data loss. #2436
* [ENHANCEMENT] Redis Cache: Added `idle_timeout`, `wait_on_pool_exhaustion` and `max_conn_lifetime` options to redis cache configuration. #2550
* [ENHANCEMENT] WAL: the experimental tag has been removed on the WAL in ingesters.
* [ENHANCEMENT] Use newer AWS API for paginated queries - removes 'Deprecated' message from logfiles. #2452
* [ENHANCEMENT] Experimental TSDB: added the following metrics to the ingester: #2580 #2583 #2589
  * `cortex_ingester_tsdb_appender_add_duration_seconds`
  * `cortex_ingester_tsdb_appender_commit_duration_seconds`
  * `cortex_ingester_tsdb_refcache_purge_duration_seconds`
  * `cortex_ingester_tsdb_compactions_total`
  * `cortex_ingester_tsdb_compaction_duration_seconds`
  * `cortex_ingester_tsdb_wal_fsync_duration_seconds`
  * `cortex_ingester_tsdb_wal_page_flushes_total`
  * `cortex_ingester_tsdb_wal_completed_pages_total`
  * `cortex_ingester_tsdb_wal_truncations_failed_total`
  * `cortex_ingester_tsdb_wal_truncations_total`
  * `cortex_ingester_tsdb_wal_writes_failed_total`
  * `cortex_ingester_tsdb_checkpoint_deletions_failed_total`
  * `cortex_ingester_tsdb_checkpoint_deletions_total`
  * `cortex_ingester_tsdb_checkpoint_creations_failed_total`
  * `cortex_ingester_tsdb_checkpoint_creations_total`
* [ENHANCEMENT] Experimental TSDB: added metrics useful to alert on critical conditions of the blocks storage: #2573
  * `cortex_compactor_last_successful_run_timestamp_seconds`
  * `cortex_querier_blocks_last_successful_sync_timestamp_seconds` (when store-gateway is disabled)
  * `cortex_querier_blocks_last_successful_scan_timestamp_seconds` (when store-gateway is enabled)
  * `cortex_storegateway_blocks_last_successful_sync_timestamp_seconds`
* [ENHANCEMENT] Experimental TSDB: added the flag `-experimental.tsdb.wal-compression-enabled` to allow to enable TSDB WAL compression. #2585
* [ENHANCEMENT] Experimental TSDB: Querier and store-gateway components can now use so-called "caching bucket", which can currently cache fetched chunks into shared memcached server. #2572
* [BUGFIX] Ruler: Ensure temporary rule files with special characters are properly mapped and cleaned up. #2506
* [BUGFIX] Fixes #2411, Ensure requests are properly routed to the prometheus api embedded in the query if `-server.path-prefix` is set. #2372
* [BUGFIX] Experimental TSDB: fixed chunk data corruption when querying back series using the experimental blocks storage. #2400
* [BUGFIX] Cassandra Storage: Fix endpoint TLS host verification. #2109
* [BUGFIX] Experimental TSDB: fixed response status code from `422` to `500` when an error occurs while iterating chunks with the experimental blocks storage. #2402
* [BUGFIX] Ring: Fixed a situation where upgrading from pre-1.0 cortex with a rolling strategy caused new 1.0 ingesters to lose their zone value in the ring until manually forced to re-register. #2404
* [BUGFIX] Distributor: `/all_user_stats` now show API and Rule Ingest Rate correctly. #2457
* [BUGFIX] Fixed `version`, `revision` and `branch` labels exported by the `cortex_build_info` metric. #2468
* [BUGFIX] QueryFrontend: fixed a situation where HTTP error is ignored and an incorrect status code is set. #2590
* [BUGFIX] QueryFrontend: fixed a situation where span context missed when downstream_url is used. #2539
<<<<<<< HEAD
* [BUGFIX] Ingester: Fix an ingester starting up in the JOINING state and staying there forever. #2565
=======
* [BUGFIX] Querier: Fixed a situation where querier would crash because of an unresponsive frontend instance. #2569
* [BUGFIX] Fixed collection of tracing spans from Thanos components used internally. #2584
* [BUGFIX] Experimental TSDB: fixed memory leak in ingesters. #2586

## 1.0.1 / 2020-04-23

* [BUGFIX] Fix gaps when querying ingesters with replication factor = 3 and 2 ingesters in the cluster. #2503
>>>>>>> aa10e354

## 1.0.0 / 2020-04-02

This is the first major release of Cortex. We made a lot of **breaking changes** in this release which have been detailed below. Please also see the stability guarantees we provide as part of a major release: https://cortexmetrics.io/docs/configuration/v1guarantees/

* [CHANGE] Remove the following deprecated flags: #2339
  - `-metrics.error-rate-query` (use `-metrics.write-throttle-query` instead).
  - `-store.cardinality-cache-size` (use `-store.index-cache-read.enable-fifocache` and `-store.index-cache-read.fifocache.size` instead).
  - `-store.cardinality-cache-validity` (use `-store.index-cache-read.enable-fifocache` and `-store.index-cache-read.fifocache.duration` instead).
  - `-distributor.limiter-reload-period` (flag unused)
  - `-ingester.claim-on-rollout` (flag unused)
  - `-ingester.normalise-tokens` (flag unused)
* [CHANGE] Renamed YAML file options to be more consistent. See [full config file changes below](#config-file-breaking-changes). #2273
* [CHANGE] AWS based autoscaling has been removed. You can only use metrics based autoscaling now. `-applicationautoscaling.url` has been removed. See https://cortexmetrics.io/docs/guides/aws/#dynamodb-capacity-provisioning on how to migrate. #2328
* [CHANGE] Renamed the `memcache.write-back-goroutines` and `memcache.write-back-buffer` flags to `background.write-back-concurrency` and `background.write-back-buffer`. This affects the following flags: #2241
  - `-frontend.memcache.write-back-buffer` --> `-frontend.background.write-back-buffer`
  - `-frontend.memcache.write-back-goroutines` --> `-frontend.background.write-back-concurrency`
  - `-store.index-cache-read.memcache.write-back-buffer` --> `-store.index-cache-read.background.write-back-buffer`
  - `-store.index-cache-read.memcache.write-back-goroutines` --> `-store.index-cache-read.background.write-back-concurrency`
  - `-store.index-cache-write.memcache.write-back-buffer` --> `-store.index-cache-write.background.write-back-buffer`
  - `-store.index-cache-write.memcache.write-back-goroutines` --> `-store.index-cache-write.background.write-back-concurrency`
  - `-memcache.write-back-buffer` --> `-store.chunks-cache.background.write-back-buffer`. Note the next change log for the difference.
  - `-memcache.write-back-goroutines` --> `-store.chunks-cache.background.write-back-concurrency`. Note the next change log for the difference.

* [CHANGE] Renamed the chunk cache flags to have `store.chunks-cache.` as prefix. This means the following flags have been changed: #2241
  - `-cache.enable-fifocache` --> `-store.chunks-cache.cache.enable-fifocache`
  - `-default-validity` --> `-store.chunks-cache.default-validity`
  - `-fifocache.duration` --> `-store.chunks-cache.fifocache.duration`
  - `-fifocache.size` --> `-store.chunks-cache.fifocache.size`
  - `-memcache.write-back-buffer` --> `-store.chunks-cache.background.write-back-buffer`. Note the previous change log for the difference.
  - `-memcache.write-back-goroutines` --> `-store.chunks-cache.background.write-back-concurrency`. Note the previous change log for the difference.
  - `-memcached.batchsize` --> `-store.chunks-cache.memcached.batchsize`
  - `-memcached.consistent-hash` --> `-store.chunks-cache.memcached.consistent-hash`
  - `-memcached.expiration` --> `-store.chunks-cache.memcached.expiration`
  - `-memcached.hostname` --> `-store.chunks-cache.memcached.hostname`
  - `-memcached.max-idle-conns` --> `-store.chunks-cache.memcached.max-idle-conns`
  - `-memcached.parallelism` --> `-store.chunks-cache.memcached.parallelism`
  - `-memcached.service` --> `-store.chunks-cache.memcached.service`
  - `-memcached.timeout` --> `-store.chunks-cache.memcached.timeout`
  - `-memcached.update-interval` --> `-store.chunks-cache.memcached.update-interval`
  - `-redis.enable-tls` --> `-store.chunks-cache.redis.enable-tls`
  - `-redis.endpoint` --> `-store.chunks-cache.redis.endpoint`
  - `-redis.expiration` --> `-store.chunks-cache.redis.expiration`
  - `-redis.max-active-conns` --> `-store.chunks-cache.redis.max-active-conns`
  - `-redis.max-idle-conns` --> `-store.chunks-cache.redis.max-idle-conns`
  - `-redis.password` --> `-store.chunks-cache.redis.password`
  - `-redis.timeout` --> `-store.chunks-cache.redis.timeout`
* [CHANGE] Rename the `-store.chunk-cache-stubs` to `-store.chunks-cache.cache-stubs` to be more inline with above. #2241
* [CHANGE] Change prefix of flags `-dynamodb.periodic-table.*` to `-table-manager.index-table.*`. #2359
* [CHANGE] Change prefix of flags `-dynamodb.chunk-table.*` to `-table-manager.chunk-table.*`. #2359
* [CHANGE] Change the following flags: #2359
  - `-dynamodb.poll-interval` --> `-table-manager.poll-interval`
  - `-dynamodb.periodic-table.grace-period` --> `-table-manager.periodic-table.grace-period`
* [CHANGE] Renamed the following flags: #2273
  - `-dynamodb.chunk.gang.size` --> `-dynamodb.chunk-gang-size`
  - `-dynamodb.chunk.get.max.parallelism` --> `-dynamodb.chunk-get-max-parallelism`
* [CHANGE] Don't support mixed time units anymore for duration. For example, 168h5m0s doesn't work anymore, please use just one unit (s|m|h|d|w|y). #2252
* [CHANGE] Utilize separate protos for rule state and storage. Experimental ruler API will not be functional until the rollout is complete. #2226
* [CHANGE] Frontend worker in querier now starts after all Querier module dependencies are started. This fixes issue where frontend worker started to send queries to querier before it was ready to serve them (mostly visible when using experimental blocks storage). #2246
* [CHANGE] Lifecycler component now enters Failed state on errors, and doesn't exit the process. (Important if you're vendoring Cortex and use Lifecycler) #2251
* [CHANGE] `/ready` handler now returns 200 instead of 204. #2330
* [CHANGE] Better defaults for the following options: #2344
  - `-<prefix>.consul.consistent-reads`: Old default: `true`, new default: `false`. This reduces the load on Consul.
  - `-<prefix>.consul.watch-rate-limit`: Old default: 0, new default: 1. This rate limits the reads to 1 per second. Which is good enough for ring watches.
  - `-distributor.health-check-ingesters`: Old default: `false`, new default: `true`.
  - `-ingester.max-stale-chunk-idle`: Old default: 0, new default: 2m. This lets us expire series that we know are stale early.
  - `-ingester.spread-flushes`: Old default: false, new default: true. This allows to better de-duplicate data and use less space.
  - `-ingester.chunk-age-jitter`: Old default: 20mins, new default: 0. This is to enable the `-ingester.spread-flushes` to true.
  - `-<prefix>.memcached.batchsize`: Old default: 0, new default: 1024. This allows batching of requests and keeps the concurrent requests low.
  - `-<prefix>.memcached.consistent-hash`: Old default: false, new default: true. This allows for better cache hits when the memcaches are scaled up and down.
  - `-querier.batch-iterators`: Old default: false, new default: true.
  - `-querier.ingester-streaming`: Old default: false, new default: true.
* [CHANGE] Experimental TSDB: Added `-experimental.tsdb.bucket-store.postings-cache-compression-enabled` to enable postings compression when storing to cache. #2335
* [CHANGE] Experimental TSDB: Added `-compactor.deletion-delay`, which is time before a block marked for deletion is deleted from bucket. If not 0, blocks will be marked for deletion and compactor component will delete blocks marked for deletion from the bucket. If delete-delay is 0, blocks will be deleted straight away. Note that deleting blocks immediately can cause query failures, if store gateway / querier still has the block loaded, or compactor is ignoring the deletion because it's compacting the block at the same time. Default value is 48h. #2335
* [CHANGE] Experimental TSDB: Added `-experimental.tsdb.bucket-store.index-cache.postings-compression-enabled`, to set duration after which the blocks marked for deletion will be filtered out while fetching blocks used for querying. This option allows querier to ignore blocks that are marked for deletion with some delay. This ensures store can still serve blocks that are meant to be deleted but do not have a replacement yet. Default is 24h, half of the default value for `-compactor.deletion-delay`. #2335
* [CHANGE] Experimental TSDB: Added `-experimental.tsdb.bucket-store.index-cache.memcached.max-item-size` to control maximum size of item that is stored to memcached. Defaults to 1 MiB. #2335
* [FEATURE] Added experimental storage API to the ruler service that is enabled when the `-experimental.ruler.enable-api` is set to true #2269
  * `-ruler.storage.type` flag now allows `s3`,`gcs`, and `azure` values
  * `-ruler.storage.(s3|gcs|azure)` flags exist to allow the configuration of object clients set for rule storage
* [CHANGE] Renamed table manager metrics. #2307 #2359
  * `cortex_dynamo_sync_tables_seconds` -> `cortex_table_manager_sync_duration_seconds`
  * `cortex_dynamo_table_capacity_units` -> `cortex_table_capacity_units`
* [FEATURE] Flusher target to flush the WAL. #2075
  * `-flusher.wal-dir` for the WAL directory to recover from.
  * `-flusher.concurrent-flushes` for number of concurrent flushes.
  * `-flusher.flush-op-timeout` is duration after which a flush should timeout.
* [FEATURE] Ingesters can now have an optional availability zone set, to ensure metric replication is distributed across zones. This is set via the `-ingester.availability-zone` flag or the `availability_zone` field in the config file. #2317
* [ENHANCEMENT] Better re-use of connections to DynamoDB and S3. #2268
* [ENHANCEMENT] Reduce number of goroutines used while executing a single index query. #2280
* [ENHANCEMENT] Experimental TSDB: Add support for local `filesystem` backend. #2245
* [ENHANCEMENT] Experimental TSDB: Added memcached support for the TSDB index cache. #2290
* [ENHANCEMENT] Experimental TSDB: Removed gRPC server to communicate between querier and BucketStore. #2324
* [ENHANCEMENT] Allow 1w (where w denotes week) and 1y (where y denotes year) when setting table period and retention. #2252
* [ENHANCEMENT] Added FIFO cache metrics for current number of entries and memory usage. #2270
* [ENHANCEMENT] Output all config fields to /config API, including those with empty value. #2209
* [ENHANCEMENT] Add "missing_metric_name" and "metric_name_invalid" reasons to cortex_discarded_samples_total metric. #2346
* [ENHANCEMENT] Experimental TSDB: sample ingestion errors are now reported via existing `cortex_discarded_samples_total` metric. #2370
* [BUGFIX] Ensure user state metrics are updated if a transfer fails. #2338
* [BUGFIX] Fixed etcd client keepalive settings. #2278
* [BUGFIX] Register the metrics of the WAL. #2295
* [BUXFIX] Experimental TSDB: fixed error handling when ingesting out of bound samples. #2342

### Known issues

- This experimental blocks storage in Cortex `1.0.0` has a bug which may lead to the error `cannot iterate chunk for series` when running queries. This bug has been fixed in #2400. If you're running the experimental blocks storage, please build Cortex from `master`.

### Config file breaking changes

In this section you can find a config file diff showing the breaking changes introduced in Cortex. You can also find the [full configuration file reference doc](https://cortexmetrics.io/docs/configuration/configuration-file/) in the website.

```diff
### ingester_config

 # Period with which to attempt to flush chunks.
 # CLI flag: -ingester.flush-period
-[flushcheckperiod: <duration> | default = 1m0s]
+[flush_period: <duration> | default = 1m0s]

 # Period chunks will remain in memory after flushing.
 # CLI flag: -ingester.retain-period
-[retainperiod: <duration> | default = 5m0s]
+[retain_period: <duration> | default = 5m0s]

 # Maximum chunk idle time before flushing.
 # CLI flag: -ingester.max-chunk-idle
-[maxchunkidle: <duration> | default = 5m0s]
+[max_chunk_idle_time: <duration> | default = 5m0s]

 # Maximum chunk idle time for chunks terminating in stale markers before
 # flushing. 0 disables it and a stale series is not flushed until the
 # max-chunk-idle timeout is reached.
 # CLI flag: -ingester.max-stale-chunk-idle
-[maxstalechunkidle: <duration> | default = 0s]
+[max_stale_chunk_idle_time: <duration> | default = 2m0s]

 # Timeout for individual flush operations.
 # CLI flag: -ingester.flush-op-timeout
-[flushoptimeout: <duration> | default = 1m0s]
+[flush_op_timeout: <duration> | default = 1m0s]

 # Maximum chunk age before flushing.
 # CLI flag: -ingester.max-chunk-age
-[maxchunkage: <duration> | default = 12h0m0s]
+[max_chunk_age: <duration> | default = 12h0m0s]

-# Range of time to subtract from MaxChunkAge to spread out flushes
+# Range of time to subtract from -ingester.max-chunk-age to spread out flushes
 # CLI flag: -ingester.chunk-age-jitter
-[chunkagejitter: <duration> | default = 20m0s]
+[chunk_age_jitter: <duration> | default = 0]

 # Number of concurrent goroutines flushing to dynamodb.
 # CLI flag: -ingester.concurrent-flushes
-[concurrentflushes: <int> | default = 50]
+[concurrent_flushes: <int> | default = 50]

-# If true, spread series flushes across the whole period of MaxChunkAge
+# If true, spread series flushes across the whole period of
+# -ingester.max-chunk-age.
 # CLI flag: -ingester.spread-flushes
-[spreadflushes: <boolean> | default = false]
+[spread_flushes: <boolean> | default = true]

 # Period with which to update the per-user ingestion rates.
 # CLI flag: -ingester.rate-update-period
-[rateupdateperiod: <duration> | default = 15s]
+[rate_update_period: <duration> | default = 15s]


### querier_config

 # The maximum number of concurrent queries.
 # CLI flag: -querier.max-concurrent
-[maxconcurrent: <int> | default = 20]
+[max_concurrent: <int> | default = 20]

 # Use batch iterators to execute query, as opposed to fully materialising the
 # series in memory.  Takes precedent over the -querier.iterators flag.
 # CLI flag: -querier.batch-iterators
-[batchiterators: <boolean> | default = false]
+[batch_iterators: <boolean> | default = true]

 # Use streaming RPCs to query ingester.
 # CLI flag: -querier.ingester-streaming
-[ingesterstreaming: <boolean> | default = false]
+[ingester_streaming: <boolean> | default = true]

 # Maximum number of samples a single query can load into memory.
 # CLI flag: -querier.max-samples
-[maxsamples: <int> | default = 50000000]
+[max_samples: <int> | default = 50000000]

 # The default evaluation interval or step size for subqueries.
 # CLI flag: -querier.default-evaluation-interval
-[defaultevaluationinterval: <duration> | default = 1m0s]
+[default_evaluation_interval: <duration> | default = 1m0s]

### query_frontend_config

 # URL of downstream Prometheus.
 # CLI flag: -frontend.downstream-url
-[downstream: <string> | default = ""]
+[downstream_url: <string> | default = ""]


### ruler_config

 # URL of alerts return path.
 # CLI flag: -ruler.external.url
-[externalurl: <url> | default = ]
+[external_url: <url> | default = ]

 # How frequently to evaluate rules
 # CLI flag: -ruler.evaluation-interval
-[evaluationinterval: <duration> | default = 1m0s]
+[evaluation_interval: <duration> | default = 1m0s]

 # How frequently to poll for rule changes
 # CLI flag: -ruler.poll-interval
-[pollinterval: <duration> | default = 1m0s]
+[poll_interval: <duration> | default = 1m0s]

-storeconfig:
+storage:

 # file path to store temporary rule files for the prometheus rule managers
 # CLI flag: -ruler.rule-path
-[rulepath: <string> | default = "/rules"]
+[rule_path: <string> | default = "/rules"]

 # URL of the Alertmanager to send notifications to.
 # CLI flag: -ruler.alertmanager-url
-[alertmanagerurl: <url> | default = ]
+[alertmanager_url: <url> | default = ]

 # Use DNS SRV records to discover alertmanager hosts.
 # CLI flag: -ruler.alertmanager-discovery
-[alertmanagerdiscovery: <boolean> | default = false]
+[enable_alertmanager_discovery: <boolean> | default = false]

 # How long to wait between refreshing alertmanager hosts.
 # CLI flag: -ruler.alertmanager-refresh-interval
-[alertmanagerrefreshinterval: <duration> | default = 1m0s]
+[alertmanager_refresh_interval: <duration> | default = 1m0s]

 # If enabled requests to alertmanager will utilize the V2 API.
 # CLI flag: -ruler.alertmanager-use-v2
-[alertmanangerenablev2api: <boolean> | default = false]
+[enable_alertmanager_v2: <boolean> | default = false]

 # Capacity of the queue for notifications to be sent to the Alertmanager.
 # CLI flag: -ruler.notification-queue-capacity
-[notificationqueuecapacity: <int> | default = 10000]
+[notification_queue_capacity: <int> | default = 10000]

 # HTTP timeout duration when sending notifications to the Alertmanager.
 # CLI flag: -ruler.notification-timeout
-[notificationtimeout: <duration> | default = 10s]
+[notification_timeout: <duration> | default = 10s]

 # Distribute rule evaluation using ring backend
 # CLI flag: -ruler.enable-sharding
-[enablesharding: <boolean> | default = false]
+[enable_sharding: <boolean> | default = false]

 # Time to spend searching for a pending ruler when shutting down.
 # CLI flag: -ruler.search-pending-for
-[searchpendingfor: <duration> | default = 5m0s]
+[search_pending_for: <duration> | default = 5m0s]

 # Period with which to attempt to flush rule groups.
 # CLI flag: -ruler.flush-period
-[flushcheckperiod: <duration> | default = 1m0s]
+[flush_period: <duration> | default = 1m0s]

### alertmanager_config

 # Base path for data storage.
 # CLI flag: -alertmanager.storage.path
-[datadir: <string> | default = "data/"]
+[data_dir: <string> | default = "data/"]

 # will be used to prefix all HTTP endpoints served by Alertmanager. If omitted,
 # relevant URL components will be derived automatically.
 # CLI flag: -alertmanager.web.external-url
-[externalurl: <url> | default = ]
+[external_url: <url> | default = ]

 # How frequently to poll Cortex configs
 # CLI flag: -alertmanager.configs.poll-interval
-[pollinterval: <duration> | default = 15s]
+[poll_interval: <duration> | default = 15s]

 # Listen address for cluster.
 # CLI flag: -cluster.listen-address
-[clusterbindaddr: <string> | default = "0.0.0.0:9094"]
+[cluster_bind_address: <string> | default = "0.0.0.0:9094"]

 # Explicit address to advertise in cluster.
 # CLI flag: -cluster.advertise-address
-[clusteradvertiseaddr: <string> | default = ""]
+[cluster_advertise_address: <string> | default = ""]

 # Time to wait between peers to send notifications.
 # CLI flag: -cluster.peer-timeout
-[peertimeout: <duration> | default = 15s]
+[peer_timeout: <duration> | default = 15s]

 # Filename of fallback config to use if none specified for instance.
 # CLI flag: -alertmanager.configs.fallback
-[fallbackconfigfile: <string> | default = ""]
+[fallback_config_file: <string> | default = ""]

 # Root of URL to generate if config is http://internal.monitor
 # CLI flag: -alertmanager.configs.auto-webhook-root
-[autowebhookroot: <string> | default = ""]
+[auto_webhook_root: <string> | default = ""]

### table_manager_config

-store:
+storage:

-# How frequently to poll DynamoDB to learn our capacity.
-# CLI flag: -dynamodb.poll-interval
-[dynamodb_poll_interval: <duration> | default = 2m0s]
+# How frequently to poll backend to learn our capacity.
+# CLI flag: -table-manager.poll-interval
+[poll_interval: <duration> | default = 2m0s]

-# DynamoDB periodic tables grace period (duration which table will be
-# created/deleted before/after it's needed).
-# CLI flag: -dynamodb.periodic-table.grace-period
+# Periodic tables grace period (duration which table will be created/deleted
+# before/after it's needed).
+# CLI flag: -table-manager.periodic-table.grace-period
 [creation_grace_period: <duration> | default = 10m0s]

 index_tables_provisioning:
   # Enables on demand throughput provisioning for the storage provider (if
-  # supported). Applies only to tables which are not autoscaled
-  # CLI flag: -dynamodb.periodic-table.enable-ondemand-throughput-mode
-  [provisioned_throughput_on_demand_mode: <boolean> | default = false]
+  # supported). Applies only to tables which are not autoscaled. Supported by
+  # DynamoDB
+  # CLI flag: -table-manager.index-table.enable-ondemand-throughput-mode
+  [enable_ondemand_throughput_mode: <boolean> | default = false]


   # Enables on demand throughput provisioning for the storage provider (if
-  # supported). Applies only to tables which are not autoscaled
-  # CLI flag: -dynamodb.periodic-table.inactive-enable-ondemand-throughput-mode
-  [inactive_throughput_on_demand_mode: <boolean> | default = false]
+  # supported). Applies only to tables which are not autoscaled. Supported by
+  # DynamoDB
+  # CLI flag: -table-manager.index-table.inactive-enable-ondemand-throughput-mode
+  [enable_inactive_throughput_on_demand_mode: <boolean> | default = false]


 chunk_tables_provisioning:
   # Enables on demand throughput provisioning for the storage provider (if
-  # supported). Applies only to tables which are not autoscaled
-  # CLI flag: -dynamodb.chunk-table.enable-ondemand-throughput-mode
-  [provisioned_throughput_on_demand_mode: <boolean> | default = false]
+  # supported). Applies only to tables which are not autoscaled. Supported by
+  # DynamoDB
+  # CLI flag: -table-manager.chunk-table.enable-ondemand-throughput-mode
+  [enable_ondemand_throughput_mode: <boolean> | default = false]

### storage_config

 aws:
-  dynamodbconfig:
+  dynamodb:
     # DynamoDB endpoint URL with escaped Key and Secret encoded. If only region
     # is specified as a host, proper endpoint will be deduced. Use
     # inmemory:///<table-name> to use a mock in-memory implementation.
     # CLI flag: -dynamodb.url
-    [dynamodb: <url> | default = ]
+    [dynamodb_url: <url> | default = ]

     # DynamoDB table management requests per second limit.
     # CLI flag: -dynamodb.api-limit
-    [apilimit: <float> | default = 2]
+    [api_limit: <float> | default = 2]

     # DynamoDB rate cap to back off when throttled.
     # CLI flag: -dynamodb.throttle-limit
-    [throttlelimit: <float> | default = 10]
+    [throttle_limit: <float> | default = 10]
-
-    # ApplicationAutoscaling endpoint URL with escaped Key and Secret encoded.
-    # CLI flag: -applicationautoscaling.url
-    [applicationautoscaling: <url> | default = ]


       # Queue length above which we will scale up capacity
       # CLI flag: -metrics.target-queue-length
-      [targetqueuelen: <int> | default = 100000]
+      [target_queue_length: <int> | default = 100000]

       # Scale up capacity by this multiple
       # CLI flag: -metrics.scale-up-factor
-      [scaleupfactor: <float> | default = 1.3]
+      [scale_up_factor: <float> | default = 1.3]

       # Ignore throttling below this level (rate per second)
       # CLI flag: -metrics.ignore-throttle-below
-      [minthrottling: <float> | default = 1]
+      [ignore_throttle_below: <float> | default = 1]

       # query to fetch ingester queue length
       # CLI flag: -metrics.queue-length-query
-      [queuelengthquery: <string> | default = "sum(avg_over_time(cortex_ingester_flush_queue_length{job=\"cortex/ingester\"}[2m]))"]
+      [queue_length_query: <string> | default = "sum(avg_over_time(cortex_ingester_flush_queue_length{job=\"cortex/ingester\"}[2m]))"]

       # query to fetch throttle rates per table
       # CLI flag: -metrics.write-throttle-query
-      [throttlequery: <string> | default = "sum(rate(cortex_dynamo_throttled_total{operation=\"DynamoDB.BatchWriteItem\"}[1m])) by (table) > 0"]
+      [write_throttle_query: <string> | default = "sum(rate(cortex_dynamo_throttled_total{operation=\"DynamoDB.BatchWriteItem\"}[1m])) by (table) > 0"]

       # query to fetch write capacity usage per table
       # CLI flag: -metrics.usage-query
-      [usagequery: <string> | default = "sum(rate(cortex_dynamo_consumed_capacity_total{operation=\"DynamoDB.BatchWriteItem\"}[15m])) by (table) > 0"]
+      [write_usage_query: <string> | default = "sum(rate(cortex_dynamo_consumed_capacity_total{operation=\"DynamoDB.BatchWriteItem\"}[15m])) by (table) > 0"]

       # query to fetch read capacity usage per table
       # CLI flag: -metrics.read-usage-query
-      [readusagequery: <string> | default = "sum(rate(cortex_dynamo_consumed_capacity_total{operation=\"DynamoDB.QueryPages\"}[1h])) by (table) > 0"]
+      [read_usage_query: <string> | default = "sum(rate(cortex_dynamo_consumed_capacity_total{operation=\"DynamoDB.QueryPages\"}[1h])) by (table) > 0"]

       # query to fetch read errors per table
       # CLI flag: -metrics.read-error-query
-      [readerrorquery: <string> | default = "sum(increase(cortex_dynamo_failures_total{operation=\"DynamoDB.QueryPages\",error=\"ProvisionedThroughputExceededException\"}[1m])) by (table) > 0"]
+      [read_error_query: <string> | default = "sum(increase(cortex_dynamo_failures_total{operation=\"DynamoDB.QueryPages\",error=\"ProvisionedThroughputExceededException\"}[1m])) by (table) > 0"]

     # Number of chunks to group together to parallelise fetches (zero to
     # disable)
-    # CLI flag: -dynamodb.chunk.gang.size
-    [chunkgangsize: <int> | default = 10]
+    # CLI flag: -dynamodb.chunk-gang-size
+    [chunk_gang_size: <int> | default = 10]

     # Max number of chunk-get operations to start in parallel
-    # CLI flag: -dynamodb.chunk.get.max.parallelism
-    [chunkgetmaxparallelism: <int> | default = 32]
+    # CLI flag: -dynamodb.chunk.get-max-parallelism
+    [chunk_get_max_parallelism: <int> | default = 32]

     backoff_config:
       # Minimum delay when backing off.
       # CLI flag: -bigtable.backoff-min-period
-      [minbackoff: <duration> | default = 100ms]
+      [min_period: <duration> | default = 100ms]

       # Maximum delay when backing off.
       # CLI flag: -bigtable.backoff-max-period
-      [maxbackoff: <duration> | default = 10s]
+      [max_period: <duration> | default = 10s]

       # Number of times to backoff and retry before failing.
       # CLI flag: -bigtable.backoff-retries
-      [maxretries: <int> | default = 10]
+      [max_retries: <int> | default = 10]

   # If enabled, once a tables info is fetched, it is cached.
   # CLI flag: -bigtable.table-cache.enabled
-  [tablecacheenabled: <boolean> | default = true]
+  [table_cache_enabled: <boolean> | default = true]

   # Duration to cache tables before checking again.
   # CLI flag: -bigtable.table-cache.expiration
-  [tablecacheexpiration: <duration> | default = 30m0s]
+  [table_cache_expiration: <duration> | default = 30m0s]

 # Cache validity for active index entries. Should be no higher than
 # -ingester.max-chunk-idle.
 # CLI flag: -store.index-cache-validity
-[indexcachevalidity: <duration> | default = 5m0s]
+[index_cache_validity: <duration> | default = 5m0s]

### ingester_client_config

 grpc_client_config:
   backoff_config:
     # Minimum delay when backing off.
     # CLI flag: -ingester.client.backoff-min-period
-    [minbackoff: <duration> | default = 100ms]
+    [min_period: <duration> | default = 100ms]

     # Maximum delay when backing off.
     # CLI flag: -ingester.client.backoff-max-period
-    [maxbackoff: <duration> | default = 10s]
+    [max_period: <duration> | default = 10s]

     # Number of times to backoff and retry before failing.
     # CLI flag: -ingester.client.backoff-retries
-    [maxretries: <int> | default = 10]
+    [max_retries: <int> | default = 10]

### frontend_worker_config

-# Address of query frontend service.
+# Address of query frontend service, in host:port format.
 # CLI flag: -querier.frontend-address
-[address: <string> | default = ""]
+[frontend_address: <string> | default = ""]

 # How often to query DNS.
 # CLI flag: -querier.dns-lookup-period
-[dnslookupduration: <duration> | default = 10s]
+[dns_lookup_duration: <duration> | default = 10s]

 grpc_client_config:
   backoff_config:
     # Minimum delay when backing off.
     # CLI flag: -querier.frontend-client.backoff-min-period
-    [minbackoff: <duration> | default = 100ms]
+    [min_period: <duration> | default = 100ms]

     # Maximum delay when backing off.
     # CLI flag: -querier.frontend-client.backoff-max-period
-    [maxbackoff: <duration> | default = 10s]
+    [max_period: <duration> | default = 10s]

     # Number of times to backoff and retry before failing.
     # CLI flag: -querier.frontend-client.backoff-retries
-    [maxretries: <int> | default = 10]
+    [max_retries: <int> | default = 10]

### consul_config

 # ACL Token used to interact with Consul.
-# CLI flag: -<prefix>.consul.acltoken
-[acltoken: <string> | default = ""]
+# CLI flag: -<prefix>.consul.acl-token
+[acl_token: <string> | default = ""]

 # HTTP timeout when talking to Consul
 # CLI flag: -<prefix>.consul.client-timeout
-[httpclienttimeout: <duration> | default = 20s]
+[http_client_timeout: <duration> | default = 20s]

 # Enable consistent reads to Consul.
 # CLI flag: -<prefix>.consul.consistent-reads
-[consistentreads: <boolean> | default = true]
+[consistent_reads: <boolean> | default = false]

 # Rate limit when watching key or prefix in Consul, in requests per second. 0
 # disables the rate limit.
 # CLI flag: -<prefix>.consul.watch-rate-limit
-[watchkeyratelimit: <float> | default = 0]
+[watch_rate_limit: <float> | default = 1]

 # Burst size used in rate limit. Values less than 1 are treated as 1.
 # CLI flag: -<prefix>.consul.watch-burst-size
-[watchkeyburstsize: <int> | default = 1]
+[watch_burst_size: <int> | default = 1]


### configstore_config
 # URL of configs API server.
 # CLI flag: -<prefix>.configs.url
-[configsapiurl: <url> | default = ]
+[configs_api_url: <url> | default = ]

 # Timeout for requests to Weave Cloud configs service.
 # CLI flag: -<prefix>.configs.client-timeout
-[clienttimeout: <duration> | default = 5s]
+[client_timeout: <duration> | default = 5s]
```

## 0.7.0 / 2020-03-16

Cortex `0.7.0` is a major step forward the upcoming `1.0` release. In this release, we've got 164 contributions from 26 authors. Thanks to all contributors! ❤️

Please be aware that Cortex `0.7.0` introduces some **breaking changes**. You're encouraged to read all the `[CHANGE]` entries below before upgrading your Cortex cluster. In particular:

- Cleaned up some configuration options in preparation for the Cortex `1.0.0` release (see also the [annotated config file breaking changes](#annotated-config-file-breaking-changes) below):
  - Removed CLI flags support to configure the schema (see [how to migrate from flags to schema file](https://cortexmetrics.io/docs/configuration/schema-configuration/#migrating-from-flags-to-schema-file))
  - Renamed CLI flag `-config-yaml` to `-schema-config-file`
  - Removed CLI flag `-store.min-chunk-age` in favor of `-querier.query-store-after`. The corresponding YAML config option `ingestermaxquerylookback` has been renamed to [`query_ingesters_within`](https://cortexmetrics.io/docs/configuration/configuration-file/#querier-config)
  - Deprecated CLI flag `-frontend.cache-split-interval` in favor of `-querier.split-queries-by-interval`
  - Renamed the YAML config option `defaul_validity` to `default_validity`
  - Removed the YAML config option `config_store` (in the [`alertmanager YAML config`](https://cortexmetrics.io/docs/configuration/configuration-file/#alertmanager-config)) in favor of `store`
  - Removed the YAML config root block `configdb` in favor of [`configs`](https://cortexmetrics.io/docs/configuration/configuration-file/#configs-config). This change is also reflected in the following CLI flags renaming:
      * `-database.*` -> `-configs.database.*`
      * `-database.migrations` -> `-configs.database.migrations-dir`
  - Removed the fluentd-based billing infrastructure including the CLI flags:
      * `-distributor.enable-billing`
      * `-billing.max-buffered-events`
      * `-billing.retry-delay`
      * `-billing.ingester`
- Removed support for using denormalised tokens in the ring. Before upgrading, make sure your Cortex cluster is already running `v0.6.0` or an earlier version with `-ingester.normalise-tokens=true`

### Full changelog

* [CHANGE] Removed support for flags to configure schema. Further, the flag for specifying the config file (`-config-yaml`) has been deprecated. Please use `-schema-config-file`. See the [Schema Configuration documentation](https://cortexmetrics.io/docs/configuration/schema-configuration/) for more details on how to configure the schema using the YAML file. #2221
* [CHANGE] In the config file, the root level `config_store` config option has been moved to `alertmanager` > `store` > `configdb`. #2125
* [CHANGE] Removed unnecessary `frontend.cache-split-interval` in favor of `querier.split-queries-by-interval` both to reduce configuration complexity and guarantee alignment of these two configs. Starting from now, `-querier.cache-results` may only be enabled in conjunction with `-querier.split-queries-by-interval` (previously the cache interval default was `24h` so if you want to preserve the same behaviour you should set `-querier.split-queries-by-interval=24h`). #2040
* [CHANGE] Renamed Configs configuration options. #2187
  * configuration options
    * `-database.*` -> `-configs.database.*`
    * `-database.migrations` -> `-configs.database.migrations-dir`
  * config file
    * `configdb.uri:` -> `configs.database.uri:`
    * `configdb.migrationsdir:` -> `configs.database.migrations_dir:`
    * `configdb.passwordfile:` -> `configs.database.password_file:`
* [CHANGE] Moved `-store.min-chunk-age` to the Querier config as `-querier.query-store-after`, allowing the store to be skipped during query time if the metrics wouldn't be found. The YAML config option `ingestermaxquerylookback` has been renamed to `query_ingesters_within` to match its CLI flag. #1893
* [CHANGE] Renamed the cache configuration setting `defaul_validity` to `default_validity`. #2140
* [CHANGE] Remove fluentd-based billing infrastructure and flags such as `-distributor.enable-billing`. #1491
* [CHANGE] Removed remaining support for using denormalised tokens in the ring. If you're still running ingesters with denormalised tokens (Cortex 0.4 or earlier, with `-ingester.normalise-tokens=false`), such ingesters will now be completely invisible to distributors and need to be either switched to Cortex 0.6.0 or later, or be configured to use normalised tokens. #2034
* [CHANGE] The frontend http server will now send 502 in case of deadline exceeded and 499 if the user requested cancellation. #2156
* [CHANGE] We now enforce queries to be up to `-querier.max-query-into-future` into the future (defaults to 10m). #1929
  * `-store.min-chunk-age` has been removed
  * `-querier.query-store-after` has been added in it's place.
* [CHANGE] Removed unused `/validate_expr endpoint`. #2152
* [CHANGE] Updated Prometheus dependency to v2.16.0. This Prometheus version uses Active Query Tracker to limit concurrent queries. In order to keep `-querier.max-concurrent` working, Active Query Tracker is enabled by default, and is configured to store its data to `active-query-tracker` directory (relative to current directory when Cortex started). This can be changed by using `-querier.active-query-tracker-dir` option. Purpose of Active Query Tracker is to log queries that were running when Cortex crashes. This logging happens on next Cortex start. #2088
* [CHANGE] Default to BigChunk encoding; may result in slightly higher disk usage if many timeseries have a constant value, but should generally result in fewer, bigger chunks. #2207
* [CHANGE] WAL replays are now done while the rest of Cortex is starting, and more specifically, when HTTP server is running. This makes it possible to scrape metrics during WAL replays. Applies to both chunks and experimental blocks storage. #2222
* [CHANGE] Cortex now has `/ready` probe for all services, not just ingester and querier as before. In single-binary mode, /ready reports 204 only if all components are running properly. #2166
* [CHANGE] If you are vendoring Cortex and use its components in your project, be aware that many Cortex components no longer start automatically when they are created. You may want to review PR and attached document. #2166
* [CHANGE] Experimental TSDB: the querier in-memory index cache used by the experimental blocks storage shifted from per-tenant to per-querier. The `-experimental.tsdb.bucket-store.index-cache-size-bytes` now configures the per-querier index cache max size instead of a per-tenant cache and its default has been increased to 1GB. #2189
* [CHANGE] Experimental TSDB: TSDB head compaction interval and concurrency is now configurable (defaults to 1 min interval and 5 concurrent head compactions). New options: `-experimental.tsdb.head-compaction-interval` and `-experimental.tsdb.head-compaction-concurrency`. #2172
* [CHANGE] Experimental TSDB: switched the blocks storage index header to the binary format. This change is expected to have no visible impact, except lower startup times and memory usage in the queriers. It's possible to switch back to the old JSON format via the flag `-experimental.tsdb.bucket-store.binary-index-header-enabled=false`. #2223
* [CHANGE] Experimental Memberlist KV store can now be used in single-binary Cortex. Attempts to use it previously would fail with panic. This change also breaks existing binary protocol used to exchange gossip messages, so this version will not be able to understand gossiped Ring when used in combination with the previous version of Cortex. Easiest way to upgrade is to shutdown old Cortex installation, and restart it with new version. Incremental rollout works too, but with reduced functionality until all components run the same version. #2016
* [FEATURE] Added a read-only local alertmanager config store using files named corresponding to their tenant id. #2125
* [FEATURE] Added flag `-experimental.ruler.enable-api` to enable the ruler api which implements the Prometheus API `/api/v1/rules` and `/api/v1/alerts` endpoints under the configured `-http.prefix`. #1999
* [FEATURE] Added sharding support to compactor when using the experimental TSDB blocks storage. #2113
* [FEATURE] Added ability to override YAML config file settings using environment variables. #2147
  * `-config.expand-env`
* [FEATURE] Added flags to disable Alertmanager notifications methods. #2187
  * `-configs.notifications.disable-email`
  * `-configs.notifications.disable-webhook`
* [FEATURE] Add /config HTTP endpoint which exposes the current Cortex configuration as YAML. #2165
* [FEATURE] Allow Prometheus remote write directly to ingesters. #1491
* [FEATURE] Introduced new standalone service `query-tee` that can be used for testing purposes to send the same Prometheus query to multiple backends (ie. two Cortex clusters ingesting the same metrics) and compare the performances. #2203
* [FEATURE] Fan out parallelizable queries to backend queriers concurrently. #1878
  * `querier.parallelise-shardable-queries` (bool)
  * Requires a shard-compatible schema (v10+)
  * This causes the number of traces to increase accordingly.
  * The query-frontend now requires a schema config to determine how/when to shard queries, either from a file or from flags (i.e. by the `config-yaml` CLI flag). This is the same schema config the queriers consume. The schema is only required to use this option.
  * It's also advised to increase downstream concurrency controls as well:
    * `querier.max-outstanding-requests-per-tenant`
    * `querier.max-query-parallelism`
    * `querier.max-concurrent`
    * `server.grpc-max-concurrent-streams` (for both query-frontends and queriers)
* [FEATURE] Added user sub rings to distribute users to a subset of ingesters. #1947
  * `-experimental.distributor.user-subring-size`
* [FEATURE] Add flag `-experimental.tsdb.stripe-size` to expose TSDB stripe size option. #2185
* [FEATURE] Experimental Delete Series: Added support for Deleting Series with Prometheus style API. Needs to be enabled first by setting `-purger.enable` to `true`. Deletion only supported when using `boltdb` and `filesystem` as index and object store respectively. Support for other stores to follow in separate PRs #2103
* [ENHANCEMENT] Alertmanager: Expose Per-tenant alertmanager metrics #2124
* [ENHANCEMENT] Add `status` label to `cortex_alertmanager_configs` metric to gauge the number of valid and invalid configs. #2125
* [ENHANCEMENT] Cassandra Authentication: added the `custom_authenticators` config option that allows users to authenticate with cassandra clusters using password authenticators that are not approved by default in [gocql](https://github.com/gocql/gocql/blob/81b8263d9fe526782a588ef94d3fa5c6148e5d67/conn.go#L27) #2093
* [ENHANCEMENT] Cassandra Storage: added `max_retries`, `retry_min_backoff` and `retry_max_backoff` configuration options to enable retrying recoverable errors. #2054
* [ENHANCEMENT] Allow to configure HTTP and gRPC server listen address, maximum number of simultaneous connections and connection keepalive settings.
  * `-server.http-listen-address`
  * `-server.http-conn-limit`
  * `-server.grpc-listen-address`
  * `-server.grpc-conn-limit`
  * `-server.grpc.keepalive.max-connection-idle`
  * `-server.grpc.keepalive.max-connection-age`
  * `-server.grpc.keepalive.max-connection-age-grace`
  * `-server.grpc.keepalive.time`
  * `-server.grpc.keepalive.timeout`
* [ENHANCEMENT] PostgreSQL: Bump up `github.com/lib/pq` from `v1.0.0` to `v1.3.0` to support PostgreSQL SCRAM-SHA-256 authentication. #2097
* [ENHANCEMENT] Cassandra Storage: User no longer need `CREATE` privilege on `<all keyspaces>` if given keyspace exists. #2032
* [ENHANCEMENT] Cassandra Storage: added `password_file` configuration options to enable reading Cassandra password from file. #2096
* [ENHANCEMENT] Configs API: Allow GET/POST configs in YAML format. #2181
* [ENHANCEMENT] Background cache writes are batched to improve parallelism and observability. #2135
* [ENHANCEMENT] Add automatic repair for checkpoint and WAL. #2105
* [ENHANCEMENT] Support `lastEvaluation` and `evaluationTime` in `/api/v1/rules` endpoints and make order of groups stable. #2196
* [ENHANCEMENT] Skip expired requests in query-frontend scheduling. #2082
* [ENHANCEMENT] Add ability to configure gRPC keepalive settings. #2066
* [ENHANCEMENT] Experimental TSDB: Export TSDB Syncer metrics from Compactor component, they are prefixed with `cortex_compactor_`. #2023
* [ENHANCEMENT] Experimental TSDB: Added dedicated flag `-experimental.tsdb.bucket-store.tenant-sync-concurrency` to configure the maximum number of concurrent tenants for which blocks are synched. #2026
* [ENHANCEMENT] Experimental TSDB: Expose metrics for objstore operations (prefixed with `cortex_<component>_thanos_objstore_`, component being one of `ingester`, `querier` and `compactor`). #2027
* [ENHANCEMENT] Experimental TSDB: Added support for Azure Storage to be used for block storage, in addition to S3 and GCS. #2083
* [ENHANCEMENT] Experimental TSDB: Reduced memory allocations in the ingesters when using the experimental blocks storage. #2057
* [ENHANCEMENT] Experimental Memberlist KV: expose `-memberlist.gossip-to-dead-nodes-time` and `-memberlist.dead-node-reclaim-time` options to control how memberlist library handles dead nodes and name reuse. #2131
* [BUGFIX] Alertmanager: fixed panic upon applying a new config, caused by duplicate metrics registration in the `NewPipelineBuilder` function. #211
* [BUGFIX] Azure Blob ChunkStore: Fixed issue causing `invalid chunk checksum` errors. #2074
* [BUGFIX] The gauge `cortex_overrides_last_reload_successful` is now only exported by components that use a `RuntimeConfigManager`. Previously, for components that do not initialize a `RuntimeConfigManager` (such as the compactor) the gauge was initialized with 0 (indicating error state) and then never updated, resulting in a false-negative permanent error state. #2092
* [BUGFIX] Fixed WAL metric names, added the `cortex_` prefix.
* [BUGFIX] Restored histogram `cortex_configs_request_duration_seconds` #2138
* [BUGFIX] Fix wrong syntax for `url` in config-file-reference. #2148
* [BUGFIX] Fixed some 5xx status code returned by the query-frontend when they should actually be 4xx. #2122
* [BUGFIX] Fixed leaked goroutines in the querier. #2070
* [BUGFIX] Experimental TSDB: fixed `/all_user_stats` and `/api/prom/user_stats` endpoints when using the experimental TSDB blocks storage. #2042
* [BUGFIX] Experimental TSDB: fixed ruler to correctly work with the experimental TSDB blocks storage. #2101

### Changes to denormalised tokens in the ring

Cortex 0.4.0 is the last version that can *write* denormalised tokens. Cortex 0.5.0 and above always write normalised tokens.

Cortex 0.6.0 is the last version that can *read* denormalised tokens. Starting with Cortex 0.7.0 only normalised tokens are supported, and ingesters writing denormalised tokens to the ring (running Cortex 0.4.0 or earlier with `-ingester.normalise-tokens=false`) are ignored by distributors. Such ingesters should either switch to using normalised tokens, or be upgraded to Cortex 0.5.0 or later.

### Known issues

- The gRPC streaming for ingesters doesn't work when using the experimental TSDB blocks storage. Please do not enable `-querier.ingester-streaming` if you're using the TSDB blocks storage. If you want to enable it, you can build Cortex from `master` given the issue has been fixed after Cortex `0.7` branch has been cut and the fix wasn't included in the `0.7` because related to an experimental feature.

### Annotated config file breaking changes

In this section you can find a config file diff showing the breaking changes introduced in Cortex `0.7`. You can also find the [full configuration file reference doc](https://cortexmetrics.io/docs/configuration/configuration-file/) in the website.

 ```diff
### Root level config

 # "configdb" has been moved to "alertmanager > store > configdb".
-[configdb: <configdb_config>]

 # "config_store" has been renamed to "configs".
-[config_store: <configstore_config>]
+[configs: <configs_config>]


### `distributor_config`

 # The support to hook an external billing system has been removed.
-[enable_billing: <boolean> | default = false]
-billing:
-  [maxbufferedevents: <int> | default = 1024]
-  [retrydelay: <duration> | default = 500ms]
-  [ingesterhostport: <string> | default = "localhost:24225"]


### `querier_config`

 # "ingestermaxquerylookback" has been renamed to "query_ingesters_within".
-[ingestermaxquerylookback: <duration> | default = 0s]
+[query_ingesters_within: <duration> | default = 0s]


### `queryrange_config`

results_cache:
  cache:
     # "defaul_validity" has been renamed to "default_validity".
-    [defaul_validity: <duration> | default = 0s]
+    [default_validity: <duration> | default = 0s]

   # "cache_split_interval" has been deprecated in favor of "split_queries_by_interval".
-  [cache_split_interval: <duration> | default = 24h0m0s]


### `alertmanager_config`

# The "store" config block has been added. This includes "configdb" which previously
# was the "configdb" root level config block.
+store:
+  [type: <string> | default = "configdb"]
+  [configdb: <configstore_config>]
+  local:
+    [path: <string> | default = ""]


### `storage_config`

index_queries_cache_config:
   # "defaul_validity" has been renamed to "default_validity".
-  [defaul_validity: <duration> | default = 0s]
+  [default_validity: <duration> | default = 0s]


### `chunk_store_config`

chunk_cache_config:
   # "defaul_validity" has been renamed to "default_validity".
-  [defaul_validity: <duration> | default = 0s]
+  [default_validity: <duration> | default = 0s]

write_dedupe_cache_config:
   # "defaul_validity" has been renamed to "default_validity".
-  [defaul_validity: <duration> | default = 0s]
+  [default_validity: <duration> | default = 0s]

 # "min_chunk_age" has been removed in favor of "querier > query_store_after".
-[min_chunk_age: <duration> | default = 0s]


### `configs_config`

-# "uri" has been moved to "database > uri".
-[uri: <string> | default = "postgres://postgres@configs-db.weave.local/configs?sslmode=disable"]

-# "migrationsdir" has been moved to "database > migrations_dir".
-[migrationsdir: <string> | default = ""]

-# "passwordfile" has been moved to "database > password_file".
-[passwordfile: <string> | default = ""]

+database:
+  [uri: <string> | default = "postgres://postgres@configs-db.weave.local/configs?sslmode=disable"]
+  [migrations_dir: <string> | default = ""]
+  [password_file: <string> | default = ""]
```

## 0.6.1 / 2020-02-05

* [BUGFIX] Fixed parsing of the WAL configuration when specified in the YAML config file. #2071

## 0.6.0 / 2020-01-28

Note that the ruler flags need to be changed in this upgrade. You're moving from a single node ruler to something that might need to be sharded.
Further, if you're using the configs service, we've upgraded the migration library and this requires some manual intervention. See full instructions below to upgrade your PostgreSQL.

* [CHANGE] The frontend component now does not cache results if it finds a `Cache-Control` header and if one of its values is `no-store`. #1974
* [CHANGE] Flags changed with transition to upstream Prometheus rules manager:
  * `-ruler.client-timeout` is now `ruler.configs.client-timeout` in order to match `ruler.configs.url`.
  * `-ruler.group-timeout`has been removed.
  * `-ruler.num-workers` has been removed.
  * `-ruler.rule-path` has been added to specify where the prometheus rule manager will sync rule files.
  * `-ruler.storage.type` has beem added to specify the rule store backend type, currently only the configdb.
  * `-ruler.poll-interval` has been added to specify the interval in which to poll new rule groups.
  * `-ruler.evaluation-interval` default value has changed from `15s` to `1m` to match the default evaluation interval in Prometheus.
  * Ruler sharding requires a ring which can be configured via the ring flags prefixed by `ruler.ring.`. #1987
* [CHANGE] Use relative links from /ring page to make it work when used behind reverse proxy. #1896
* [CHANGE] Deprecated `-distributor.limiter-reload-period` flag. #1766
* [CHANGE] Ingesters now write only normalised tokens to the ring, although they can still read denormalised tokens used by other ingesters. `-ingester.normalise-tokens` is now deprecated, and ignored. If you want to switch back to using denormalised tokens, you need to downgrade to Cortex 0.4.0. Previous versions don't handle claiming tokens from normalised ingesters correctly. #1809
* [CHANGE] Overrides mechanism has been renamed to "runtime config", and is now separate from limits. Runtime config is simply a file that is reloaded by Cortex every couple of seconds. Limits and now also multi KV use this mechanism.<br />New arguments were introduced: `-runtime-config.file` (defaults to empty) and `-runtime-config.reload-period` (defaults to 10 seconds), which replace previously used `-limits.per-user-override-config` and `-limits.per-user-override-period` options. Old options are still used if `-runtime-config.file` is not specified. This change is also reflected in YAML configuration, where old `limits.per_tenant_override_config` and `limits.per_tenant_override_period` fields are replaced with `runtime_config.file` and `runtime_config.period` respectively. #1749
* [CHANGE] Cortex now rejects data with duplicate labels. Previously, such data was accepted, with duplicate labels removed with only one value left. #1964
* [CHANGE] Changed the default value for `-distributor.ha-tracker.prefix` from `collectors/` to `ha-tracker/` in order to not clash with other keys (ie. ring) stored in the same key-value store. #1940
* [FEATURE] Experimental: Write-Ahead-Log added in ingesters for more data reliability against ingester crashes. #1103
  * `--ingester.wal-enabled`: Setting this to `true` enables writing to WAL during ingestion.
  * `--ingester.wal-dir`: Directory where the WAL data should be stored and/or recovered from.
  * `--ingester.checkpoint-enabled`: Set this to `true` to enable checkpointing of in-memory chunks to disk.
  * `--ingester.checkpoint-duration`: This is the interval at which checkpoints should be created.
  * `--ingester.recover-from-wal`: Set this to `true` to recover data from an existing WAL.
  * For more information, please checkout the ["Ingesters with WAL" guide](https://cortexmetrics.io/docs/guides/ingesters-with-wal/).
* [FEATURE] The distributor can now drop labels from samples (similar to the removal of the replica label for HA ingestion) per user via the `distributor.drop-label` flag. #1726
* [FEATURE] Added flag `debug.mutex-profile-fraction` to enable mutex profiling #1969
* [FEATURE] Added `global` ingestion rate limiter strategy. Deprecated `-distributor.limiter-reload-period` flag. #1766
* [FEATURE] Added support for Microsoft Azure blob storage to be used for storing chunk data. #1913
* [FEATURE] Added readiness probe endpoint`/ready` to queriers. #1934
* [FEATURE] Added "multi" KV store that can interact with two other KV stores, primary one for all reads and writes, and secondary one, which only receives writes. Primary/secondary store can be modified in runtime via runtime-config mechanism (previously "overrides"). #1749
* [FEATURE] Added support to store ring tokens to a file and read it back on startup, instead of generating/fetching the tokens to/from the ring. This feature can be enabled with the flag `-ingester.tokens-file-path`. #1750
* [FEATURE] Experimental TSDB: Added `/series` API endpoint support with TSDB blocks storage. #1830
* [FEATURE] Experimental TSDB: Added TSDB blocks `compactor` component, which iterates over users blocks stored in the bucket and compact them according to the configured block ranges. #1942
* [ENHANCEMENT] metric `cortex_ingester_flush_reasons` gets a new `reason` value: `Spread`, when `-ingester.spread-flushes` option is enabled. #1978
* [ENHANCEMENT] Added `password` and `enable_tls` options to redis cache configuration. Enables usage of Microsoft Azure Cache for Redis service. #1923
* [ENHANCEMENT] Upgraded Kubernetes API version for deployments from `extensions/v1beta1` to `apps/v1`. #1941
* [ENHANCEMENT] Experimental TSDB: Open existing TSDB on startup to prevent ingester from becoming ready before it can accept writes. The max concurrency is set via `--experimental.tsdb.max-tsdb-opening-concurrency-on-startup`. #1917
* [ENHANCEMENT] Experimental TSDB: Querier now exports aggregate metrics from Thanos bucket store and in memory index cache (many metrics to list, but all have `cortex_querier_bucket_store_` or `cortex_querier_blocks_index_cache_` prefix). #1996
* [ENHANCEMENT] Experimental TSDB: Improved multi-tenant bucket store. #1991
  * Allowed to configure the blocks sync interval via `-experimental.tsdb.bucket-store.sync-interval` (0 disables the sync)
  * Limited the number of tenants concurrently synched by `-experimental.tsdb.bucket-store.block-sync-concurrency`
  * Renamed `cortex_querier_sync_seconds` metric to `cortex_querier_blocks_sync_seconds`
  * Track `cortex_querier_blocks_sync_seconds` metric for the initial sync too
* [BUGFIX] Fixed unnecessary CAS operations done by the HA tracker when the jitter is enabled. #1861
* [BUGFIX] Fixed ingesters getting stuck in a LEAVING state after coming up from an ungraceful exit. #1921
* [BUGFIX] Reduce memory usage when ingester Push() errors. #1922
* [BUGFIX] Table Manager: Fixed calculation of expected tables and creation of tables from next active schema considering grace period. #1976
* [BUGFIX] Experimental TSDB: Fixed ingesters consistency during hand-over when using experimental TSDB blocks storage. #1854 #1818
* [BUGFIX] Experimental TSDB: Fixed metrics when using experimental TSDB blocks storage. #1981 #1982 #1990 #1983
* [BUGFIX] Experimental memberlist: Use the advertised address when sending packets to other peers of the Gossip memberlist. #1857

### Upgrading PostgreSQL (if you're using configs service)

Reference: <https://github.com/golang-migrate/migrate/tree/master/database/postgres#upgrading-from-v1>

1. Install the migrate package cli tool: <https://github.com/golang-migrate/migrate/tree/master/cmd/migrate#installation>
2. Drop the `schema_migrations` table: `DROP TABLE schema_migrations;`.
2. Run the migrate command:

```bash
migrate  -path <absolute_path_to_cortex>/cmd/cortex/migrations -database postgres://localhost:5432/database force 2
```

### Known issues

- The `cortex_prometheus_rule_group_last_evaluation_timestamp_seconds` metric, tracked by the ruler, is not unregistered for rule groups not being used anymore. This issue will be fixed in the next Cortex release (see [2033](https://github.com/cortexproject/cortex/issues/2033)).

- Write-Ahead-Log (WAL) does not have automatic repair of corrupt checkpoint or WAL segments, which is possible if ingester crashes abruptly or the underlying disk corrupts. Currently the only way to resolve this is to manually delete the affected checkpoint and/or WAL segments. Automatic repair will be added in the future releases.

## 0.4.0 / 2019-12-02

* [CHANGE] The frontend component has been refactored to be easier to re-use. When upgrading the frontend, cache entries will be discarded and re-created with the new protobuf schema. #1734
* [CHANGE] Removed direct DB/API access from the ruler. `-ruler.configs.url` has been now deprecated. #1579
* [CHANGE] Removed `Delta` encoding. Any old chunks with `Delta` encoding cannot be read anymore. If `ingester.chunk-encoding` is set to `Delta` the ingester will fail to start. #1706
* [CHANGE] Setting `-ingester.max-transfer-retries` to 0 now disables hand-over when ingester is shutting down. Previously, zero meant infinite number of attempts. #1771
* [CHANGE] `dynamo` has been removed as a valid storage name to make it consistent for all components. `aws` and `aws-dynamo` remain as valid storage names.
* [CHANGE/FEATURE] The frontend split and cache intervals can now be configured using the respective flag `--querier.split-queries-by-interval` and `--frontend.cache-split-interval`.
  * If `--querier.split-queries-by-interval` is not provided request splitting is disabled by default.
  * __`--querier.split-queries-by-day` is still accepted for backward compatibility but has been deprecated. You should now use `--querier.split-queries-by-interval`. We recommend a to use a multiple of 24 hours.__
* [FEATURE] Global limit on the max series per user and metric #1760
  * `-ingester.max-global-series-per-user`
  * `-ingester.max-global-series-per-metric`
  * Requires `-distributor.replication-factor` and `-distributor.shard-by-all-labels` set for the ingesters too
* [FEATURE] Flush chunks with stale markers early with `ingester.max-stale-chunk-idle`. #1759
* [FEATURE] EXPERIMENTAL: Added new KV Store backend based on memberlist library. Components can gossip about tokens and ingester states, instead of using Consul or Etcd. #1721
* [FEATURE] EXPERIMENTAL: Use TSDB in the ingesters & flush blocks to S3/GCS ala Thanos. This will let us use an Object Store more efficiently and reduce costs. #1695
* [FEATURE] Allow Query Frontend to log slow queries with `frontend.log-queries-longer-than`. #1744
* [FEATURE] Add HTTP handler to trigger ingester flush & shutdown - used when running as a stateful set with the WAL enabled.  #1746
* [FEATURE] EXPERIMENTAL: Added GCS support to TSDB blocks storage. #1772
* [ENHANCEMENT] Reduce memory allocations in the write path. #1706
* [ENHANCEMENT] Consul client now follows recommended practices for blocking queries wrt returned Index value. #1708
* [ENHANCEMENT] Consul client can optionally rate-limit itself during Watch (used e.g. by ring watchers) and WatchPrefix (used by HA feature) operations. Rate limiting is disabled by default. New flags added: `--consul.watch-rate-limit`, and `--consul.watch-burst-size`. #1708
* [ENHANCEMENT] Added jitter to HA deduping heartbeats, configure using `distributor.ha-tracker.update-timeout-jitter-max` #1534
* [ENHANCEMENT] Add ability to flush chunks with stale markers early. #1759
* [BUGFIX] Stop reporting successful actions as 500 errors in KV store metrics. #1798
* [BUGFIX] Fix bug where duplicate labels can be returned through metadata APIs. #1790
* [BUGFIX] Fix reading of old, v3 chunk data. #1779
* [BUGFIX] Now support IAM roles in service accounts in AWS EKS. #1803
* [BUGFIX] Fixed duplicated series returned when querying both ingesters and store with the experimental TSDB blocks storage. #1778

In this release we updated the following dependencies:

- gRPC v1.25.0  (resulted in a drop of 30% CPU usage when compression is on)
- jaeger-client v2.20.0
- aws-sdk-go to v1.25.22

## 0.3.0 / 2019-10-11

This release adds support for Redis as an alternative to Memcached, and also includes many optimisations which reduce CPU and memory usage.

* [CHANGE] Gauge metrics were renamed to drop the `_total` suffix. #1685
  * In Alertmanager, `alertmanager_configs_total` is now `alertmanager_configs`
  * In Ruler, `scheduler_configs_total` is now `scheduler_configs`
  * `scheduler_groups_total` is now `scheduler_groups`.
* [CHANGE] `--alertmanager.configs.auto-slack-root` flag was dropped as auto Slack root is not supported anymore. #1597
* [CHANGE] In table-manager, default DynamoDB capacity was reduced from 3,000 units to 1,000 units. We recommend you do not run with the defaults: find out what figures are needed for your environment and set that via `-dynamodb.periodic-table.write-throughput` and `-dynamodb.chunk-table.write-throughput`.
* [FEATURE] Add Redis support for caching #1612
* [FEATURE] Allow spreading chunk writes across multiple S3 buckets #1625
* [FEATURE] Added `/shutdown` endpoint for ingester to shutdown all operations of the ingester. #1746
* [ENHANCEMENT] Upgraded Prometheus to 2.12.0 and Alertmanager to 0.19.0. #1597
* [ENHANCEMENT] Cortex is now built with Go 1.13 #1675, #1676, #1679
* [ENHANCEMENT] Many optimisations, mostly impacting ingester and querier: #1574, #1624, #1638, #1644, #1649, #1654, #1702

Full list of changes: <https://github.com/cortexproject/cortex/compare/v0.2.0...v0.3.0>

## 0.2.0 / 2019-09-05

This release has several exciting features, the most notable of them being setting `-ingester.spread-flushes` to potentially reduce your storage space by upto 50%.

* [CHANGE] Flags changed due to changes upstream in Prometheus Alertmanager #929:
  * `alertmanager.mesh.listen-address` is now `cluster.listen-address`
  * `alertmanager.mesh.peer.host` and `alertmanager.mesh.peer.service` can be replaced by `cluster.peer`
  * `alertmanager.mesh.hardware-address`, `alertmanager.mesh.nickname`, `alertmanager.mesh.password`, and `alertmanager.mesh.peer.refresh-interval` all disappear.
* [CHANGE] --claim-on-rollout flag deprecated; feature is now always on #1566
* [CHANGE] Retention period must now be a multiple of periodic table duration #1564
* [CHANGE] The value for the name label for the chunks memcache in all `cortex_cache_` metrics is now `chunksmemcache` (before it was `memcache`) #1569
* [FEATURE] Makes the ingester flush each timeseries at a specific point in the max-chunk-age cycle with `-ingester.spread-flushes`. This means multiple replicas of a chunk are very likely to contain the same contents which cuts chunk storage space by up to 66%. #1578
* [FEATURE] Make minimum number of chunk samples configurable per user #1620
* [FEATURE] Honor HTTPS for custom S3 URLs #1603
* [FEATURE] You can now point the query-frontend at a normal Prometheus for parallelisation and caching #1441
* [FEATURE] You can now specify `http_config` on alert receivers #929
* [FEATURE] Add option to use jump hashing to load balance requests to memcached #1554
* [FEATURE] Add status page for HA tracker to distributors #1546
* [FEATURE] The distributor ring page is now easier to read with alternate rows grayed out #1621

## 0.1.0 / 2019-08-07

* [CHANGE] HA Tracker flags were renamed to provide more clarity #1465
  * `distributor.accept-ha-labels` is now `distributor.ha-tracker.enable`
  * `distributor.accept-ha-samples` is now `distributor.ha-tracker.enable-for-all-users`
  * `ha-tracker.replica` is now `distributor.ha-tracker.replica`
  * `ha-tracker.cluster` is now `distributor.ha-tracker.cluster`
* [FEATURE] You can specify "heap ballast" to reduce Go GC Churn #1489
* [BUGFIX] HA Tracker no longer always makes a request to Consul/Etcd when a request is not from the active replica #1516
* [BUGFIX] Queries are now correctly cancelled by the query-frontend #1508<|MERGE_RESOLUTION|>--- conflicted
+++ resolved
@@ -92,17 +92,14 @@
 * [BUGFIX] Fixed `version`, `revision` and `branch` labels exported by the `cortex_build_info` metric. #2468
 * [BUGFIX] QueryFrontend: fixed a situation where HTTP error is ignored and an incorrect status code is set. #2590
 * [BUGFIX] QueryFrontend: fixed a situation where span context missed when downstream_url is used. #2539
-<<<<<<< HEAD
-* [BUGFIX] Ingester: Fix an ingester starting up in the JOINING state and staying there forever. #2565
-=======
 * [BUGFIX] Querier: Fixed a situation where querier would crash because of an unresponsive frontend instance. #2569
 * [BUGFIX] Fixed collection of tracing spans from Thanos components used internally. #2584
 * [BUGFIX] Experimental TSDB: fixed memory leak in ingesters. #2586
+* [BUGFIX] Ingester: Fix an ingester starting up in the JOINING state and staying there forever. #2565
 
 ## 1.0.1 / 2020-04-23
 
 * [BUGFIX] Fix gaps when querying ingesters with replication factor = 3 and 2 ingesters in the cluster. #2503
->>>>>>> aa10e354
 
 ## 1.0.0 / 2020-04-02
 
