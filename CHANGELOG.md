# Changelog

## master / unreleased

* [CHANGE] Improved shuffle sharding support in the write path. This work introduced some config changes: #3090
  * Introduced `-distributor.sharding-strategy` CLI flag (and its respective `sharding_strategy` YAML config option) to explicitly specify which sharding strategy should be used in the write path
  * `-experimental.distributor.user-subring-size` flag renamed to `-distributor.ingestion-tenant-shard-size`
  * `user_subring_size` limit YAML config option renamed to `ingestion_tenant_shard_size`
* [CHANGE] Dropped "blank Alertmanager configuration; using fallback" message from Info to Debug level. #3205
* [CHANGE] Zone-awareness replication for time-series now should be explicitly enabled in the distributor via the `-distributor.zone-awareness-enabled` CLI flag (or its respective YAML config option). Before, zone-aware replication was implicitly enabled if a zone was set on ingesters. #3200
* [CHANGE] Removed the deprecated CLI flag `-config-yaml`. You should use `-schema-config-file` instead. #3225
* [FEATURE] Added support for shuffle-sharding queriers in the query-frontend. When configured (`-frontend.max-queriers-per-user` globally, or using per-user limit `max_queriers_per_user`), each user's requests will be handled by different set of queriers. #3113
* [FEATURE] Query-frontend: added `compression` config to support results cache with compression. #3217
* [ENHANCEMENT] Added `cortex_query_frontend_connected_clients` metric to show the number of workers currently connected to the frontend. #3207
* [ENHANCEMENT] Shuffle sharding: improved shuffle sharding in the write path. Shuffle sharding now should be explicitly enabled via `-distributor.sharding-strategy` CLI flag (or its respective YAML config option) and guarantees stability, consistency, shuffling and balanced zone-awareness properties. #3090 #3214
* [ENHANCEMENT] Ingester: added new metric `cortex_ingester_active_series` to track active series more accurately. Also added options to control whether active series tracking is enabled (`-ingester.active-series-enabled`, defaults to false), and how often this metric is updated (`-ingester.active-series-update-period`) and max idle time for series to be considered inactive (`-ingester.active-series-idle-timeout`). #3153
* [ENHANCEMENT] Blocksconvert – Builder: download plan file locally before processing it. #3209
* [ENHANCEMENT] Store-gateway: added zone-aware replication support to blocks replication in the store-gateway. #3200
<<<<<<< HEAD
* [ENHANCEMENT] Store-gateway: exported new metrics. #3231
  - `cortex_bucket_store_cached_series_fetch_duration_seconds`
  - `cortex_bucket_store_cached_postings_fetch_duration_seconds`
  - `cortex_bucket_stores_gate_queries_max`
=======
* [ENHANCEMENT] Added `-version` flag to Cortex. #3233
>>>>>>> 08c0ad7a
* [BUGFIX] No-longer-needed ingester operations for queries triggered by queriers and rulers are now canceled. #3178
* [BUGFIX] Ruler: directories in the configured `rules-path` will be removed on startup and shutdown in order to ensure they don't persist between runs. #3195
* [BUGFIX] Handle hash-collisions in the query path. #3192
* [BUGFIX] Check for postgres rows errors. #3197
* [BUGFIX] Ruler Experimental API: Don't allow rule groups without names or empty rule groups. #3210
* [BUGFIX] Experimental Alertmanager API: Do not allow empty Alertmanager configurations or bad template filenames to be submitted through the configuration API. #3185

## 1.4.0-rc.0 in progress

* [CHANGE] TLS configuration for gRPC, HTTP and etcd clients is now marked as experimental. These features are not yet fully baked, and we expect possible small breaking changes in Cortex 1.5. #3198
* [CHANGE] Cassandra backend support is now GA (stable). #3180
* [CHANGE] Blocks storage is now GA (stable). The `-experimental` prefix has been removed from all CLI flags related to the blocks storage (no YAML config changes). #3180 #3201
  - `-experimental.blocks-storage.*` flags renamed to `-blocks-storage.*`
  - `-experimental.store-gateway.*` flags renamed to `-store-gateway.*`
  - `-experimental.querier.store-gateway-client.*` flags renamed to `-querier.store-gateway-client.*`
  - `-experimental.querier.store-gateway-addresses` flag renamed to `-querier.store-gateway-addresses`
  - `-store-gateway.replication-factor` flag renamed to `-store-gateway.sharding-ring.replication-factor`
  - `-store-gateway.tokens-file-path` flag renamed to `store-gateway.sharding-ring.tokens-file-path`
* [CHANGE] Ingester: Removed deprecated untyped record from chunks WAL. Only if you are running `v1.0` or below, it is recommended to first upgrade to `v1.1`/`v1.2`/`v1.3` and run it for a day before upgrading to `v1.4` to avoid data loss. #3115
* [CHANGE] Distributor API endpoints are no longer served unless target is set to `distributor` or `all`. #3112
* [CHANGE] Increase the default Cassandra client replication factor to 3. #3007
* [CHANGE] Blocks storage: removed the support to transfer blocks between ingesters on shutdown. When running the Cortex blocks storage, ingesters are expected to run with a persistent disk. The following metrics have been removed: #2996
  * `cortex_ingester_sent_files`
  * `cortex_ingester_received_files`
  * `cortex_ingester_received_bytes_total`
  * `cortex_ingester_sent_bytes_total`
* [CHANGE] The buckets for the `cortex_chunk_store_index_lookups_per_query` metric have been changed to 1, 2, 4, 8, 16. #3021
* [CHANGE] Blocks storage: the `operation` label value `getrange` has changed into `get_range` for the metrics `thanos_store_bucket_cache_operation_requests_total` and `thanos_store_bucket_cache_operation_hits_total`. #3000
* [CHANGE] Experimental Delete Series: `/api/v1/admin/tsdb/delete_series` and `/api/v1/admin/tsdb/cancel_delete_request` purger APIs to return status code `204` instead of `200` for success. #2946
* [CHANGE] Histogram `cortex_memcache_request_duration_seconds` `method` label value changes from `Memcached.Get` to `Memcached.GetBatched` for batched lookups, and is not reported for non-batched lookups (label value `Memcached.GetMulti` remains, and had exactly the same value as `Get` in nonbatched lookups).  The same change applies to tracing spans. #3046
* [CHANGE] TLS server validation is now enabled by default, a new parameter `tls_insecure_skip_verify` can be set to true to skip validation optionally. #3030
* [CHANGE] `cortex_ruler_config_update_failures_total` has been removed in favor of `cortex_ruler_config_last_reload_successful`. #3056
* [CHANGE] `ruler.evaluation_delay_duration` field in YAML config has been moved and renamed to `limits.ruler_evaluation_delay_duration`. #3098
* [CHANGE] Removed obsolete `results_cache.max_freshness` from YAML config (deprecated since Cortex 1.2). #3145
* [CHANGE] Removed obsolete `-promql.lookback-delta` option (deprecated since Cortex 1.2, replaced with `-querier.lookback-delta`). #3144
* [FEATURE] Logging of the source IP passed along by a reverse proxy is now supported by setting the `-server.log-source-ips-enabled`. For non standard headers the settings `-server.log-source-ips-header` and `-server.log-source-ips-regex` can be used. #2985
* [CHANGE] Cache: added support for Redis Cluster and Redis Sentinel. #2961
  - The following changes have been made in Redis configuration:
   - `-redis.master_name` added
   - `-redis.db` added
   - `-redis.max-active-conns` changed to `-redis.pool-size`
   - `-redis.max-conn-lifetime` changed to `-redis.max-connection-age`
   - `-redis.max-idle-conns` removed
   - `-redis.wait-on-pool-exhaustion` removed
* [FEATURE] Blocks storage: added shuffle sharding support to store-gateway blocks sharding. Added the following additional metrics to store-gateway: #3069
  * `cortex_bucket_stores_tenants_discovered`
  * `cortex_bucket_stores_tenants_synced`
* [ENHANCEMENT] Add support for azure storage in China, German and US Government environments. #2988
* [ENHANCEMENT] Query-tee: added a small tolerance to floating point sample values comparison. #2994
* [ENHANCEMENT] Query-tee: add support for doing a passthrough of requests to preferred backend for unregistered routes #3018
* [ENHANCEMENT] Expose `storage.aws.dynamodb.backoff_config` configuration file field. #3026
* [ENHANCEMENT] Added `cortex_request_message_bytes` and `cortex_response_message_bytes` histograms to track received and sent gRPC message and HTTP request/response sizes. Added `cortex_inflight_requests` gauge to track number of inflight gRPC and HTTP requests. #3064
* [ENHANCEMENT] Publish ruler's ring metrics. #3074
* [ENHANCEMENT] Add config validation to the experimental Alertmanager API. Invalid configs are no longer accepted. #3053
* [ENHANCEMENT] Add "integration" as a label for `cortex_alertmanager_notifications_total` and `cortex_alertmanager_notifications_failed_total` metrics. #3056
* [ENHANCEMENT] Add `cortex_ruler_config_last_reload_successful` and `cortex_ruler_config_last_reload_successful_seconds` to check status of users rule manager. #3056
* [ENHANCEMENT] The configuration validation now fails if an empty YAML node has been set for a root YAML config property. #3080
* [ENHANCEMENT] Memcached dial() calls now have a circuit-breaker to avoid hammering a broken cache. #3051, #3189
* [ENHANCEMENT] `-ruler.evaluation-delay-duration` is now overridable as a per-tenant limit, `ruler_evaluation_delay_duration`. #3098
* [ENHANCEMENT] Add TLS support to etcd client. #3102
* [ENHANCEMENT] When a tenant accesses the Alertmanager UI or its API, if we have valid `-alertmanager.configs.fallback` we'll use that to start the manager and avoid failing the request. #3073
* [ENHANCEMENT] Add `DELETE api/v1/rules/{namespace}` to the Ruler. It allows all the rule groups of a namespace to be deleted. #3120
* [ENHANCEMENT] Experimental Delete Series: Retry processing of Delete requests during failures. #2926
* [ENHANCEMENT] Improve performance of QueryStream() in ingesters. #3177
* [ENHANCEMENT] Modules included in "All" target are now visible in output of `-modules` CLI flag. #3155
* [BUGFIX] Ruler: when loading rules from "local" storage, check for directory after resolving symlink. #3137
* [BUGFIX] Query-frontend: Fixed rounding for incoming query timestamps, to be 100% Prometheus compatible. #2990
* [BUGFIX] Querier: Merge results from chunks and blocks ingesters when using streaming of results. #3013
* [BUGFIX] Querier: query /series from ingesters regardless the `-querier.query-ingesters-within` setting. #3035
* [BUGFIX] Blocks storage: Ingester is less likely to hit gRPC message size limit when streaming data to queriers. #3015
* [BUGFIX] Blocks storage: fixed memberlist support for the store-gateways and compactors ring used when blocks sharding is enabled. #3058 #3095
* [BUGFIX] Fix configuration for TLS server validation, TLS skip verify was hardcoded to true for all TLS configurations and prevented validation of server certificates. #3030
* [BUGFIX] Fixes the Alertmanager panicking when no `-alertmanager.web.external-url` is provided. #3017
* [BUGFIX] Fixes the registration of the Alertmanager API metrics `cortex_alertmanager_alerts_received_total` and `cortex_alertmanager_alerts_invalid_total`. #3065
* [BUGFIX] Fixes `flag needs an argument: -config.expand-env` error. #3087
* [BUGFIX] An index optimisation actually slows things down when using caching. Moved it to the right location. #2973
* [BUGFIX] Ingester: If push request contained both valid and invalid samples, valid samples were ingested but not stored to WAL of the chunks storage. This has been fixed. #3067
* [BUGFIX] Cassandra: fixed consistency setting in the CQL session when creating the keyspace. #3105
* [BUGFIX] Ruler: Config API would return both the `record` and `alert` in `YAML` response keys even when one of them must be empty. #3120
* [BUGFIX] Index page now uses configured HTTP path prefix when creating links. #3126
* [BUGFIX] Purger: fixed deadlock when reloading of tombstones failed. #3182
* [BUGFIX] Fixed panic in flusher job, when error writing chunks to the store would cause "idle" chunks to be flushed, which triggered panic. #3140
* [BUGFIX] Index page no longer shows links that are not valid for running Cortex instance. #3133
* [BUGFIX] Configs: prevent validation of templates to fail when using template functions. #3157
* [BUGFIX] Configuring the S3 URL with an `@` but without username and password doesn't enable the AWS static credentials anymore. #3170
* [BUGFIX] Limit errors on ranged queries (`api/v1/query_range`) no longer return a status code `500` but `422` instead. #3167

## 1.3.0 / 2020-08-21

* [CHANGE] Replace the metric `cortex_alertmanager_configs` with `cortex_alertmanager_config_invalid` exposed by Alertmanager. #2960
* [CHANGE] Experimental Delete Series: Change target flag for purger from `data-purger` to `purger`. #2777
* [CHANGE] Experimental blocks storage: The max concurrent queries against the long-term storage, configured via `-experimental.blocks-storage.bucket-store.max-concurrent`, is now a limit shared across all tenants and not a per-tenant limit anymore. The default value has changed from `20` to `100` and the following new metrics have been added: #2797
  * `cortex_bucket_stores_gate_queries_concurrent_max`
  * `cortex_bucket_stores_gate_queries_in_flight`
  * `cortex_bucket_stores_gate_duration_seconds`
* [CHANGE] Metric `cortex_ingester_flush_reasons` has been renamed to `cortex_ingester_flushing_enqueued_series_total`, and new metric `cortex_ingester_flushing_dequeued_series_total` with `outcome` label (superset of reason) has been added. #2802 #2818 #2998
* [CHANGE] Experimental Delete Series: Metric `cortex_purger_oldest_pending_delete_request_age_seconds` would track age of delete requests since they are over their cancellation period instead of their creation time. #2806
* [CHANGE] Experimental blocks storage: the store-gateway service is required in a Cortex cluster running with the experimental blocks storage. Removed the `-experimental.tsdb.store-gateway-enabled` CLI flag and `store_gateway_enabled` YAML config option. The store-gateway is now always enabled when the storage engine is `blocks`. #2822
* [CHANGE] Experimental blocks storage: removed support for `-experimental.blocks-storage.bucket-store.max-sample-count` flag because the implementation was flawed. To limit the number of samples/chunks processed by a single query you can set `-store.query-chunk-limit`, which is now supported by the blocks storage too. #2852
* [CHANGE] Ingester: Chunks flushed via /flush stay in memory until retention period is reached. This affects `cortex_ingester_memory_chunks` metric. #2778
* [CHANGE] Querier: the error message returned when the query time range exceeds `-store.max-query-length` has changed from `invalid query, length > limit (X > Y)` to `the query time range exceeds the limit (query length: X, limit: Y)`. #2826
* [CHANGE] Add `component` label to metrics exposed by chunk, delete and index store clients. #2774
* [CHANGE] Querier: when `-querier.query-ingesters-within` is configured, the time range of the query sent to ingesters is now manipulated to ensure the query start time is not older than 'now - query-ingesters-within'. #2904
* [CHANGE] KV: The `role` label which was a label of `multi` KV store client only has been added to metrics of every KV store client. If KV store client is not `multi`, then the value of `role` label is `primary`. #2837
* [CHANGE] Added the `engine` label to the metrics exposed by the Prometheus query engine, to distinguish between `ruler` and `querier` metrics. #2854
* [CHANGE] Added ruler to the single binary when started with `-target=all` (default). #2854
* [CHANGE] Experimental blocks storage: compact head when opening TSDB. This should only affect ingester startup after it was unable to compact head in previous run. #2870
* [CHANGE] Metric `cortex_overrides_last_reload_successful` has been renamed to `cortex_runtime_config_last_reload_successful`. #2874
* [CHANGE] HipChat support has been removed from the alertmanager (because removed from the Prometheus upstream too). #2902
* [CHANGE] Add constant label `name` to metric `cortex_cache_request_duration_seconds`. #2903
* [CHANGE] Add `user` label to metric `cortex_query_frontend_queue_length`. #2939
* [CHANGE] Experimental blocks storage: cleaned up the config and renamed "TSDB" to "blocks storage". #2937
  - The storage engine setting value has been changed from `tsdb` to `blocks`; this affects `-store.engine` CLI flag and its respective YAML option.
  - The root level YAML config has changed from `tsdb` to `blocks_storage`
  - The prefix of all CLI flags has changed from `-experimental.tsdb.` to `-experimental.blocks-storage.`
  - The following settings have been grouped under `tsdb` property in the YAML config and their CLI flags changed:
    - `-experimental.tsdb.dir` changed to `-experimental.blocks-storage.tsdb.dir`
    - `-experimental.tsdb.block-ranges-period` changed to `-experimental.blocks-storage.tsdb.block-ranges-period`
    - `-experimental.tsdb.retention-period` changed to `-experimental.blocks-storage.tsdb.retention-period`
    - `-experimental.tsdb.ship-interval` changed to `-experimental.blocks-storage.tsdb.ship-interval`
    - `-experimental.tsdb.ship-concurrency` changed to `-experimental.blocks-storage.tsdb.ship-concurrency`
    - `-experimental.tsdb.max-tsdb-opening-concurrency-on-startup` changed to `-experimental.blocks-storage.tsdb.max-tsdb-opening-concurrency-on-startup`
    - `-experimental.tsdb.head-compaction-interval` changed to `-experimental.blocks-storage.tsdb.head-compaction-interval`
    - `-experimental.tsdb.head-compaction-concurrency` changed to `-experimental.blocks-storage.tsdb.head-compaction-concurrency`
    - `-experimental.tsdb.head-compaction-idle-timeout` changed to `-experimental.blocks-storage.tsdb.head-compaction-idle-timeout`
    - `-experimental.tsdb.stripe-size` changed to `-experimental.blocks-storage.tsdb.stripe-size`
    - `-experimental.tsdb.wal-compression-enabled` changed to `-experimental.blocks-storage.tsdb.wal-compression-enabled`
    - `-experimental.tsdb.flush-blocks-on-shutdown` changed to `-experimental.blocks-storage.tsdb.flush-blocks-on-shutdown`
* [CHANGE] Flags `-bigtable.grpc-use-gzip-compression`, `-ingester.client.grpc-use-gzip-compression`, `-querier.frontend-client.grpc-use-gzip-compression` are now deprecated. #2940
* [CHANGE] Limit errors reported by ingester during query-time now return HTTP status code 422. #2941
* [FEATURE] Introduced `ruler.for-outage-tolerance`, Max time to tolerate outage for restoring "for" state of alert. #2783
* [FEATURE] Introduced `ruler.for-grace-period`, Minimum duration between alert and restored "for" state. This is maintained only for alerts with configured "for" time greater than grace period. #2783
* [FEATURE] Introduced `ruler.resend-delay`, Minimum amount of time to wait before resending an alert to Alertmanager. #2783
* [FEATURE] Ruler: added `local` filesystem support to store rules (read-only). #2854
* [ENHANCEMENT] Upgraded Docker base images to `alpine:3.12`. #2862
* [ENHANCEMENT] Experimental: Querier can now optionally query secondary store. This is specified by using `-querier.second-store-engine` option, with values `chunks` or `blocks`. Standard configuration options for this store are used. Additionally, this querying can be configured to happen only for queries that need data older than `-querier.use-second-store-before-time`. Default value of zero will always query secondary store. #2747
* [ENHANCEMENT] Query-tee: increased the `cortex_querytee_request_duration_seconds` metric buckets granularity. #2799
* [ENHANCEMENT] Query-tee: fail to start if the configured `-backend.preferred` is unknown. #2799
* [ENHANCEMENT] Ruler: Added the following metrics: #2786
  * `cortex_prometheus_notifications_latency_seconds`
  * `cortex_prometheus_notifications_errors_total`
  * `cortex_prometheus_notifications_sent_total`
  * `cortex_prometheus_notifications_dropped_total`
  * `cortex_prometheus_notifications_queue_length`
  * `cortex_prometheus_notifications_queue_capacity`
  * `cortex_prometheus_notifications_alertmanagers_discovered`
* [ENHANCEMENT] The behavior of the `/ready` was changed for the query frontend to indicate when it was ready to accept queries. This is intended for use by a read path load balancer that would want to wait for the frontend to have attached queriers before including it in the backend. #2733
* [ENHANCEMENT] Experimental Delete Series: Add support for deletion of chunks for remaining stores. #2801
* [ENHANCEMENT] Add `-modules` command line flag to list possible values for `-target`. Also, log warning if given target is internal component. #2752
* [ENHANCEMENT] Added `-ingester.flush-on-shutdown-with-wal-enabled` option to enable chunks flushing even when WAL is enabled. #2780
* [ENHANCEMENT] Query-tee: Support for custom API prefix by using `-server.path-prefix` option. #2814
* [ENHANCEMENT] Query-tee: Forward `X-Scope-OrgId` header to backend, if present in the request. #2815
* [ENHANCEMENT] Experimental blocks storage: Added `-experimental.blocks-storage.tsdb.head-compaction-idle-timeout` option to force compaction of data in memory into a block. #2803
* [ENHANCEMENT] Experimental blocks storage: Added support for flushing blocks via `/flush`, `/shutdown` (previously these only worked for chunks storage) and by using `-experimental.blocks-storage.tsdb.flush-blocks-on-shutdown` option. #2794
* [ENHANCEMENT] Experimental blocks storage: Added support to enforce max query time range length via `-store.max-query-length`. #2826
* [ENHANCEMENT] Experimental blocks storage: Added support to limit the max number of chunks that can be fetched from the long-term storage while executing a query. The limit is enforced both in the querier and store-gateway, and is configurable via `-store.query-chunk-limit`. #2852 #2922
* [ENHANCEMENT] Ingester: Added new metric `cortex_ingester_flush_series_in_progress` that reports number of ongoing flush-series operations. Useful when calling `/flush` handler: if `cortex_ingester_flush_queue_length + cortex_ingester_flush_series_in_progress` is 0, all flushes are finished. #2778
* [ENHANCEMENT] Memberlist members can join cluster via SRV records. #2788
* [ENHANCEMENT] Added configuration options for chunks s3 client. #2831
  * `s3.endpoint`
  * `s3.region`
  * `s3.access-key-id`
  * `s3.secret-access-key`
  * `s3.insecure`
  * `s3.sse-encryption`
  * `s3.http.idle-conn-timeout`
  * `s3.http.response-header-timeout`
  * `s3.http.insecure-skip-verify`
* [ENHANCEMENT] Prometheus upgraded. #2798 #2849 #2867 #2902 #2918
  * Optimized labels regex matchers for patterns containing literals (eg. `foo.*`, `.*foo`, `.*foo.*`)
* [ENHANCEMENT] Add metric `cortex_ruler_config_update_failures_total` to Ruler to track failures of loading rules files. #2857
* [ENHANCEMENT] Experimental Alertmanager: Alertmanager configuration persisted to object storage using an experimental API that accepts and returns YAML-based Alertmanager configuration. #2768
* [ENHANCEMENT] Ruler: `-ruler.alertmanager-url` now supports multiple URLs. Each URL is treated as a separate Alertmanager group. Support for multiple Alertmanagers in a group can be achieved by using DNS service discovery. #2851
* [ENHANCEMENT] Experimental blocks storage: Cortex Flusher now works with blocks engine. Flusher needs to be provided with blocks-engine configuration, existing Flusher flags are not used (they are only relevant for chunks engine). Note that flush errors are only reported via log. #2877
* [ENHANCEMENT] Flusher: Added `-flusher.exit-after-flush` option (defaults to true) to control whether Cortex should stop completely after Flusher has finished its work. #2877
* [ENHANCEMENT] Added metrics `cortex_config_hash` and `cortex_runtime_config_hash` to expose hash of the currently active config file. #2874
* [ENHANCEMENT] Logger: added JSON logging support, configured via the `-log.format=json` CLI flag or its respective YAML config option. #2386
* [ENHANCEMENT] Added new flags `-bigtable.grpc-compression`, `-ingester.client.grpc-compression`, `-querier.frontend-client.grpc-compression` to configure compression used by gRPC. Valid values are `gzip`, `snappy`, or empty string (no compression, default). #2940
* [ENHANCEMENT] Clarify limitations of the `/api/v1/series`, `/api/v1/labels` and `/api/v1/label/{name}/values` endpoints. #2953
* [ENHANCEMENT] Ingester: added `Dropped` outcome to metric `cortex_ingester_flushing_dequeued_series_total`. #2998
* [BUGFIX] Fixed a bug with `api/v1/query_range` where no responses would return null values for `result` and empty values for `resultType`. #2962
* [BUGFIX] Fixed a bug in the index intersect code causing storage to return more chunks/series than required. #2796
* [BUGFIX] Fixed the number of reported keys in the background cache queue. #2764
* [BUGFIX] Fix race in processing of headers in sharded queries. #2762
* [BUGFIX] Query Frontend: Do not re-split sharded requests around ingester boundaries. #2766
* [BUGFIX] Experimental Delete Series: Fixed a problem with cache generation numbers prefixed to cache keys. #2800
* [BUGFIX] Ingester: Flushing chunks via `/flush` endpoint could previously lead to panic, if chunks were already flushed before and then removed from memory during the flush caused by `/flush` handler. Immediate flush now doesn't cause chunks to be flushed again. Samples received during flush triggered via `/flush` handler are no longer discarded. #2778
* [BUGFIX] Prometheus upgraded. #2849
  * Fixed unknown symbol error during head compaction
* [BUGFIX] Fix panic when using cassandra as store for both index and delete requests. #2774
* [BUGFIX] Experimental Delete Series: Fixed a data race in Purger. #2817
* [BUGFIX] KV: Fixed a bug that triggered a panic due to metrics being registered with the same name but different labels when using a `multi` configured KV client. #2837
* [BUGFIX] Query-frontend: Fix passing HTTP `Host` header if `-frontend.downstream-url` is configured. #2880
* [BUGFIX] Ingester: Improve time-series distribution when `-experimental.distributor.user-subring-size` is enabled. #2887
* [BUGFIX] Set content type to `application/x-protobuf` for remote_read responses. #2915
* [BUGFIX] Fixed ruler and store-gateway instance registration in the ring (when sharding is enabled) when a new instance replaces abruptly terminated one, and the only difference between the two instances is the address. #2954
* [BUGFIX] Fixed `Missing chunks and index config causing silent failure` Absence of chunks and index from schema config is not validated. #2732
* [BUGFIX] Fix panic caused by KVs from boltdb being used beyond their life. #2971
* [BUGFIX] Experimental blocks storage: `/api/v1/series`, `/api/v1/labels` and `/api/v1/label/{name}/values` only query the TSDB head regardless of the configured `-experimental.blocks-storage.tsdb.retention-period`. #2974
* [BUGFIX] Ingester: Avoid indefinite checkpointing in case of surge in number of series. #2955
* [BUGFIX] Querier: query /series from ingesters regardless the `-querier.query-ingesters-within` setting. #3035
* [BUGFIX] Ruler: fixed an unintentional breaking change introduced in the ruler's `alertmanager_url` YAML config option, which changed the value from a string to a list of strings. #2989

## 1.2.0 / 2020-07-01

* [CHANGE] Metric `cortex_kv_request_duration_seconds` now includes `name` label to denote which client is being used as well as the `backend` label to denote the KV backend implementation in use. #2648
* [CHANGE] Experimental Ruler: Rule groups persisted to object storage using the experimental API have an updated object key encoding to better handle special characters. Rule groups previously-stored using object storage must be renamed to the new format. #2646
* [CHANGE] Query Frontend now uses Round Robin to choose a tenant queue to service next. #2553
* [CHANGE] `-promql.lookback-delta` is now deprecated and has been replaced by `-querier.lookback-delta` along with `lookback_delta` entry under `querier` in the config file. `-promql.lookback-delta` will be removed in v1.4.0. #2604
* [CHANGE] Experimental TSDB: removed `-experimental.tsdb.bucket-store.binary-index-header-enabled` flag. Now the binary index-header is always enabled.
* [CHANGE] Experimental TSDB: Renamed index-cache metrics to use original metric names from Thanos, as Cortex is not aggregating them in any way: #2627
  * `cortex_<service>_blocks_index_cache_items_evicted_total` => `thanos_store_index_cache_items_evicted_total{name="index-cache"}`
  * `cortex_<service>_blocks_index_cache_items_added_total` => `thanos_store_index_cache_items_added_total{name="index-cache"}`
  * `cortex_<service>_blocks_index_cache_requests_total` => `thanos_store_index_cache_requests_total{name="index-cache"}`
  * `cortex_<service>_blocks_index_cache_items_overflowed_total` => `thanos_store_index_cache_items_overflowed_total{name="index-cache"}`
  * `cortex_<service>_blocks_index_cache_hits_total` => `thanos_store_index_cache_hits_total{name="index-cache"}`
  * `cortex_<service>_blocks_index_cache_items` => `thanos_store_index_cache_items{name="index-cache"}`
  * `cortex_<service>_blocks_index_cache_items_size_bytes` => `thanos_store_index_cache_items_size_bytes{name="index-cache"}`
  * `cortex_<service>_blocks_index_cache_total_size_bytes` => `thanos_store_index_cache_total_size_bytes{name="index-cache"}`
  * `cortex_<service>_blocks_index_cache_memcached_operations_total` =>  `thanos_memcached_operations_total{name="index-cache"}`
  * `cortex_<service>_blocks_index_cache_memcached_operation_failures_total` =>  `thanos_memcached_operation_failures_total{name="index-cache"}`
  * `cortex_<service>_blocks_index_cache_memcached_operation_duration_seconds` =>  `thanos_memcached_operation_duration_seconds{name="index-cache"}`
  * `cortex_<service>_blocks_index_cache_memcached_operation_skipped_total` =>  `thanos_memcached_operation_skipped_total{name="index-cache"}`
* [CHANGE] Experimental TSDB: Renamed metrics in bucket stores: #2627
  * `cortex_<service>_blocks_meta_syncs_total` => `cortex_blocks_meta_syncs_total{component="<service>"}`
  * `cortex_<service>_blocks_meta_sync_failures_total` => `cortex_blocks_meta_sync_failures_total{component="<service>"}`
  * `cortex_<service>_blocks_meta_sync_duration_seconds` => `cortex_blocks_meta_sync_duration_seconds{component="<service>"}`
  * `cortex_<service>_blocks_meta_sync_consistency_delay_seconds` => `cortex_blocks_meta_sync_consistency_delay_seconds{component="<service>"}`
  * `cortex_<service>_blocks_meta_synced` => `cortex_blocks_meta_synced{component="<service>"}`
  * `cortex_<service>_bucket_store_block_loads_total` => `cortex_bucket_store_block_loads_total{component="<service>"}`
  * `cortex_<service>_bucket_store_block_load_failures_total` => `cortex_bucket_store_block_load_failures_total{component="<service>"}`
  * `cortex_<service>_bucket_store_block_drops_total` => `cortex_bucket_store_block_drops_total{component="<service>"}`
  * `cortex_<service>_bucket_store_block_drop_failures_total` => `cortex_bucket_store_block_drop_failures_total{component="<service>"}`
  * `cortex_<service>_bucket_store_blocks_loaded` => `cortex_bucket_store_blocks_loaded{component="<service>"}`
  * `cortex_<service>_bucket_store_series_data_touched` => `cortex_bucket_store_series_data_touched{component="<service>"}`
  * `cortex_<service>_bucket_store_series_data_fetched` => `cortex_bucket_store_series_data_fetched{component="<service>"}`
  * `cortex_<service>_bucket_store_series_data_size_touched_bytes` => `cortex_bucket_store_series_data_size_touched_bytes{component="<service>"}`
  * `cortex_<service>_bucket_store_series_data_size_fetched_bytes` => `cortex_bucket_store_series_data_size_fetched_bytes{component="<service>"}`
  * `cortex_<service>_bucket_store_series_blocks_queried` => `cortex_bucket_store_series_blocks_queried{component="<service>"}`
  * `cortex_<service>_bucket_store_series_get_all_duration_seconds` => `cortex_bucket_store_series_get_all_duration_seconds{component="<service>"}`
  * `cortex_<service>_bucket_store_series_merge_duration_seconds` => `cortex_bucket_store_series_merge_duration_seconds{component="<service>"}`
  * `cortex_<service>_bucket_store_series_refetches_total` => `cortex_bucket_store_series_refetches_total{component="<service>"}`
  * `cortex_<service>_bucket_store_series_result_series` => `cortex_bucket_store_series_result_series{component="<service>"}`
  * `cortex_<service>_bucket_store_cached_postings_compressions_total` => `cortex_bucket_store_cached_postings_compressions_total{component="<service>"}`
  * `cortex_<service>_bucket_store_cached_postings_compression_errors_total` => `cortex_bucket_store_cached_postings_compression_errors_total{component="<service>"}`
  * `cortex_<service>_bucket_store_cached_postings_compression_time_seconds` => `cortex_bucket_store_cached_postings_compression_time_seconds{component="<service>"}`
  * `cortex_<service>_bucket_store_cached_postings_original_size_bytes_total` => `cortex_bucket_store_cached_postings_original_size_bytes_total{component="<service>"}`
  * `cortex_<service>_bucket_store_cached_postings_compressed_size_bytes_total` => `cortex_bucket_store_cached_postings_compressed_size_bytes_total{component="<service>"}`
  * `cortex_<service>_blocks_sync_seconds` => `cortex_bucket_stores_blocks_sync_seconds{component="<service>"}`
  * `cortex_<service>_blocks_last_successful_sync_timestamp_seconds` => `cortex_bucket_stores_blocks_last_successful_sync_timestamp_seconds{component="<service>"}`
* [CHANGE] Available command-line flags are printed to stdout, and only when requested via `-help`. Using invalid flag no longer causes printing of all available flags. #2691
* [CHANGE] Experimental Memberlist ring: randomize gossip node names to avoid conflicts when running multiple clients on the same host, or reusing host names (eg. pods in statefulset). Node name randomization can be disabled by using `-memberlist.randomize-node-name=false`. #2715
* [CHANGE] Memberlist KV client is no longer considered experimental. #2725
* [CHANGE] Experimental Delete Series: Make delete request cancellation duration configurable. #2760
* [CHANGE] Removed `-store.fullsize-chunks` option which was undocumented and unused (it broke ingester hand-overs). #2656
* [CHANGE] Query with no metric name that has previously resulted in HTTP status code 500 now returns status code 422 instead. #2571
* [FEATURE] TLS config options added for GRPC clients in Querier (Query-frontend client & Ingester client), Ruler, Store Gateway, as well as HTTP client in Config store client. #2502
* [FEATURE] The flag `-frontend.max-cache-freshness` is now supported within the limits overrides, to specify per-tenant max cache freshness values. The corresponding YAML config parameter has been changed from `results_cache.max_freshness` to `limits_config.max_cache_freshness`. The legacy YAML config parameter (`results_cache.max_freshness`) will continue to be supported till Cortex release `v1.4.0`. #2609
* [FEATURE] Experimental gRPC Store: Added support to 3rd parties index and chunk stores using gRPC client/server plugin mechanism. #2220
* [FEATURE] Add `-cassandra.table-options` flag to customize table options of Cassandra when creating the index or chunk table. #2575
* [ENHANCEMENT] Propagate GOPROXY value when building `build-image`. This is to help the builders building the code in a Network where default Go proxy is not accessible (e.g. when behind some corporate VPN). #2741
* [ENHANCEMENT] Querier: Added metric `cortex_querier_request_duration_seconds` for all requests to the querier. #2708
* [ENHANCEMENT] Cortex is now built with Go 1.14. #2480 #2749 #2753
* [ENHANCEMENT] Experimental TSDB: added the following metrics to the ingester: #2580 #2583 #2589 #2654
  * `cortex_ingester_tsdb_appender_add_duration_seconds`
  * `cortex_ingester_tsdb_appender_commit_duration_seconds`
  * `cortex_ingester_tsdb_refcache_purge_duration_seconds`
  * `cortex_ingester_tsdb_compactions_total`
  * `cortex_ingester_tsdb_compaction_duration_seconds`
  * `cortex_ingester_tsdb_wal_fsync_duration_seconds`
  * `cortex_ingester_tsdb_wal_page_flushes_total`
  * `cortex_ingester_tsdb_wal_completed_pages_total`
  * `cortex_ingester_tsdb_wal_truncations_failed_total`
  * `cortex_ingester_tsdb_wal_truncations_total`
  * `cortex_ingester_tsdb_wal_writes_failed_total`
  * `cortex_ingester_tsdb_checkpoint_deletions_failed_total`
  * `cortex_ingester_tsdb_checkpoint_deletions_total`
  * `cortex_ingester_tsdb_checkpoint_creations_failed_total`
  * `cortex_ingester_tsdb_checkpoint_creations_total`
  * `cortex_ingester_tsdb_wal_truncate_duration_seconds`
  * `cortex_ingester_tsdb_head_active_appenders`
  * `cortex_ingester_tsdb_head_series_not_found_total`
  * `cortex_ingester_tsdb_head_chunks`
  * `cortex_ingester_tsdb_mmap_chunk_corruptions_total`
  * `cortex_ingester_tsdb_head_chunks_created_total`
  * `cortex_ingester_tsdb_head_chunks_removed_total`
* [ENHANCEMENT] Experimental TSDB: added metrics useful to alert on critical conditions of the blocks storage: #2573
  * `cortex_compactor_last_successful_run_timestamp_seconds`
  * `cortex_querier_blocks_last_successful_sync_timestamp_seconds` (when store-gateway is disabled)
  * `cortex_querier_blocks_last_successful_scan_timestamp_seconds` (when store-gateway is enabled)
  * `cortex_storegateway_blocks_last_successful_sync_timestamp_seconds`
* [ENHANCEMENT] Experimental TSDB: added the flag `-experimental.tsdb.wal-compression-enabled` to allow to enable TSDB WAL compression. #2585
* [ENHANCEMENT] Experimental TSDB: Querier and store-gateway components can now use so-called "caching bucket", which can currently cache fetched chunks into shared memcached server. #2572
* [ENHANCEMENT] Ruler: Automatically remove unhealthy rulers from the ring. #2587
* [ENHANCEMENT] Query-tee: added support to `/metadata`, `/alerts`, and `/rules` endpoints #2600
* [ENHANCEMENT] Query-tee: added support to query results comparison between two different backends. The comparison is disabled by default and can be enabled via `-proxy.compare-responses=true`. #2611
* [ENHANCEMENT] Query-tee: improved the query-tee to not wait all backend responses before sending back the response to the client. The query-tee now sends back to the client first successful response, while honoring the `-backend.preferred` option. #2702
* [ENHANCEMENT] Thanos and Prometheus upgraded. #2602 #2604 #2634 #2659 #2686 #2756
  * TSDB now holds less WAL files after Head Truncation.
  * TSDB now does memory-mapping of Head chunks and reduces memory usage.
* [ENHANCEMENT] Experimental TSDB: decoupled blocks deletion from blocks compaction in the compactor, so that blocks deletion is not blocked by a busy compactor. The following metrics have been added: #2623
  * `cortex_compactor_block_cleanup_started_total`
  * `cortex_compactor_block_cleanup_completed_total`
  * `cortex_compactor_block_cleanup_failed_total`
  * `cortex_compactor_block_cleanup_last_successful_run_timestamp_seconds`
* [ENHANCEMENT] Experimental TSDB: Use shared cache for metadata. This is especially useful when running multiple querier and store-gateway components to reduce number of object store API calls. #2626 #2640
* [ENHANCEMENT] Experimental TSDB: when `-querier.query-store-after` is configured and running the experimental blocks storage, the time range of the query sent to the store is now manipulated to ensure the query end time is not more recent than 'now - query-store-after'. #2642
* [ENHANCEMENT] Experimental TSDB: small performance improvement in concurrent usage of RefCache, used during samples ingestion. #2651
* [ENHANCEMENT] The following endpoints now respond appropriately to an `Accept` header with the value `application/json` #2673
  * `/distributor/all_user_stats`
  * `/distributor/ha_tracker`
  * `/ingester/ring`
  * `/store-gateway/ring`
  * `/compactor/ring`
  * `/ruler/ring`
  * `/services`
* [ENHANCEMENT] Experimental Cassandra backend: Add `-cassandra.num-connections` to allow increasing the number of TCP connections to each Cassandra server. #2666
* [ENHANCEMENT] Experimental Cassandra backend: Use separate Cassandra clients and connections for reads and writes. #2666
* [ENHANCEMENT] Experimental Cassandra backend: Add `-cassandra.reconnect-interval` to allow specifying the reconnect interval to a Cassandra server that has been marked `DOWN` by the gocql driver. Also change the default value of the reconnect interval from `60s` to `1s`. #2687
* [ENHANCEMENT] Experimental Cassandra backend: Add option `-cassandra.convict-hosts-on-failure=false` to not convict host of being down when a request fails. #2684
* [ENHANCEMENT] Experimental TSDB: Applied a jitter to the period bucket scans in order to better distribute bucket operations over the time and increase the probability of hitting the shared cache (if configured). #2693
* [ENHANCEMENT] Experimental TSDB: Series limit per user and per metric now work in TSDB blocks. #2676
* [ENHANCEMENT] Experimental Memberlist: Added ability to periodically rejoin the memberlist cluster. #2724
* [ENHANCEMENT] Experimental Delete Series: Added the following metrics for monitoring processing of delete requests: #2730
  - `cortex_purger_load_pending_requests_attempts_total`: Number of attempts that were made to load pending requests with status.
  - `cortex_purger_oldest_pending_delete_request_age_seconds`: Age of oldest pending delete request in seconds.
  - `cortex_purger_pending_delete_requests_count`: Count of requests which are in process or are ready to be processed.
* [ENHANCEMENT] Experimental TSDB: Improved compactor to hard-delete also partial blocks with an deletion mark (even if the deletion mark threshold has not been reached). #2751
* [ENHANCEMENT] Experimental TSDB: Introduced a consistency check done by the querier to ensure all expected blocks have been queried via the store-gateway. If a block is missing on a store-gateway, the querier retries fetching series from missing blocks up to 3 times. If the consistency check fails once all retries have been exhausted, the query execution fails. The following metrics have been added: #2593 #2630 #2689 #2695
  * `cortex_querier_blocks_consistency_checks_total`
  * `cortex_querier_blocks_consistency_checks_failed_total`
  * `cortex_querier_storegateway_refetches_per_query`
* [ENHANCEMENT] Delete requests can now be canceled #2555
* [ENHANCEMENT] Table manager can now provision tables for delete store #2546
* [BUGFIX] Ruler: Ensure temporary rule files with special characters are properly mapped and cleaned up. #2506
* [BUGFIX] Fixes #2411, Ensure requests are properly routed to the prometheus api embedded in the query if `-server.path-prefix` is set. #2372
* [BUGFIX] Experimental TSDB: fixed chunk data corruption when querying back series using the experimental blocks storage. #2400
* [BUGFIX] Fixed collection of tracing spans from Thanos components used internally. #2655
* [BUGFIX] Experimental TSDB: fixed memory leak in ingesters. #2586
* [BUGFIX] QueryFrontend: fixed a situation where HTTP error is ignored and an incorrect status code is set. #2590
* [BUGFIX] Ingester: Fix an ingester starting up in the JOINING state and staying there forever. #2565
* [BUGFIX] QueryFrontend: fixed a panic (`integer divide by zero`) in the query-frontend. The query-frontend now requires the `-querier.default-evaluation-interval` config to be set to the same value of the querier. #2614
* [BUGFIX] Experimental TSDB: when the querier receives a `/series` request with a time range older than the data stored in the ingester, it now ignores the requested time range and returns known series anyway instead of returning an empty response. This aligns the behaviour with the chunks storage. #2617
* [BUGFIX] Cassandra: fixed an edge case leading to an invalid CQL query when querying the index on a Cassandra store. #2639
* [BUGFIX] Ingester: increment series per metric when recovering from WAL or transfer. #2674
* [BUGFIX] Fixed `wrong number of arguments for 'mget' command` Redis error when a query has no chunks to lookup from storage. #2700 #2796
* [BUGFIX] Ingester: Automatically remove old tmp checkpoints, fixing a potential disk space leak after an ingester crashes. #2726

## 1.1.0 / 2020-05-21

This release brings the usual mix of bugfixes and improvements. The biggest change is that WAL support for chunks is now considered to be production-ready!

Please make sure to review renamed metrics, and update your dashboards and alerts accordingly.

* [CHANGE] Added v1 API routes documented in #2327. #2372
  * Added `-http.alertmanager-http-prefix` flag which allows the configuration of the path where the Alertmanager API and UI can be reached. The default is set to `/alertmanager`.
  * Added `-http.prometheus-http-prefix` flag which allows the configuration of the path where the Prometheus API and UI can be reached. The default is set to `/prometheus`.
  * Updated the index hosted at the root prefix to point to the updated routes.
  * Legacy routes hardcoded with the `/api/prom` prefix now respect the `-http.prefix` flag.
* [CHANGE] The metrics `cortex_distributor_ingester_appends_total` and `distributor_ingester_append_failures_total` now include a `type` label to differentiate between `samples` and `metadata`. #2336
* [CHANGE] The metrics for number of chunks and bytes flushed to the chunk store are renamed. Note that previous metrics were counted pre-deduplication, while new metrics are counted after deduplication. #2463
  * `cortex_ingester_chunks_stored_total` > `cortex_chunk_store_stored_chunks_total`
  * `cortex_ingester_chunk_stored_bytes_total` > `cortex_chunk_store_stored_chunk_bytes_total`
* [CHANGE] Experimental TSDB: renamed blocks meta fetcher metrics: #2375
  * `cortex_querier_bucket_store_blocks_meta_syncs_total` > `cortex_querier_blocks_meta_syncs_total`
  * `cortex_querier_bucket_store_blocks_meta_sync_failures_total` > `cortex_querier_blocks_meta_sync_failures_total`
  * `cortex_querier_bucket_store_blocks_meta_sync_duration_seconds` > `cortex_querier_blocks_meta_sync_duration_seconds`
  * `cortex_querier_bucket_store_blocks_meta_sync_consistency_delay_seconds` > `cortex_querier_blocks_meta_sync_consistency_delay_seconds`
* [CHANGE] Experimental TSDB: Modified default values for `compactor.deletion-delay` option from 48h to 12h and `-experimental.tsdb.bucket-store.ignore-deletion-marks-delay` from 24h to 6h. #2414
* [CHANGE] WAL: Default value of `-ingester.checkpoint-enabled` changed to `true`. #2416
* [CHANGE] `trace_id` field in log files has been renamed to `traceID`. #2518
* [CHANGE] Slow query log has a different output now. Previously used `url` field has been replaced with `host` and `path`, and query parameters are logged as individual log fields with `qs_` prefix. #2520
* [CHANGE] WAL: WAL and checkpoint compression is now disabled. #2436
* [CHANGE] Update in dependency `go-kit/kit` from `v0.9.0` to `v0.10.0`. HTML escaping disabled in JSON Logger. #2535
* [CHANGE] Experimental TSDB: Removed `cortex_<service>_` prefix from Thanos objstore metrics and added `component` label to distinguish which Cortex component is doing API calls to the object storage when running in single-binary mode: #2568
  - `cortex_<service>_thanos_objstore_bucket_operations_total` renamed to `thanos_objstore_bucket_operations_total{component="<name>"}`
  - `cortex_<service>_thanos_objstore_bucket_operation_failures_total` renamed to `thanos_objstore_bucket_operation_failures_total{component="<name>"}`
  - `cortex_<service>_thanos_objstore_bucket_operation_duration_seconds` renamed to `thanos_objstore_bucket_operation_duration_seconds{component="<name>"}`
  - `cortex_<service>_thanos_objstore_bucket_last_successful_upload_time` renamed to `thanos_objstore_bucket_last_successful_upload_time{component="<name>"}`
* [CHANGE] FIFO cache: The `-<prefix>.fifocache.size` CLI flag has been renamed to `-<prefix>.fifocache.max-size-items` as well as its YAML config option `size` renamed to `max_size_items`. #2319
* [FEATURE] Ruler: The `-ruler.evaluation-delay` flag was added to allow users to configure a default evaluation delay for all rules in cortex. The default value is 0 which is the current behavior. #2423
* [FEATURE] Experimental: Added a new object storage client for OpenStack Swift. #2440
* [FEATURE] TLS config options added to the Server. #2535
* [FEATURE] Experimental: Added support for `/api/v1/metadata` Prometheus-based endpoint. #2549
* [FEATURE] Add ability to limit concurrent queries to Cassandra with `-cassandra.query-concurrency` flag. #2562
* [FEATURE] Experimental TSDB: Introduced store-gateway service used by the experimental blocks storage to load and query blocks. The store-gateway optionally supports blocks sharding and replication via a dedicated hash ring, configurable via `-experimental.store-gateway.sharding-enabled` and `-experimental.store-gateway.sharding-ring.*` flags. The following metrics have been added: #2433 #2458 #2469 #2523
  * `cortex_querier_storegateway_instances_hit_per_query`
* [ENHANCEMENT] Experimental TSDB: sample ingestion errors are now reported via existing `cortex_discarded_samples_total` metric. #2370
* [ENHANCEMENT] Failures on samples at distributors and ingesters return the first validation error as opposed to the last. #2383
* [ENHANCEMENT] Experimental TSDB: Added `cortex_querier_blocks_meta_synced`, which reflects current state of synced blocks over all tenants. #2392
* [ENHANCEMENT] Added `cortex_distributor_latest_seen_sample_timestamp_seconds` metric to see how far behind Prometheus servers are in sending data. #2371
* [ENHANCEMENT] FIFO cache to support eviction based on memory usage. Added `-<prefix>.fifocache.max-size-bytes` CLI flag and YAML config option `max_size_bytes` to specify memory limit of the cache. #2319, #2527
* [ENHANCEMENT] Added `-querier.worker-match-max-concurrent`. Force worker concurrency to match the `-querier.max-concurrent` option.  Overrides `-querier.worker-parallelism`.  #2456
* [ENHANCEMENT] Added the following metrics for monitoring delete requests: #2445
  - `cortex_purger_delete_requests_received_total`: Number of delete requests received per user.
  - `cortex_purger_delete_requests_processed_total`: Number of delete requests processed per user.
  - `cortex_purger_delete_requests_chunks_selected_total`: Number of chunks selected while building delete plans per user.
  - `cortex_purger_delete_requests_processing_failures_total`: Number of delete requests processing failures per user.
* [ENHANCEMENT] Single Binary: Added query-frontend to the single binary.  Single binary users will now benefit from various query-frontend features.  Primarily: sharding, parallelization, load shedding, additional caching (if configured), and query retries. #2437
* [ENHANCEMENT] Allow 1w (where w denotes week) and 1y (where y denotes year) when setting `-store.cache-lookups-older-than` and `-store.max-look-back-period`. #2454
* [ENHANCEMENT] Optimize index queries for matchers using "a|b|c"-type regex. #2446 #2475
* [ENHANCEMENT] Added per tenant metrics for queries and chunks and bytes read from chunk store: #2463
  * `cortex_chunk_store_fetched_chunks_total` and `cortex_chunk_store_fetched_chunk_bytes_total`
  * `cortex_query_frontend_queries_total` (per tenant queries counted by the frontend)
* [ENHANCEMENT] WAL: New metrics `cortex_ingester_wal_logged_bytes_total` and `cortex_ingester_checkpoint_logged_bytes_total` added to track total bytes logged to disk for WAL and checkpoints. #2497
* [ENHANCEMENT] Add de-duplicated chunks counter `cortex_chunk_store_deduped_chunks_total` which counts every chunk not sent to the store because it was already sent by another replica. #2485
* [ENHANCEMENT] Query-frontend now also logs the POST data of long queries. #2481
* [ENHANCEMENT] WAL: Ingester WAL records now have type header and the custom WAL records have been replaced by Prometheus TSDB's WAL records. Old records will not be supported from 1.3 onwards. Note: once this is deployed, you cannot downgrade without data loss. #2436
* [ENHANCEMENT] Redis Cache: Added `idle_timeout`, `wait_on_pool_exhaustion` and `max_conn_lifetime` options to redis cache configuration. #2550
* [ENHANCEMENT] WAL: the experimental tag has been removed on the WAL in ingesters. #2560
* [ENHANCEMENT] Use newer AWS API for paginated queries - removes 'Deprecated' message from logfiles. #2452
* [ENHANCEMENT] Experimental memberlist: Add retry with backoff on memberlist join other members. #2705
* [ENHANCEMENT] Experimental TSDB: when the store-gateway sharding is enabled, unhealthy store-gateway instances are automatically removed from the ring after 10 consecutive `-experimental.store-gateway.sharding-ring.heartbeat-timeout` periods. #2526
* [BUGFIX] Ruler: Ensure temporary rule files with special characters are properly mapped and cleaned up. #2506
* [BUGFIX] Ensure requests are properly routed to the prometheus api embedded in the query if `-server.path-prefix` is set. Fixes #2411. #2372
* [BUGFIX] Experimental TSDB: Fixed chunk data corruption when querying back series using the experimental blocks storage. #2400
* [BUGFIX] Cassandra Storage: Fix endpoint TLS host verification. #2109
* [BUGFIX] Experimental TSDB: Fixed response status code from `422` to `500` when an error occurs while iterating chunks with the experimental blocks storage. #2402
* [BUGFIX] Ring: Fixed a situation where upgrading from pre-1.0 cortex with a rolling strategy caused new 1.0 ingesters to lose their zone value in the ring until manually forced to re-register. #2404
* [BUGFIX] Distributor: `/all_user_stats` now show API and Rule Ingest Rate correctly. #2457
* [BUGFIX] Fixed `version`, `revision` and `branch` labels exported by the `cortex_build_info` metric. #2468
* [BUGFIX] QueryFrontend: fixed a situation where span context missed when downstream_url is used. #2539
* [BUGFIX] Querier: Fixed a situation where querier would crash because of an unresponsive frontend instance. #2569

## 1.0.1 / 2020-04-23

* [BUGFIX] Fix gaps when querying ingesters with replication factor = 3 and 2 ingesters in the cluster. #2503

## 1.0.0 / 2020-04-02

This is the first major release of Cortex. We made a lot of **breaking changes** in this release which have been detailed below. Please also see the stability guarantees we provide as part of a major release: https://cortexmetrics.io/docs/configuration/v1guarantees/

* [CHANGE] Remove the following deprecated flags: #2339
  - `-metrics.error-rate-query` (use `-metrics.write-throttle-query` instead).
  - `-store.cardinality-cache-size` (use `-store.index-cache-read.enable-fifocache` and `-store.index-cache-read.fifocache.size` instead).
  - `-store.cardinality-cache-validity` (use `-store.index-cache-read.enable-fifocache` and `-store.index-cache-read.fifocache.duration` instead).
  - `-distributor.limiter-reload-period` (flag unused)
  - `-ingester.claim-on-rollout` (flag unused)
  - `-ingester.normalise-tokens` (flag unused)
* [CHANGE] Renamed YAML file options to be more consistent. See [full config file changes below](#config-file-breaking-changes). #2273
* [CHANGE] AWS based autoscaling has been removed. You can only use metrics based autoscaling now. `-applicationautoscaling.url` has been removed. See https://cortexmetrics.io/docs/production/aws/#dynamodb-capacity-provisioning on how to migrate. #2328
* [CHANGE] Renamed the `memcache.write-back-goroutines` and `memcache.write-back-buffer` flags to `background.write-back-concurrency` and `background.write-back-buffer`. This affects the following flags: #2241
  - `-frontend.memcache.write-back-buffer` --> `-frontend.background.write-back-buffer`
  - `-frontend.memcache.write-back-goroutines` --> `-frontend.background.write-back-concurrency`
  - `-store.index-cache-read.memcache.write-back-buffer` --> `-store.index-cache-read.background.write-back-buffer`
  - `-store.index-cache-read.memcache.write-back-goroutines` --> `-store.index-cache-read.background.write-back-concurrency`
  - `-store.index-cache-write.memcache.write-back-buffer` --> `-store.index-cache-write.background.write-back-buffer`
  - `-store.index-cache-write.memcache.write-back-goroutines` --> `-store.index-cache-write.background.write-back-concurrency`
  - `-memcache.write-back-buffer` --> `-store.chunks-cache.background.write-back-buffer`. Note the next change log for the difference.
  - `-memcache.write-back-goroutines` --> `-store.chunks-cache.background.write-back-concurrency`. Note the next change log for the difference.

* [CHANGE] Renamed the chunk cache flags to have `store.chunks-cache.` as prefix. This means the following flags have been changed: #2241
  - `-cache.enable-fifocache` --> `-store.chunks-cache.cache.enable-fifocache`
  - `-default-validity` --> `-store.chunks-cache.default-validity`
  - `-fifocache.duration` --> `-store.chunks-cache.fifocache.duration`
  - `-fifocache.size` --> `-store.chunks-cache.fifocache.size`
  - `-memcache.write-back-buffer` --> `-store.chunks-cache.background.write-back-buffer`. Note the previous change log for the difference.
  - `-memcache.write-back-goroutines` --> `-store.chunks-cache.background.write-back-concurrency`. Note the previous change log for the difference.
  - `-memcached.batchsize` --> `-store.chunks-cache.memcached.batchsize`
  - `-memcached.consistent-hash` --> `-store.chunks-cache.memcached.consistent-hash`
  - `-memcached.expiration` --> `-store.chunks-cache.memcached.expiration`
  - `-memcached.hostname` --> `-store.chunks-cache.memcached.hostname`
  - `-memcached.max-idle-conns` --> `-store.chunks-cache.memcached.max-idle-conns`
  - `-memcached.parallelism` --> `-store.chunks-cache.memcached.parallelism`
  - `-memcached.service` --> `-store.chunks-cache.memcached.service`
  - `-memcached.timeout` --> `-store.chunks-cache.memcached.timeout`
  - `-memcached.update-interval` --> `-store.chunks-cache.memcached.update-interval`
  - `-redis.enable-tls` --> `-store.chunks-cache.redis.enable-tls`
  - `-redis.endpoint` --> `-store.chunks-cache.redis.endpoint`
  - `-redis.expiration` --> `-store.chunks-cache.redis.expiration`
  - `-redis.max-active-conns` --> `-store.chunks-cache.redis.max-active-conns`
  - `-redis.max-idle-conns` --> `-store.chunks-cache.redis.max-idle-conns`
  - `-redis.password` --> `-store.chunks-cache.redis.password`
  - `-redis.timeout` --> `-store.chunks-cache.redis.timeout`
* [CHANGE] Rename the `-store.chunk-cache-stubs` to `-store.chunks-cache.cache-stubs` to be more inline with above. #2241
* [CHANGE] Change prefix of flags `-dynamodb.periodic-table.*` to `-table-manager.index-table.*`. #2359
* [CHANGE] Change prefix of flags `-dynamodb.chunk-table.*` to `-table-manager.chunk-table.*`. #2359
* [CHANGE] Change the following flags: #2359
  - `-dynamodb.poll-interval` --> `-table-manager.poll-interval`
  - `-dynamodb.periodic-table.grace-period` --> `-table-manager.periodic-table.grace-period`
* [CHANGE] Renamed the following flags: #2273
  - `-dynamodb.chunk.gang.size` --> `-dynamodb.chunk-gang-size`
  - `-dynamodb.chunk.get.max.parallelism` --> `-dynamodb.chunk-get-max-parallelism`
* [CHANGE] Don't support mixed time units anymore for duration. For example, 168h5m0s doesn't work anymore, please use just one unit (s|m|h|d|w|y). #2252
* [CHANGE] Utilize separate protos for rule state and storage. Experimental ruler API will not be functional until the rollout is complete. #2226
* [CHANGE] Frontend worker in querier now starts after all Querier module dependencies are started. This fixes issue where frontend worker started to send queries to querier before it was ready to serve them (mostly visible when using experimental blocks storage). #2246
* [CHANGE] Lifecycler component now enters Failed state on errors, and doesn't exit the process. (Important if you're vendoring Cortex and use Lifecycler) #2251
* [CHANGE] `/ready` handler now returns 200 instead of 204. #2330
* [CHANGE] Better defaults for the following options: #2344
  - `-<prefix>.consul.consistent-reads`: Old default: `true`, new default: `false`. This reduces the load on Consul.
  - `-<prefix>.consul.watch-rate-limit`: Old default: 0, new default: 1. This rate limits the reads to 1 per second. Which is good enough for ring watches.
  - `-distributor.health-check-ingesters`: Old default: `false`, new default: `true`.
  - `-ingester.max-stale-chunk-idle`: Old default: 0, new default: 2m. This lets us expire series that we know are stale early.
  - `-ingester.spread-flushes`: Old default: false, new default: true. This allows to better de-duplicate data and use less space.
  - `-ingester.chunk-age-jitter`: Old default: 20mins, new default: 0. This is to enable the `-ingester.spread-flushes` to true.
  - `-<prefix>.memcached.batchsize`: Old default: 0, new default: 1024. This allows batching of requests and keeps the concurrent requests low.
  - `-<prefix>.memcached.consistent-hash`: Old default: false, new default: true. This allows for better cache hits when the memcaches are scaled up and down.
  - `-querier.batch-iterators`: Old default: false, new default: true.
  - `-querier.ingester-streaming`: Old default: false, new default: true.
* [CHANGE] Experimental TSDB: Added `-experimental.tsdb.bucket-store.postings-cache-compression-enabled` to enable postings compression when storing to cache. #2335
* [CHANGE] Experimental TSDB: Added `-compactor.deletion-delay`, which is time before a block marked for deletion is deleted from bucket. If not 0, blocks will be marked for deletion and compactor component will delete blocks marked for deletion from the bucket. If delete-delay is 0, blocks will be deleted straight away. Note that deleting blocks immediately can cause query failures, if store gateway / querier still has the block loaded, or compactor is ignoring the deletion because it's compacting the block at the same time. Default value is 48h. #2335
* [CHANGE] Experimental TSDB: Added `-experimental.tsdb.bucket-store.index-cache.postings-compression-enabled`, to set duration after which the blocks marked for deletion will be filtered out while fetching blocks used for querying. This option allows querier to ignore blocks that are marked for deletion with some delay. This ensures store can still serve blocks that are meant to be deleted but do not have a replacement yet. Default is 24h, half of the default value for `-compactor.deletion-delay`. #2335
* [CHANGE] Experimental TSDB: Added `-experimental.tsdb.bucket-store.index-cache.memcached.max-item-size` to control maximum size of item that is stored to memcached. Defaults to 1 MiB. #2335
* [FEATURE] Added experimental storage API to the ruler service that is enabled when the `-experimental.ruler.enable-api` is set to true #2269
  * `-ruler.storage.type` flag now allows `s3`,`gcs`, and `azure` values
  * `-ruler.storage.(s3|gcs|azure)` flags exist to allow the configuration of object clients set for rule storage
* [CHANGE] Renamed table manager metrics. #2307 #2359
  * `cortex_dynamo_sync_tables_seconds` -> `cortex_table_manager_sync_duration_seconds`
  * `cortex_dynamo_table_capacity_units` -> `cortex_table_capacity_units`
* [FEATURE] Flusher target to flush the WAL. #2075
  * `-flusher.wal-dir` for the WAL directory to recover from.
  * `-flusher.concurrent-flushes` for number of concurrent flushes.
  * `-flusher.flush-op-timeout` is duration after which a flush should timeout.
* [FEATURE] Ingesters can now have an optional availability zone set, to ensure metric replication is distributed across zones. This is set via the `-ingester.availability-zone` flag or the `availability_zone` field in the config file. #2317
* [ENHANCEMENT] Better re-use of connections to DynamoDB and S3. #2268
* [ENHANCEMENT] Reduce number of goroutines used while executing a single index query. #2280
* [ENHANCEMENT] Experimental TSDB: Add support for local `filesystem` backend. #2245
* [ENHANCEMENT] Experimental TSDB: Added memcached support for the TSDB index cache. #2290
* [ENHANCEMENT] Experimental TSDB: Removed gRPC server to communicate between querier and BucketStore. #2324
* [ENHANCEMENT] Allow 1w (where w denotes week) and 1y (where y denotes year) when setting table period and retention. #2252
* [ENHANCEMENT] Added FIFO cache metrics for current number of entries and memory usage. #2270
* [ENHANCEMENT] Output all config fields to /config API, including those with empty value. #2209
* [ENHANCEMENT] Add "missing_metric_name" and "metric_name_invalid" reasons to cortex_discarded_samples_total metric. #2346
* [ENHANCEMENT] Experimental TSDB: sample ingestion errors are now reported via existing `cortex_discarded_samples_total` metric. #2370
* [BUGFIX] Ensure user state metrics are updated if a transfer fails. #2338
* [BUGFIX] Fixed etcd client keepalive settings. #2278
* [BUGFIX] Register the metrics of the WAL. #2295
* [BUXFIX] Experimental TSDB: fixed error handling when ingesting out of bound samples. #2342

### Known issues

- This experimental blocks storage in Cortex `1.0.0` has a bug which may lead to the error `cannot iterate chunk for series` when running queries. This bug has been fixed in #2400. If you're running the experimental blocks storage, please build Cortex from `master`.

### Config file breaking changes

In this section you can find a config file diff showing the breaking changes introduced in Cortex. You can also find the [full configuration file reference doc](https://cortexmetrics.io/docs/configuration/configuration-file/) in the website.

```diff
### ingester_config

 # Period with which to attempt to flush chunks.
 # CLI flag: -ingester.flush-period
-[flushcheckperiod: <duration> | default = 1m0s]
+[flush_period: <duration> | default = 1m0s]

 # Period chunks will remain in memory after flushing.
 # CLI flag: -ingester.retain-period
-[retainperiod: <duration> | default = 5m0s]
+[retain_period: <duration> | default = 5m0s]

 # Maximum chunk idle time before flushing.
 # CLI flag: -ingester.max-chunk-idle
-[maxchunkidle: <duration> | default = 5m0s]
+[max_chunk_idle_time: <duration> | default = 5m0s]

 # Maximum chunk idle time for chunks terminating in stale markers before
 # flushing. 0 disables it and a stale series is not flushed until the
 # max-chunk-idle timeout is reached.
 # CLI flag: -ingester.max-stale-chunk-idle
-[maxstalechunkidle: <duration> | default = 0s]
+[max_stale_chunk_idle_time: <duration> | default = 2m0s]

 # Timeout for individual flush operations.
 # CLI flag: -ingester.flush-op-timeout
-[flushoptimeout: <duration> | default = 1m0s]
+[flush_op_timeout: <duration> | default = 1m0s]

 # Maximum chunk age before flushing.
 # CLI flag: -ingester.max-chunk-age
-[maxchunkage: <duration> | default = 12h0m0s]
+[max_chunk_age: <duration> | default = 12h0m0s]

-# Range of time to subtract from MaxChunkAge to spread out flushes
+# Range of time to subtract from -ingester.max-chunk-age to spread out flushes
 # CLI flag: -ingester.chunk-age-jitter
-[chunkagejitter: <duration> | default = 20m0s]
+[chunk_age_jitter: <duration> | default = 0]

 # Number of concurrent goroutines flushing to dynamodb.
 # CLI flag: -ingester.concurrent-flushes
-[concurrentflushes: <int> | default = 50]
+[concurrent_flushes: <int> | default = 50]

-# If true, spread series flushes across the whole period of MaxChunkAge
+# If true, spread series flushes across the whole period of
+# -ingester.max-chunk-age.
 # CLI flag: -ingester.spread-flushes
-[spreadflushes: <boolean> | default = false]
+[spread_flushes: <boolean> | default = true]

 # Period with which to update the per-user ingestion rates.
 # CLI flag: -ingester.rate-update-period
-[rateupdateperiod: <duration> | default = 15s]
+[rate_update_period: <duration> | default = 15s]


### querier_config

 # The maximum number of concurrent queries.
 # CLI flag: -querier.max-concurrent
-[maxconcurrent: <int> | default = 20]
+[max_concurrent: <int> | default = 20]

 # Use batch iterators to execute query, as opposed to fully materialising the
 # series in memory.  Takes precedent over the -querier.iterators flag.
 # CLI flag: -querier.batch-iterators
-[batchiterators: <boolean> | default = false]
+[batch_iterators: <boolean> | default = true]

 # Use streaming RPCs to query ingester.
 # CLI flag: -querier.ingester-streaming
-[ingesterstreaming: <boolean> | default = false]
+[ingester_streaming: <boolean> | default = true]

 # Maximum number of samples a single query can load into memory.
 # CLI flag: -querier.max-samples
-[maxsamples: <int> | default = 50000000]
+[max_samples: <int> | default = 50000000]

 # The default evaluation interval or step size for subqueries.
 # CLI flag: -querier.default-evaluation-interval
-[defaultevaluationinterval: <duration> | default = 1m0s]
+[default_evaluation_interval: <duration> | default = 1m0s]

### query_frontend_config

 # URL of downstream Prometheus.
 # CLI flag: -frontend.downstream-url
-[downstream: <string> | default = ""]
+[downstream_url: <string> | default = ""]


### ruler_config

 # URL of alerts return path.
 # CLI flag: -ruler.external.url
-[externalurl: <url> | default = ]
+[external_url: <url> | default = ]

 # How frequently to evaluate rules
 # CLI flag: -ruler.evaluation-interval
-[evaluationinterval: <duration> | default = 1m0s]
+[evaluation_interval: <duration> | default = 1m0s]

 # How frequently to poll for rule changes
 # CLI flag: -ruler.poll-interval
-[pollinterval: <duration> | default = 1m0s]
+[poll_interval: <duration> | default = 1m0s]

-storeconfig:
+storage:

 # file path to store temporary rule files for the prometheus rule managers
 # CLI flag: -ruler.rule-path
-[rulepath: <string> | default = "/rules"]
+[rule_path: <string> | default = "/rules"]

 # URL of the Alertmanager to send notifications to.
 # CLI flag: -ruler.alertmanager-url
-[alertmanagerurl: <url> | default = ]
+[alertmanager_url: <url> | default = ]

 # Use DNS SRV records to discover alertmanager hosts.
 # CLI flag: -ruler.alertmanager-discovery
-[alertmanagerdiscovery: <boolean> | default = false]
+[enable_alertmanager_discovery: <boolean> | default = false]

 # How long to wait between refreshing alertmanager hosts.
 # CLI flag: -ruler.alertmanager-refresh-interval
-[alertmanagerrefreshinterval: <duration> | default = 1m0s]
+[alertmanager_refresh_interval: <duration> | default = 1m0s]

 # If enabled requests to alertmanager will utilize the V2 API.
 # CLI flag: -ruler.alertmanager-use-v2
-[alertmanangerenablev2api: <boolean> | default = false]
+[enable_alertmanager_v2: <boolean> | default = false]

 # Capacity of the queue for notifications to be sent to the Alertmanager.
 # CLI flag: -ruler.notification-queue-capacity
-[notificationqueuecapacity: <int> | default = 10000]
+[notification_queue_capacity: <int> | default = 10000]

 # HTTP timeout duration when sending notifications to the Alertmanager.
 # CLI flag: -ruler.notification-timeout
-[notificationtimeout: <duration> | default = 10s]
+[notification_timeout: <duration> | default = 10s]

 # Distribute rule evaluation using ring backend
 # CLI flag: -ruler.enable-sharding
-[enablesharding: <boolean> | default = false]
+[enable_sharding: <boolean> | default = false]

 # Time to spend searching for a pending ruler when shutting down.
 # CLI flag: -ruler.search-pending-for
-[searchpendingfor: <duration> | default = 5m0s]
+[search_pending_for: <duration> | default = 5m0s]

 # Period with which to attempt to flush rule groups.
 # CLI flag: -ruler.flush-period
-[flushcheckperiod: <duration> | default = 1m0s]
+[flush_period: <duration> | default = 1m0s]

### alertmanager_config

 # Base path for data storage.
 # CLI flag: -alertmanager.storage.path
-[datadir: <string> | default = "data/"]
+[data_dir: <string> | default = "data/"]

 # will be used to prefix all HTTP endpoints served by Alertmanager. If omitted,
 # relevant URL components will be derived automatically.
 # CLI flag: -alertmanager.web.external-url
-[externalurl: <url> | default = ]
+[external_url: <url> | default = ]

 # How frequently to poll Cortex configs
 # CLI flag: -alertmanager.configs.poll-interval
-[pollinterval: <duration> | default = 15s]
+[poll_interval: <duration> | default = 15s]

 # Listen address for cluster.
 # CLI flag: -cluster.listen-address
-[clusterbindaddr: <string> | default = "0.0.0.0:9094"]
+[cluster_bind_address: <string> | default = "0.0.0.0:9094"]

 # Explicit address to advertise in cluster.
 # CLI flag: -cluster.advertise-address
-[clusteradvertiseaddr: <string> | default = ""]
+[cluster_advertise_address: <string> | default = ""]

 # Time to wait between peers to send notifications.
 # CLI flag: -cluster.peer-timeout
-[peertimeout: <duration> | default = 15s]
+[peer_timeout: <duration> | default = 15s]

 # Filename of fallback config to use if none specified for instance.
 # CLI flag: -alertmanager.configs.fallback
-[fallbackconfigfile: <string> | default = ""]
+[fallback_config_file: <string> | default = ""]

 # Root of URL to generate if config is http://internal.monitor
 # CLI flag: -alertmanager.configs.auto-webhook-root
-[autowebhookroot: <string> | default = ""]
+[auto_webhook_root: <string> | default = ""]

### table_manager_config

-store:
+storage:

-# How frequently to poll DynamoDB to learn our capacity.
-# CLI flag: -dynamodb.poll-interval
-[dynamodb_poll_interval: <duration> | default = 2m0s]
+# How frequently to poll backend to learn our capacity.
+# CLI flag: -table-manager.poll-interval
+[poll_interval: <duration> | default = 2m0s]

-# DynamoDB periodic tables grace period (duration which table will be
-# created/deleted before/after it's needed).
-# CLI flag: -dynamodb.periodic-table.grace-period
+# Periodic tables grace period (duration which table will be created/deleted
+# before/after it's needed).
+# CLI flag: -table-manager.periodic-table.grace-period
 [creation_grace_period: <duration> | default = 10m0s]

 index_tables_provisioning:
   # Enables on demand throughput provisioning for the storage provider (if
-  # supported). Applies only to tables which are not autoscaled
-  # CLI flag: -dynamodb.periodic-table.enable-ondemand-throughput-mode
-  [provisioned_throughput_on_demand_mode: <boolean> | default = false]
+  # supported). Applies only to tables which are not autoscaled. Supported by
+  # DynamoDB
+  # CLI flag: -table-manager.index-table.enable-ondemand-throughput-mode
+  [enable_ondemand_throughput_mode: <boolean> | default = false]


   # Enables on demand throughput provisioning for the storage provider (if
-  # supported). Applies only to tables which are not autoscaled
-  # CLI flag: -dynamodb.periodic-table.inactive-enable-ondemand-throughput-mode
-  [inactive_throughput_on_demand_mode: <boolean> | default = false]
+  # supported). Applies only to tables which are not autoscaled. Supported by
+  # DynamoDB
+  # CLI flag: -table-manager.index-table.inactive-enable-ondemand-throughput-mode
+  [enable_inactive_throughput_on_demand_mode: <boolean> | default = false]


 chunk_tables_provisioning:
   # Enables on demand throughput provisioning for the storage provider (if
-  # supported). Applies only to tables which are not autoscaled
-  # CLI flag: -dynamodb.chunk-table.enable-ondemand-throughput-mode
-  [provisioned_throughput_on_demand_mode: <boolean> | default = false]
+  # supported). Applies only to tables which are not autoscaled. Supported by
+  # DynamoDB
+  # CLI flag: -table-manager.chunk-table.enable-ondemand-throughput-mode
+  [enable_ondemand_throughput_mode: <boolean> | default = false]

### storage_config

 aws:
-  dynamodbconfig:
+  dynamodb:
     # DynamoDB endpoint URL with escaped Key and Secret encoded. If only region
     # is specified as a host, proper endpoint will be deduced. Use
     # inmemory:///<table-name> to use a mock in-memory implementation.
     # CLI flag: -dynamodb.url
-    [dynamodb: <url> | default = ]
+    [dynamodb_url: <url> | default = ]

     # DynamoDB table management requests per second limit.
     # CLI flag: -dynamodb.api-limit
-    [apilimit: <float> | default = 2]
+    [api_limit: <float> | default = 2]

     # DynamoDB rate cap to back off when throttled.
     # CLI flag: -dynamodb.throttle-limit
-    [throttlelimit: <float> | default = 10]
+    [throttle_limit: <float> | default = 10]
-
-    # ApplicationAutoscaling endpoint URL with escaped Key and Secret encoded.
-    # CLI flag: -applicationautoscaling.url
-    [applicationautoscaling: <url> | default = ]


       # Queue length above which we will scale up capacity
       # CLI flag: -metrics.target-queue-length
-      [targetqueuelen: <int> | default = 100000]
+      [target_queue_length: <int> | default = 100000]

       # Scale up capacity by this multiple
       # CLI flag: -metrics.scale-up-factor
-      [scaleupfactor: <float> | default = 1.3]
+      [scale_up_factor: <float> | default = 1.3]

       # Ignore throttling below this level (rate per second)
       # CLI flag: -metrics.ignore-throttle-below
-      [minthrottling: <float> | default = 1]
+      [ignore_throttle_below: <float> | default = 1]

       # query to fetch ingester queue length
       # CLI flag: -metrics.queue-length-query
-      [queuelengthquery: <string> | default = "sum(avg_over_time(cortex_ingester_flush_queue_length{job=\"cortex/ingester\"}[2m]))"]
+      [queue_length_query: <string> | default = "sum(avg_over_time(cortex_ingester_flush_queue_length{job=\"cortex/ingester\"}[2m]))"]

       # query to fetch throttle rates per table
       # CLI flag: -metrics.write-throttle-query
-      [throttlequery: <string> | default = "sum(rate(cortex_dynamo_throttled_total{operation=\"DynamoDB.BatchWriteItem\"}[1m])) by (table) > 0"]
+      [write_throttle_query: <string> | default = "sum(rate(cortex_dynamo_throttled_total{operation=\"DynamoDB.BatchWriteItem\"}[1m])) by (table) > 0"]

       # query to fetch write capacity usage per table
       # CLI flag: -metrics.usage-query
-      [usagequery: <string> | default = "sum(rate(cortex_dynamo_consumed_capacity_total{operation=\"DynamoDB.BatchWriteItem\"}[15m])) by (table) > 0"]
+      [write_usage_query: <string> | default = "sum(rate(cortex_dynamo_consumed_capacity_total{operation=\"DynamoDB.BatchWriteItem\"}[15m])) by (table) > 0"]

       # query to fetch read capacity usage per table
       # CLI flag: -metrics.read-usage-query
-      [readusagequery: <string> | default = "sum(rate(cortex_dynamo_consumed_capacity_total{operation=\"DynamoDB.QueryPages\"}[1h])) by (table) > 0"]
+      [read_usage_query: <string> | default = "sum(rate(cortex_dynamo_consumed_capacity_total{operation=\"DynamoDB.QueryPages\"}[1h])) by (table) > 0"]

       # query to fetch read errors per table
       # CLI flag: -metrics.read-error-query
-      [readerrorquery: <string> | default = "sum(increase(cortex_dynamo_failures_total{operation=\"DynamoDB.QueryPages\",error=\"ProvisionedThroughputExceededException\"}[1m])) by (table) > 0"]
+      [read_error_query: <string> | default = "sum(increase(cortex_dynamo_failures_total{operation=\"DynamoDB.QueryPages\",error=\"ProvisionedThroughputExceededException\"}[1m])) by (table) > 0"]

     # Number of chunks to group together to parallelise fetches (zero to
     # disable)
-    # CLI flag: -dynamodb.chunk.gang.size
-    [chunkgangsize: <int> | default = 10]
+    # CLI flag: -dynamodb.chunk-gang-size
+    [chunk_gang_size: <int> | default = 10]

     # Max number of chunk-get operations to start in parallel
-    # CLI flag: -dynamodb.chunk.get.max.parallelism
-    [chunkgetmaxparallelism: <int> | default = 32]
+    # CLI flag: -dynamodb.chunk.get-max-parallelism
+    [chunk_get_max_parallelism: <int> | default = 32]

     backoff_config:
       # Minimum delay when backing off.
       # CLI flag: -bigtable.backoff-min-period
-      [minbackoff: <duration> | default = 100ms]
+      [min_period: <duration> | default = 100ms]

       # Maximum delay when backing off.
       # CLI flag: -bigtable.backoff-max-period
-      [maxbackoff: <duration> | default = 10s]
+      [max_period: <duration> | default = 10s]

       # Number of times to backoff and retry before failing.
       # CLI flag: -bigtable.backoff-retries
-      [maxretries: <int> | default = 10]
+      [max_retries: <int> | default = 10]

   # If enabled, once a tables info is fetched, it is cached.
   # CLI flag: -bigtable.table-cache.enabled
-  [tablecacheenabled: <boolean> | default = true]
+  [table_cache_enabled: <boolean> | default = true]

   # Duration to cache tables before checking again.
   # CLI flag: -bigtable.table-cache.expiration
-  [tablecacheexpiration: <duration> | default = 30m0s]
+  [table_cache_expiration: <duration> | default = 30m0s]

 # Cache validity for active index entries. Should be no higher than
 # -ingester.max-chunk-idle.
 # CLI flag: -store.index-cache-validity
-[indexcachevalidity: <duration> | default = 5m0s]
+[index_cache_validity: <duration> | default = 5m0s]

### ingester_client_config

 grpc_client_config:
   backoff_config:
     # Minimum delay when backing off.
     # CLI flag: -ingester.client.backoff-min-period
-    [minbackoff: <duration> | default = 100ms]
+    [min_period: <duration> | default = 100ms]

     # Maximum delay when backing off.
     # CLI flag: -ingester.client.backoff-max-period
-    [maxbackoff: <duration> | default = 10s]
+    [max_period: <duration> | default = 10s]

     # Number of times to backoff and retry before failing.
     # CLI flag: -ingester.client.backoff-retries
-    [maxretries: <int> | default = 10]
+    [max_retries: <int> | default = 10]

### frontend_worker_config

-# Address of query frontend service.
+# Address of query frontend service, in host:port format.
 # CLI flag: -querier.frontend-address
-[address: <string> | default = ""]
+[frontend_address: <string> | default = ""]

 # How often to query DNS.
 # CLI flag: -querier.dns-lookup-period
-[dnslookupduration: <duration> | default = 10s]
+[dns_lookup_duration: <duration> | default = 10s]

 grpc_client_config:
   backoff_config:
     # Minimum delay when backing off.
     # CLI flag: -querier.frontend-client.backoff-min-period
-    [minbackoff: <duration> | default = 100ms]
+    [min_period: <duration> | default = 100ms]

     # Maximum delay when backing off.
     # CLI flag: -querier.frontend-client.backoff-max-period
-    [maxbackoff: <duration> | default = 10s]
+    [max_period: <duration> | default = 10s]

     # Number of times to backoff and retry before failing.
     # CLI flag: -querier.frontend-client.backoff-retries
-    [maxretries: <int> | default = 10]
+    [max_retries: <int> | default = 10]

### consul_config

 # ACL Token used to interact with Consul.
-# CLI flag: -<prefix>.consul.acltoken
-[acltoken: <string> | default = ""]
+# CLI flag: -<prefix>.consul.acl-token
+[acl_token: <string> | default = ""]

 # HTTP timeout when talking to Consul
 # CLI flag: -<prefix>.consul.client-timeout
-[httpclienttimeout: <duration> | default = 20s]
+[http_client_timeout: <duration> | default = 20s]

 # Enable consistent reads to Consul.
 # CLI flag: -<prefix>.consul.consistent-reads
-[consistentreads: <boolean> | default = true]
+[consistent_reads: <boolean> | default = false]

 # Rate limit when watching key or prefix in Consul, in requests per second. 0
 # disables the rate limit.
 # CLI flag: -<prefix>.consul.watch-rate-limit
-[watchkeyratelimit: <float> | default = 0]
+[watch_rate_limit: <float> | default = 1]

 # Burst size used in rate limit. Values less than 1 are treated as 1.
 # CLI flag: -<prefix>.consul.watch-burst-size
-[watchkeyburstsize: <int> | default = 1]
+[watch_burst_size: <int> | default = 1]


### configstore_config
 # URL of configs API server.
 # CLI flag: -<prefix>.configs.url
-[configsapiurl: <url> | default = ]
+[configs_api_url: <url> | default = ]

 # Timeout for requests to Weave Cloud configs service.
 # CLI flag: -<prefix>.configs.client-timeout
-[clienttimeout: <duration> | default = 5s]
+[client_timeout: <duration> | default = 5s]
```

## 0.7.0 / 2020-03-16

Cortex `0.7.0` is a major step forward the upcoming `1.0` release. In this release, we've got 164 contributions from 26 authors. Thanks to all contributors! ❤️

Please be aware that Cortex `0.7.0` introduces some **breaking changes**. You're encouraged to read all the `[CHANGE]` entries below before upgrading your Cortex cluster. In particular:

- Cleaned up some configuration options in preparation for the Cortex `1.0.0` release (see also the [annotated config file breaking changes](#annotated-config-file-breaking-changes) below):
  - Removed CLI flags support to configure the schema (see [how to migrate from flags to schema file](https://cortexmetrics.io/docs/configuration/schema-configuration/#migrating-from-flags-to-schema-file))
  - Renamed CLI flag `-config-yaml` to `-schema-config-file`
  - Removed CLI flag `-store.min-chunk-age` in favor of `-querier.query-store-after`. The corresponding YAML config option `ingestermaxquerylookback` has been renamed to [`query_ingesters_within`](https://cortexmetrics.io/docs/configuration/configuration-file/#querier-config)
  - Deprecated CLI flag `-frontend.cache-split-interval` in favor of `-querier.split-queries-by-interval`
  - Renamed the YAML config option `defaul_validity` to `default_validity`
  - Removed the YAML config option `config_store` (in the [`alertmanager YAML config`](https://cortexmetrics.io/docs/configuration/configuration-file/#alertmanager-config)) in favor of `store`
  - Removed the YAML config root block `configdb` in favor of [`configs`](https://cortexmetrics.io/docs/configuration/configuration-file/#configs-config). This change is also reflected in the following CLI flags renaming:
      * `-database.*` -> `-configs.database.*`
      * `-database.migrations` -> `-configs.database.migrations-dir`
  - Removed the fluentd-based billing infrastructure including the CLI flags:
      * `-distributor.enable-billing`
      * `-billing.max-buffered-events`
      * `-billing.retry-delay`
      * `-billing.ingester`
- Removed support for using denormalised tokens in the ring. Before upgrading, make sure your Cortex cluster is already running `v0.6.0` or an earlier version with `-ingester.normalise-tokens=true`

### Full changelog

* [CHANGE] Removed support for flags to configure schema. Further, the flag for specifying the config file (`-config-yaml`) has been deprecated. Please use `-schema-config-file`. See the [Schema Configuration documentation](https://cortexmetrics.io/docs/configuration/schema-configuration/) for more details on how to configure the schema using the YAML file. #2221
* [CHANGE] In the config file, the root level `config_store` config option has been moved to `alertmanager` > `store` > `configdb`. #2125
* [CHANGE] Removed unnecessary `frontend.cache-split-interval` in favor of `querier.split-queries-by-interval` both to reduce configuration complexity and guarantee alignment of these two configs. Starting from now, `-querier.cache-results` may only be enabled in conjunction with `-querier.split-queries-by-interval` (previously the cache interval default was `24h` so if you want to preserve the same behaviour you should set `-querier.split-queries-by-interval=24h`). #2040
* [CHANGE] Renamed Configs configuration options. #2187
  * configuration options
    * `-database.*` -> `-configs.database.*`
    * `-database.migrations` -> `-configs.database.migrations-dir`
  * config file
    * `configdb.uri:` -> `configs.database.uri:`
    * `configdb.migrationsdir:` -> `configs.database.migrations_dir:`
    * `configdb.passwordfile:` -> `configs.database.password_file:`
* [CHANGE] Moved `-store.min-chunk-age` to the Querier config as `-querier.query-store-after`, allowing the store to be skipped during query time if the metrics wouldn't be found. The YAML config option `ingestermaxquerylookback` has been renamed to `query_ingesters_within` to match its CLI flag. #1893
* [CHANGE] Renamed the cache configuration setting `defaul_validity` to `default_validity`. #2140
* [CHANGE] Remove fluentd-based billing infrastructure and flags such as `-distributor.enable-billing`. #1491
* [CHANGE] Removed remaining support for using denormalised tokens in the ring. If you're still running ingesters with denormalised tokens (Cortex 0.4 or earlier, with `-ingester.normalise-tokens=false`), such ingesters will now be completely invisible to distributors and need to be either switched to Cortex 0.6.0 or later, or be configured to use normalised tokens. #2034
* [CHANGE] The frontend http server will now send 502 in case of deadline exceeded and 499 if the user requested cancellation. #2156
* [CHANGE] We now enforce queries to be up to `-querier.max-query-into-future` into the future (defaults to 10m). #1929
  * `-store.min-chunk-age` has been removed
  * `-querier.query-store-after` has been added in it's place.
* [CHANGE] Removed unused `/validate_expr endpoint`. #2152
* [CHANGE] Updated Prometheus dependency to v2.16.0. This Prometheus version uses Active Query Tracker to limit concurrent queries. In order to keep `-querier.max-concurrent` working, Active Query Tracker is enabled by default, and is configured to store its data to `active-query-tracker` directory (relative to current directory when Cortex started). This can be changed by using `-querier.active-query-tracker-dir` option. Purpose of Active Query Tracker is to log queries that were running when Cortex crashes. This logging happens on next Cortex start. #2088
* [CHANGE] Default to BigChunk encoding; may result in slightly higher disk usage if many timeseries have a constant value, but should generally result in fewer, bigger chunks. #2207
* [CHANGE] WAL replays are now done while the rest of Cortex is starting, and more specifically, when HTTP server is running. This makes it possible to scrape metrics during WAL replays. Applies to both chunks and experimental blocks storage. #2222
* [CHANGE] Cortex now has `/ready` probe for all services, not just ingester and querier as before. In single-binary mode, /ready reports 204 only if all components are running properly. #2166
* [CHANGE] If you are vendoring Cortex and use its components in your project, be aware that many Cortex components no longer start automatically when they are created. You may want to review PR and attached document. #2166
* [CHANGE] Experimental TSDB: the querier in-memory index cache used by the experimental blocks storage shifted from per-tenant to per-querier. The `-experimental.tsdb.bucket-store.index-cache-size-bytes` now configures the per-querier index cache max size instead of a per-tenant cache and its default has been increased to 1GB. #2189
* [CHANGE] Experimental TSDB: TSDB head compaction interval and concurrency is now configurable (defaults to 1 min interval and 5 concurrent head compactions). New options: `-experimental.tsdb.head-compaction-interval` and `-experimental.tsdb.head-compaction-concurrency`. #2172
* [CHANGE] Experimental TSDB: switched the blocks storage index header to the binary format. This change is expected to have no visible impact, except lower startup times and memory usage in the queriers. It's possible to switch back to the old JSON format via the flag `-experimental.tsdb.bucket-store.binary-index-header-enabled=false`. #2223
* [CHANGE] Experimental Memberlist KV store can now be used in single-binary Cortex. Attempts to use it previously would fail with panic. This change also breaks existing binary protocol used to exchange gossip messages, so this version will not be able to understand gossiped Ring when used in combination with the previous version of Cortex. Easiest way to upgrade is to shutdown old Cortex installation, and restart it with new version. Incremental rollout works too, but with reduced functionality until all components run the same version. #2016
* [FEATURE] Added a read-only local alertmanager config store using files named corresponding to their tenant id. #2125
* [FEATURE] Added flag `-experimental.ruler.enable-api` to enable the ruler api which implements the Prometheus API `/api/v1/rules` and `/api/v1/alerts` endpoints under the configured `-http.prefix`. #1999
* [FEATURE] Added sharding support to compactor when using the experimental TSDB blocks storage. #2113
* [FEATURE] Added ability to override YAML config file settings using environment variables. #2147
  * `-config.expand-env`
* [FEATURE] Added flags to disable Alertmanager notifications methods. #2187
  * `-configs.notifications.disable-email`
  * `-configs.notifications.disable-webhook`
* [FEATURE] Add /config HTTP endpoint which exposes the current Cortex configuration as YAML. #2165
* [FEATURE] Allow Prometheus remote write directly to ingesters. #1491
* [FEATURE] Introduced new standalone service `query-tee` that can be used for testing purposes to send the same Prometheus query to multiple backends (ie. two Cortex clusters ingesting the same metrics) and compare the performances. #2203
* [FEATURE] Fan out parallelizable queries to backend queriers concurrently. #1878
  * `querier.parallelise-shardable-queries` (bool)
  * Requires a shard-compatible schema (v10+)
  * This causes the number of traces to increase accordingly.
  * The query-frontend now requires a schema config to determine how/when to shard queries, either from a file or from flags (i.e. by the `config-yaml` CLI flag). This is the same schema config the queriers consume. The schema is only required to use this option.
  * It's also advised to increase downstream concurrency controls as well:
    * `querier.max-outstanding-requests-per-tenant`
    * `querier.max-query-parallelism`
    * `querier.max-concurrent`
    * `server.grpc-max-concurrent-streams` (for both query-frontends and queriers)
* [FEATURE] Added user sub rings to distribute users to a subset of ingesters. #1947
  * `-experimental.distributor.user-subring-size`
* [FEATURE] Add flag `-experimental.tsdb.stripe-size` to expose TSDB stripe size option. #2185
* [FEATURE] Experimental Delete Series: Added support for Deleting Series with Prometheus style API. Needs to be enabled first by setting `-purger.enable` to `true`. Deletion only supported when using `boltdb` and `filesystem` as index and object store respectively. Support for other stores to follow in separate PRs #2103
* [ENHANCEMENT] Alertmanager: Expose Per-tenant alertmanager metrics #2124
* [ENHANCEMENT] Add `status` label to `cortex_alertmanager_configs` metric to gauge the number of valid and invalid configs. #2125
* [ENHANCEMENT] Cassandra Authentication: added the `custom_authenticators` config option that allows users to authenticate with cassandra clusters using password authenticators that are not approved by default in [gocql](https://github.com/gocql/gocql/blob/81b8263d9fe526782a588ef94d3fa5c6148e5d67/conn.go#L27) #2093
* [ENHANCEMENT] Cassandra Storage: added `max_retries`, `retry_min_backoff` and `retry_max_backoff` configuration options to enable retrying recoverable errors. #2054
* [ENHANCEMENT] Allow to configure HTTP and gRPC server listen address, maximum number of simultaneous connections and connection keepalive settings.
  * `-server.http-listen-address`
  * `-server.http-conn-limit`
  * `-server.grpc-listen-address`
  * `-server.grpc-conn-limit`
  * `-server.grpc.keepalive.max-connection-idle`
  * `-server.grpc.keepalive.max-connection-age`
  * `-server.grpc.keepalive.max-connection-age-grace`
  * `-server.grpc.keepalive.time`
  * `-server.grpc.keepalive.timeout`
* [ENHANCEMENT] PostgreSQL: Bump up `github.com/lib/pq` from `v1.0.0` to `v1.3.0` to support PostgreSQL SCRAM-SHA-256 authentication. #2097
* [ENHANCEMENT] Cassandra Storage: User no longer need `CREATE` privilege on `<all keyspaces>` if given keyspace exists. #2032
* [ENHANCEMENT] Cassandra Storage: added `password_file` configuration options to enable reading Cassandra password from file. #2096
* [ENHANCEMENT] Configs API: Allow GET/POST configs in YAML format. #2181
* [ENHANCEMENT] Background cache writes are batched to improve parallelism and observability. #2135
* [ENHANCEMENT] Add automatic repair for checkpoint and WAL. #2105
* [ENHANCEMENT] Support `lastEvaluation` and `evaluationTime` in `/api/v1/rules` endpoints and make order of groups stable. #2196
* [ENHANCEMENT] Skip expired requests in query-frontend scheduling. #2082
* [ENHANCEMENT] Add ability to configure gRPC keepalive settings. #2066
* [ENHANCEMENT] Experimental TSDB: Export TSDB Syncer metrics from Compactor component, they are prefixed with `cortex_compactor_`. #2023
* [ENHANCEMENT] Experimental TSDB: Added dedicated flag `-experimental.tsdb.bucket-store.tenant-sync-concurrency` to configure the maximum number of concurrent tenants for which blocks are synched. #2026
* [ENHANCEMENT] Experimental TSDB: Expose metrics for objstore operations (prefixed with `cortex_<component>_thanos_objstore_`, component being one of `ingester`, `querier` and `compactor`). #2027
* [ENHANCEMENT] Experimental TSDB: Added support for Azure Storage to be used for block storage, in addition to S3 and GCS. #2083
* [ENHANCEMENT] Experimental TSDB: Reduced memory allocations in the ingesters when using the experimental blocks storage. #2057
* [ENHANCEMENT] Experimental Memberlist KV: expose `-memberlist.gossip-to-dead-nodes-time` and `-memberlist.dead-node-reclaim-time` options to control how memberlist library handles dead nodes and name reuse. #2131
* [BUGFIX] Alertmanager: fixed panic upon applying a new config, caused by duplicate metrics registration in the `NewPipelineBuilder` function. #211
* [BUGFIX] Azure Blob ChunkStore: Fixed issue causing `invalid chunk checksum` errors. #2074
* [BUGFIX] The gauge `cortex_overrides_last_reload_successful` is now only exported by components that use a `RuntimeConfigManager`. Previously, for components that do not initialize a `RuntimeConfigManager` (such as the compactor) the gauge was initialized with 0 (indicating error state) and then never updated, resulting in a false-negative permanent error state. #2092
* [BUGFIX] Fixed WAL metric names, added the `cortex_` prefix.
* [BUGFIX] Restored histogram `cortex_configs_request_duration_seconds` #2138
* [BUGFIX] Fix wrong syntax for `url` in config-file-reference. #2148
* [BUGFIX] Fixed some 5xx status code returned by the query-frontend when they should actually be 4xx. #2122
* [BUGFIX] Fixed leaked goroutines in the querier. #2070
* [BUGFIX] Experimental TSDB: fixed `/all_user_stats` and `/api/prom/user_stats` endpoints when using the experimental TSDB blocks storage. #2042
* [BUGFIX] Experimental TSDB: fixed ruler to correctly work with the experimental TSDB blocks storage. #2101

### Changes to denormalised tokens in the ring

Cortex 0.4.0 is the last version that can *write* denormalised tokens. Cortex 0.5.0 and above always write normalised tokens.

Cortex 0.6.0 is the last version that can *read* denormalised tokens. Starting with Cortex 0.7.0 only normalised tokens are supported, and ingesters writing denormalised tokens to the ring (running Cortex 0.4.0 or earlier with `-ingester.normalise-tokens=false`) are ignored by distributors. Such ingesters should either switch to using normalised tokens, or be upgraded to Cortex 0.5.0 or later.

### Known issues

- The gRPC streaming for ingesters doesn't work when using the experimental TSDB blocks storage. Please do not enable `-querier.ingester-streaming` if you're using the TSDB blocks storage. If you want to enable it, you can build Cortex from `master` given the issue has been fixed after Cortex `0.7` branch has been cut and the fix wasn't included in the `0.7` because related to an experimental feature.

### Annotated config file breaking changes

In this section you can find a config file diff showing the breaking changes introduced in Cortex `0.7`. You can also find the [full configuration file reference doc](https://cortexmetrics.io/docs/configuration/configuration-file/) in the website.

 ```diff
### Root level config

 # "configdb" has been moved to "alertmanager > store > configdb".
-[configdb: <configdb_config>]

 # "config_store" has been renamed to "configs".
-[config_store: <configstore_config>]
+[configs: <configs_config>]


### `distributor_config`

 # The support to hook an external billing system has been removed.
-[enable_billing: <boolean> | default = false]
-billing:
-  [maxbufferedevents: <int> | default = 1024]
-  [retrydelay: <duration> | default = 500ms]
-  [ingesterhostport: <string> | default = "localhost:24225"]


### `querier_config`

 # "ingestermaxquerylookback" has been renamed to "query_ingesters_within".
-[ingestermaxquerylookback: <duration> | default = 0s]
+[query_ingesters_within: <duration> | default = 0s]


### `queryrange_config`

results_cache:
  cache:
     # "defaul_validity" has been renamed to "default_validity".
-    [defaul_validity: <duration> | default = 0s]
+    [default_validity: <duration> | default = 0s]

   # "cache_split_interval" has been deprecated in favor of "split_queries_by_interval".
-  [cache_split_interval: <duration> | default = 24h0m0s]


### `alertmanager_config`

# The "store" config block has been added. This includes "configdb" which previously
# was the "configdb" root level config block.
+store:
+  [type: <string> | default = "configdb"]
+  [configdb: <configstore_config>]
+  local:
+    [path: <string> | default = ""]


### `storage_config`

index_queries_cache_config:
   # "defaul_validity" has been renamed to "default_validity".
-  [defaul_validity: <duration> | default = 0s]
+  [default_validity: <duration> | default = 0s]


### `chunk_store_config`

chunk_cache_config:
   # "defaul_validity" has been renamed to "default_validity".
-  [defaul_validity: <duration> | default = 0s]
+  [default_validity: <duration> | default = 0s]

write_dedupe_cache_config:
   # "defaul_validity" has been renamed to "default_validity".
-  [defaul_validity: <duration> | default = 0s]
+  [default_validity: <duration> | default = 0s]

 # "min_chunk_age" has been removed in favor of "querier > query_store_after".
-[min_chunk_age: <duration> | default = 0s]


### `configs_config`

-# "uri" has been moved to "database > uri".
-[uri: <string> | default = "postgres://postgres@configs-db.weave.local/configs?sslmode=disable"]

-# "migrationsdir" has been moved to "database > migrations_dir".
-[migrationsdir: <string> | default = ""]

-# "passwordfile" has been moved to "database > password_file".
-[passwordfile: <string> | default = ""]

+database:
+  [uri: <string> | default = "postgres://postgres@configs-db.weave.local/configs?sslmode=disable"]
+  [migrations_dir: <string> | default = ""]
+  [password_file: <string> | default = ""]
```

## 0.6.1 / 2020-02-05

* [BUGFIX] Fixed parsing of the WAL configuration when specified in the YAML config file. #2071

## 0.6.0 / 2020-01-28

Note that the ruler flags need to be changed in this upgrade. You're moving from a single node ruler to something that might need to be sharded.
Further, if you're using the configs service, we've upgraded the migration library and this requires some manual intervention. See full instructions below to upgrade your PostgreSQL.

* [CHANGE] The frontend component now does not cache results if it finds a `Cache-Control` header and if one of its values is `no-store`. #1974
* [CHANGE] Flags changed with transition to upstream Prometheus rules manager:
  * `-ruler.client-timeout` is now `ruler.configs.client-timeout` in order to match `ruler.configs.url`.
  * `-ruler.group-timeout`has been removed.
  * `-ruler.num-workers` has been removed.
  * `-ruler.rule-path` has been added to specify where the prometheus rule manager will sync rule files.
  * `-ruler.storage.type` has beem added to specify the rule store backend type, currently only the configdb.
  * `-ruler.poll-interval` has been added to specify the interval in which to poll new rule groups.
  * `-ruler.evaluation-interval` default value has changed from `15s` to `1m` to match the default evaluation interval in Prometheus.
  * Ruler sharding requires a ring which can be configured via the ring flags prefixed by `ruler.ring.`. #1987
* [CHANGE] Use relative links from /ring page to make it work when used behind reverse proxy. #1896
* [CHANGE] Deprecated `-distributor.limiter-reload-period` flag. #1766
* [CHANGE] Ingesters now write only normalised tokens to the ring, although they can still read denormalised tokens used by other ingesters. `-ingester.normalise-tokens` is now deprecated, and ignored. If you want to switch back to using denormalised tokens, you need to downgrade to Cortex 0.4.0. Previous versions don't handle claiming tokens from normalised ingesters correctly. #1809
* [CHANGE] Overrides mechanism has been renamed to "runtime config", and is now separate from limits. Runtime config is simply a file that is reloaded by Cortex every couple of seconds. Limits and now also multi KV use this mechanism.<br />New arguments were introduced: `-runtime-config.file` (defaults to empty) and `-runtime-config.reload-period` (defaults to 10 seconds), which replace previously used `-limits.per-user-override-config` and `-limits.per-user-override-period` options. Old options are still used if `-runtime-config.file` is not specified. This change is also reflected in YAML configuration, where old `limits.per_tenant_override_config` and `limits.per_tenant_override_period` fields are replaced with `runtime_config.file` and `runtime_config.period` respectively. #1749
* [CHANGE] Cortex now rejects data with duplicate labels. Previously, such data was accepted, with duplicate labels removed with only one value left. #1964
* [CHANGE] Changed the default value for `-distributor.ha-tracker.prefix` from `collectors/` to `ha-tracker/` in order to not clash with other keys (ie. ring) stored in the same key-value store. #1940
* [FEATURE] Experimental: Write-Ahead-Log added in ingesters for more data reliability against ingester crashes. #1103
  * `--ingester.wal-enabled`: Setting this to `true` enables writing to WAL during ingestion.
  * `--ingester.wal-dir`: Directory where the WAL data should be stored and/or recovered from.
  * `--ingester.checkpoint-enabled`: Set this to `true` to enable checkpointing of in-memory chunks to disk.
  * `--ingester.checkpoint-duration`: This is the interval at which checkpoints should be created.
  * `--ingester.recover-from-wal`: Set this to `true` to recover data from an existing WAL.
  * For more information, please checkout the ["Ingesters with WAL" guide](https://cortexmetrics.io/docs/guides/ingesters-with-wal/).
* [FEATURE] The distributor can now drop labels from samples (similar to the removal of the replica label for HA ingestion) per user via the `distributor.drop-label` flag. #1726
* [FEATURE] Added flag `debug.mutex-profile-fraction` to enable mutex profiling #1969
* [FEATURE] Added `global` ingestion rate limiter strategy. Deprecated `-distributor.limiter-reload-period` flag. #1766
* [FEATURE] Added support for Microsoft Azure blob storage to be used for storing chunk data. #1913
* [FEATURE] Added readiness probe endpoint`/ready` to queriers. #1934
* [FEATURE] Added "multi" KV store that can interact with two other KV stores, primary one for all reads and writes, and secondary one, which only receives writes. Primary/secondary store can be modified in runtime via runtime-config mechanism (previously "overrides"). #1749
* [FEATURE] Added support to store ring tokens to a file and read it back on startup, instead of generating/fetching the tokens to/from the ring. This feature can be enabled with the flag `-ingester.tokens-file-path`. #1750
* [FEATURE] Experimental TSDB: Added `/series` API endpoint support with TSDB blocks storage. #1830
* [FEATURE] Experimental TSDB: Added TSDB blocks `compactor` component, which iterates over users blocks stored in the bucket and compact them according to the configured block ranges. #1942
* [ENHANCEMENT] metric `cortex_ingester_flush_reasons` gets a new `reason` value: `Spread`, when `-ingester.spread-flushes` option is enabled. #1978
* [ENHANCEMENT] Added `password` and `enable_tls` options to redis cache configuration. Enables usage of Microsoft Azure Cache for Redis service. #1923
* [ENHANCEMENT] Upgraded Kubernetes API version for deployments from `extensions/v1beta1` to `apps/v1`. #1941
* [ENHANCEMENT] Experimental TSDB: Open existing TSDB on startup to prevent ingester from becoming ready before it can accept writes. The max concurrency is set via `--experimental.tsdb.max-tsdb-opening-concurrency-on-startup`. #1917
* [ENHANCEMENT] Experimental TSDB: Querier now exports aggregate metrics from Thanos bucket store and in memory index cache (many metrics to list, but all have `cortex_querier_bucket_store_` or `cortex_querier_blocks_index_cache_` prefix). #1996
* [ENHANCEMENT] Experimental TSDB: Improved multi-tenant bucket store. #1991
  * Allowed to configure the blocks sync interval via `-experimental.tsdb.bucket-store.sync-interval` (0 disables the sync)
  * Limited the number of tenants concurrently synched by `-experimental.tsdb.bucket-store.block-sync-concurrency`
  * Renamed `cortex_querier_sync_seconds` metric to `cortex_querier_blocks_sync_seconds`
  * Track `cortex_querier_blocks_sync_seconds` metric for the initial sync too
* [BUGFIX] Fixed unnecessary CAS operations done by the HA tracker when the jitter is enabled. #1861
* [BUGFIX] Fixed ingesters getting stuck in a LEAVING state after coming up from an ungraceful exit. #1921
* [BUGFIX] Reduce memory usage when ingester Push() errors. #1922
* [BUGFIX] Table Manager: Fixed calculation of expected tables and creation of tables from next active schema considering grace period. #1976
* [BUGFIX] Experimental TSDB: Fixed ingesters consistency during hand-over when using experimental TSDB blocks storage. #1854 #1818
* [BUGFIX] Experimental TSDB: Fixed metrics when using experimental TSDB blocks storage. #1981 #1982 #1990 #1983
* [BUGFIX] Experimental memberlist: Use the advertised address when sending packets to other peers of the Gossip memberlist. #1857
* [BUGFIX] Experimental TSDB: Fixed incorrect query results introduced in #2604 caused by a buffer incorrectly reused while iterating samples. #2697

### Upgrading PostgreSQL (if you're using configs service)

Reference: <https://github.com/golang-migrate/migrate/tree/master/database/postgres#upgrading-from-v1>

1. Install the migrate package cli tool: <https://github.com/golang-migrate/migrate/tree/master/cmd/migrate#installation>
2. Drop the `schema_migrations` table: `DROP TABLE schema_migrations;`.
2. Run the migrate command:

```bash
migrate  -path <absolute_path_to_cortex>/cmd/cortex/migrations -database postgres://localhost:5432/database force 2
```

### Known issues

- The `cortex_prometheus_rule_group_last_evaluation_timestamp_seconds` metric, tracked by the ruler, is not unregistered for rule groups not being used anymore. This issue will be fixed in the next Cortex release (see [2033](https://github.com/cortexproject/cortex/issues/2033)).

- Write-Ahead-Log (WAL) does not have automatic repair of corrupt checkpoint or WAL segments, which is possible if ingester crashes abruptly or the underlying disk corrupts. Currently the only way to resolve this is to manually delete the affected checkpoint and/or WAL segments. Automatic repair will be added in the future releases.

## 0.4.0 / 2019-12-02

* [CHANGE] The frontend component has been refactored to be easier to re-use. When upgrading the frontend, cache entries will be discarded and re-created with the new protobuf schema. #1734
* [CHANGE] Removed direct DB/API access from the ruler. `-ruler.configs.url` has been now deprecated. #1579
* [CHANGE] Removed `Delta` encoding. Any old chunks with `Delta` encoding cannot be read anymore. If `ingester.chunk-encoding` is set to `Delta` the ingester will fail to start. #1706
* [CHANGE] Setting `-ingester.max-transfer-retries` to 0 now disables hand-over when ingester is shutting down. Previously, zero meant infinite number of attempts. #1771
* [CHANGE] `dynamo` has been removed as a valid storage name to make it consistent for all components. `aws` and `aws-dynamo` remain as valid storage names.
* [CHANGE/FEATURE] The frontend split and cache intervals can now be configured using the respective flag `--querier.split-queries-by-interval` and `--frontend.cache-split-interval`.
  * If `--querier.split-queries-by-interval` is not provided request splitting is disabled by default.
  * __`--querier.split-queries-by-day` is still accepted for backward compatibility but has been deprecated. You should now use `--querier.split-queries-by-interval`. We recommend a to use a multiple of 24 hours.__
* [FEATURE] Global limit on the max series per user and metric #1760
  * `-ingester.max-global-series-per-user`
  * `-ingester.max-global-series-per-metric`
  * Requires `-distributor.replication-factor` and `-distributor.shard-by-all-labels` set for the ingesters too
* [FEATURE] Flush chunks with stale markers early with `ingester.max-stale-chunk-idle`. #1759
* [FEATURE] EXPERIMENTAL: Added new KV Store backend based on memberlist library. Components can gossip about tokens and ingester states, instead of using Consul or Etcd. #1721
* [FEATURE] EXPERIMENTAL: Use TSDB in the ingesters & flush blocks to S3/GCS ala Thanos. This will let us use an Object Store more efficiently and reduce costs. #1695
* [FEATURE] Allow Query Frontend to log slow queries with `frontend.log-queries-longer-than`. #1744
* [FEATURE] Add HTTP handler to trigger ingester flush & shutdown - used when running as a stateful set with the WAL enabled.  #1746
* [FEATURE] EXPERIMENTAL: Added GCS support to TSDB blocks storage. #1772
* [ENHANCEMENT] Reduce memory allocations in the write path. #1706
* [ENHANCEMENT] Consul client now follows recommended practices for blocking queries wrt returned Index value. #1708
* [ENHANCEMENT] Consul client can optionally rate-limit itself during Watch (used e.g. by ring watchers) and WatchPrefix (used by HA feature) operations. Rate limiting is disabled by default. New flags added: `--consul.watch-rate-limit`, and `--consul.watch-burst-size`. #1708
* [ENHANCEMENT] Added jitter to HA deduping heartbeats, configure using `distributor.ha-tracker.update-timeout-jitter-max` #1534
* [ENHANCEMENT] Add ability to flush chunks with stale markers early. #1759
* [BUGFIX] Stop reporting successful actions as 500 errors in KV store metrics. #1798
* [BUGFIX] Fix bug where duplicate labels can be returned through metadata APIs. #1790
* [BUGFIX] Fix reading of old, v3 chunk data. #1779
* [BUGFIX] Now support IAM roles in service accounts in AWS EKS. #1803
* [BUGFIX] Fixed duplicated series returned when querying both ingesters and store with the experimental TSDB blocks storage. #1778

In this release we updated the following dependencies:

- gRPC v1.25.0  (resulted in a drop of 30% CPU usage when compression is on)
- jaeger-client v2.20.0
- aws-sdk-go to v1.25.22

## 0.3.0 / 2019-10-11

This release adds support for Redis as an alternative to Memcached, and also includes many optimisations which reduce CPU and memory usage.

* [CHANGE] Gauge metrics were renamed to drop the `_total` suffix. #1685
  * In Alertmanager, `alertmanager_configs_total` is now `alertmanager_configs`
  * In Ruler, `scheduler_configs_total` is now `scheduler_configs`
  * `scheduler_groups_total` is now `scheduler_groups`.
* [CHANGE] `--alertmanager.configs.auto-slack-root` flag was dropped as auto Slack root is not supported anymore. #1597
* [CHANGE] In table-manager, default DynamoDB capacity was reduced from 3,000 units to 1,000 units. We recommend you do not run with the defaults: find out what figures are needed for your environment and set that via `-dynamodb.periodic-table.write-throughput` and `-dynamodb.chunk-table.write-throughput`.
* [FEATURE] Add Redis support for caching #1612
* [FEATURE] Allow spreading chunk writes across multiple S3 buckets #1625
* [FEATURE] Added `/shutdown` endpoint for ingester to shutdown all operations of the ingester. #1746
* [ENHANCEMENT] Upgraded Prometheus to 2.12.0 and Alertmanager to 0.19.0. #1597
* [ENHANCEMENT] Cortex is now built with Go 1.13 #1675, #1676, #1679
* [ENHANCEMENT] Many optimisations, mostly impacting ingester and querier: #1574, #1624, #1638, #1644, #1649, #1654, #1702

Full list of changes: <https://github.com/cortexproject/cortex/compare/v0.2.0...v0.3.0>

## 0.2.0 / 2019-09-05

This release has several exciting features, the most notable of them being setting `-ingester.spread-flushes` to potentially reduce your storage space by upto 50%.

* [CHANGE] Flags changed due to changes upstream in Prometheus Alertmanager #929:
  * `alertmanager.mesh.listen-address` is now `cluster.listen-address`
  * `alertmanager.mesh.peer.host` and `alertmanager.mesh.peer.service` can be replaced by `cluster.peer`
  * `alertmanager.mesh.hardware-address`, `alertmanager.mesh.nickname`, `alertmanager.mesh.password`, and `alertmanager.mesh.peer.refresh-interval` all disappear.
* [CHANGE] --claim-on-rollout flag deprecated; feature is now always on #1566
* [CHANGE] Retention period must now be a multiple of periodic table duration #1564
* [CHANGE] The value for the name label for the chunks memcache in all `cortex_cache_` metrics is now `chunksmemcache` (before it was `memcache`) #1569
* [FEATURE] Makes the ingester flush each timeseries at a specific point in the max-chunk-age cycle with `-ingester.spread-flushes`. This means multiple replicas of a chunk are very likely to contain the same contents which cuts chunk storage space by up to 66%. #1578
* [FEATURE] Make minimum number of chunk samples configurable per user #1620
* [FEATURE] Honor HTTPS for custom S3 URLs #1603
* [FEATURE] You can now point the query-frontend at a normal Prometheus for parallelisation and caching #1441
* [FEATURE] You can now specify `http_config` on alert receivers #929
* [FEATURE] Add option to use jump hashing to load balance requests to memcached #1554
* [FEATURE] Add status page for HA tracker to distributors #1546
* [FEATURE] The distributor ring page is now easier to read with alternate rows grayed out #1621

## 0.1.0 / 2019-08-07

* [CHANGE] HA Tracker flags were renamed to provide more clarity #1465
  * `distributor.accept-ha-labels` is now `distributor.ha-tracker.enable`
  * `distributor.accept-ha-samples` is now `distributor.ha-tracker.enable-for-all-users`
  * `ha-tracker.replica` is now `distributor.ha-tracker.replica`
  * `ha-tracker.cluster` is now `distributor.ha-tracker.cluster`
* [FEATURE] You can specify "heap ballast" to reduce Go GC Churn #1489
* [BUGFIX] HA Tracker no longer always makes a request to Consul/Etcd when a request is not from the active replica #1516
* [BUGFIX] Queries are now correctly cancelled by the query-frontend #1508<|MERGE_RESOLUTION|>--- conflicted
+++ resolved
@@ -16,14 +16,11 @@
 * [ENHANCEMENT] Ingester: added new metric `cortex_ingester_active_series` to track active series more accurately. Also added options to control whether active series tracking is enabled (`-ingester.active-series-enabled`, defaults to false), and how often this metric is updated (`-ingester.active-series-update-period`) and max idle time for series to be considered inactive (`-ingester.active-series-idle-timeout`). #3153
 * [ENHANCEMENT] Blocksconvert – Builder: download plan file locally before processing it. #3209
 * [ENHANCEMENT] Store-gateway: added zone-aware replication support to blocks replication in the store-gateway. #3200
-<<<<<<< HEAD
 * [ENHANCEMENT] Store-gateway: exported new metrics. #3231
   - `cortex_bucket_store_cached_series_fetch_duration_seconds`
   - `cortex_bucket_store_cached_postings_fetch_duration_seconds`
   - `cortex_bucket_stores_gate_queries_max`
-=======
 * [ENHANCEMENT] Added `-version` flag to Cortex. #3233
->>>>>>> 08c0ad7a
 * [BUGFIX] No-longer-needed ingester operations for queries triggered by queriers and rulers are now canceled. #3178
 * [BUGFIX] Ruler: directories in the configured `rules-path` will be removed on startup and shutdown in order to ensure they don't persist between runs. #3195
 * [BUGFIX] Handle hash-collisions in the query path. #3192
