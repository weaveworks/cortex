--- conflicted
+++ resolved
@@ -38,6 +38,7 @@
 * [BUGFIX] QueryFrontend: fixed a situation where HTTP error is ignored and an incorrect status code is set. #2590
 * [BUGFIX] Ingester: Fix an ingester starting up in the JOINING state and staying there forever. #2565
 * [BUGFIX] QueryFrontend: fixed a panic (`integer divide by zero`) in the query-frontend. The query-frontend now requires the `-querier.default-evaluation-interval` config to be set to the same value of the querier. #2603
+* [BUGFIX] Experimental TSDB: when the querier receives a `/series` request with a time range older than the data stored in the ingester, it now ignores the requested time range and returns known series anyway instead of returning an empty response. This aligns the behaviour with the chunks storage. #2617
 
 ## 1.1.0 / 2020-05-21
 
@@ -110,14 +111,6 @@
 * [BUGFIX] Fixed `version`, `revision` and `branch` labels exported by the `cortex_build_info` metric. #2468
 * [BUGFIX] QueryFrontend: fixed a situation where span context missed when downstream_url is used. #2539
 * [BUGFIX] Querier: Fixed a situation where querier would crash because of an unresponsive frontend instance. #2569
-<<<<<<< HEAD
-* [BUGFIX] Fixed collection of tracing spans from Thanos components used internally. #2584
-* [BUGFIX] Experimental TSDB: fixed memory leak in ingesters. #2586
-* [BUGFIX] Ingester: Fix an ingester starting up in the JOINING state and staying there forever. #2565
-* [BUGFIX] QueryFrontend: fixed a panic (`integer divide by zero`) in the query-frontend. The query-frontend now requires the `-querier.default-evaluation-interval` config to be set to the same value of the querier. #2603
-* [BUGFIX] Experimental TSDB: when the querier receives a `/series` request with a time range older than the data stored in the ingester, it now ignores the requested time range and returns known series anyway instead of returning an empty response. This aligns the behaviour with the chunks storage. #2617
-=======
->>>>>>> 61c5c31f
 
 ## 1.0.1 / 2020-04-23
 
