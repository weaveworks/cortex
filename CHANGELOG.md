# Changelog

## master / unreleased

* [CHANGE] Querier / ruler: deprecated `-store.query-chunk-limit` CLI flag (and its respective YAML config option `max_chunks_per_query`) in favour of `-querier.max-fetched-chunks-per-query` (and its respective YAML config option `max_fetched_chunks_per_query`). The new limit specifies the maximum number of chunks that can be fetched in a single query from ingesters and long-term storage: the total number of actual fetched chunks could be 2x the limit, being independently applied when querying ingesters and long-term storage. #4125
* [CHANGE] Alertmanager: allowed to configure the experimental receivers firewall on a per-tenant basis. The following CLI flags (and their respective YAML config options) have been changed and moved to the limits config section: #4143
  - `-alertmanager.receivers-firewall.block.cidr-networks` renamed to `-alertmanager.receivers-firewall-block-cidr-networks`
  - `-alertmanager.receivers-firewall.block.private-addresses` renamed to `-alertmanager.receivers-firewall-block-private-addresses`
* [CHANGE] Change default value of `-server.grpc.keepalive.min-time-between-pings` to `10s` and `-server.grpc.keepalive.ping-without-stream-allowed` to `true`. #4168
* [CHANGE] Ingester: Change default value of `-ingester.active-series-metrics-enabled` to `true`. This incurs a small increase in memory usage, between 1.2% and 1.6% as measured on ingesters with 1.3M active series. #4257
* [FEATURE] Querier: Added new `-querier.max-fetched-series-per-query` flag. When Cortex is running with blocks storage, the max series per query limit is enforced in the querier and applies to unique series received from ingesters and store-gateway (long-term storage). #4179
* [FEATURE] Querier/Ruler: Added new `-querier.max-fetched-chunk-bytes-per-query` flag. When Cortex is running with blocks storage, the max chunk bytes limit is enforced in the querier and ruler and limits the size of all aggregated chunks returned from ingesters and storage as bytes for a query. #4216
* [FEATURE] Alertmanager: Added rate-limits to notifiers. Rate limits used by all integrations can be configured using `-alertmanager.notification-rate-limit`, while per-integration rate limits can be specified via `-alertmanager.notification-rate-limit-per-integration` parameter. Both shared and per-integration limits can be overwritten using overrides mechanism. These limits are applied on individual (per-tenant) alertmanagers. Rate-limited notifications are failed notifications. It is possible to monitor rate-limited notifications via new `cortex_alertmanager_notification_rate_limited_total` metric. #4135 #4163
* [FEATURE] Alertmanager: Added `-alertmanager.max-config-size-bytes` limit to control size of configuration files that Cortex users can upload to Alertmanager via API. This limit is configurable per-tenant. #4201
* [FEATURE] Alertmanager: Added `-alertmanager.max-templates-count` and `-alertmanager.max-template-size-bytes` options to control number and size of templates uploaded to Alertmanager via API. These limits are configurable per-tenant. #4223
* [FEATURE] Added flag `-debug.block-profile-rate` to enable goroutine blocking events profiling. #4217
* [FEATURE] Alertmanager: The experimental sharding feature is now considered complete. Detailed information about the configuration options can be found [here for alertmanager](https://cortexmetrics.io/docs/configuration/configuration-file/#alertmanager_config) and [here for the alertmanager storage](https://cortexmetrics.io/docs/configuration/configuration-file/#alertmanager_storage_config). To use the feature: #3925 #4020 #4021 #4031 #4084 #4110 #4126 #4127 #4141 #4146 #4161 #4162 #4222
  * Ensure that a remote storage backend is configured for Alertmanager to store state using `-alertmanager-storage.backend`, and flags related to the backend. Note that the `local` and `configdb` storage backends are not supported.
  * Ensure that a ring store is configured using `-alertmanager.sharding-ring.store`, and set the flags relevant to the chosen store type.
  * Enable the feature using `-alertmanager.sharding-enabled`.
  * Note the prior addition of a new configuration option `-alertmanager.persist-interval`. This sets the interval between persisting the current alertmanager state (notification log and silences) to object storage. See the [configuration file reference](https://cortexmetrics.io/docs/configuration/configuration-file/#alertmanager_config) for more information.
* [ENHANCEMENT] Alertmanager: Cleanup persisted state objects from remote storage when a tenant configuration is deleted. #4167
* [ENHANCEMENT] Storage: Added the ability to disable Open Census within GCS client (e.g `-gcs.enable-opencensus=false`). #4219
* [ENHANCEMENT] Alertmanager: introduced new metrics to monitor operation when using `-alertmanager.sharding-enabled`: #4149
  * `cortex_alertmanager_state_fetch_replica_state_total`
  * `cortex_alertmanager_state_fetch_replica_state_failed_total`
  * `cortex_alertmanager_state_initial_sync_total`
  * `cortex_alertmanager_state_initial_sync_completed_total`
  * `cortex_alertmanager_state_initial_sync_duration_seconds`
  * `cortex_alertmanager_state_persist_total`
  * `cortex_alertmanager_state_persist_failed_total`
* [ENHANCEMENT] Blocks storage: support ingesting exemplars.  Enabled by setting new CLI flag `-blocks-storage.tsdb.max-exemplars=<n>` or config option `blocks_storage.tsdb.max_exemplars` to positive value. #4124
* [ENHANCEMENT] Distributor: Added distributors ring status section in the admin page. #4151
* [ENHANCEMENT] Added zone-awareness support to alertmanager for use when sharding is enabled. When zone-awareness is enabled, alerts will be replicated across availability zones. #4204
* [ENHANCEMENT] Added `tenant_ids` tag to tracing spans #4147
* [ENHANCEMENT] Ring, query-frontend: Avoid using automatic private IPs (APIPA) when discovering IP address from the interface during the registration of the instance in the ring, or by query-frontend when used with query-scheduler. APIPA still used as last resort with logging indicating usage. #4032
* [ENHANCEMENT] Memberlist: introduced new metrics to aid troubleshooting tombstone convergence: #4231
  * `memberlist_client_kv_store_value_tombstones`
  * `memberlist_client_kv_store_value_tombstones_removed_total`
  * `memberlist_client_messages_to_broadcast_dropped_total`
* [ENHANCEMENT] Alertmanager: Added `-alertmanager.max-dispatcher-aggregation-groups` option to control max number of active dispatcher groups in Alertmanager (per tenant, also overrideable). When the limit is reached, Dispatcher produces log message and increases `cortex_alertmanager_dispatcher_aggregation_group_limit_reached_total` metric. #4254
* [BUGFIX] Purger: fix `Invalid null value in condition for column range` caused by `nil` value in range for WriteBatch query. #4128
* [BUGFIX] Ingester: fixed infrequent panic caused by a race condition between TSDB mmap-ed head chunks truncation and queries. #4176
* [BUGFIX] Alertmanager: fix Alertmanager status page if clustering via gossip is disabled or sharding is enabled. #4184
* [BUGFIX] Ruler: fix `/ruler/rule_groups` endpoint doesn't work when used with object store. #4182
* [BUGFIX] Ruler: Honor the evaluation delay for the `ALERTS` and `ALERTS_FOR_STATE` series. #4227
* [BUGFIX] Fixed cache fetch error on Redis Cluster. #4056
<<<<<<< HEAD
* [BUGFIX] Querier: Fix issue where samples in a chunk might get skipped by batch iterator. #4218
=======
* [BUGFIX] Ingester: fix issue where runtime limits erroneously override default limits. #4246
* [BUGFIX] Ruler: fix startup in single-binary mode when the new `ruler_storage` is used. #4252
* [BUGFIX] Querier: fix queries failing with "at least 1 healthy replica required, could only find 0" error right after scaling up store-gateways until they're ACTIVE in the ring. #4263
>>>>>>> 65fbad21

## Blocksconvert

* [ENHANCEMENT] Scanner: add support for DynamoDB (v9 schema only). #3828

## 1.9.0 / 2021-05-14

* [CHANGE] Alertmanager now removes local files after Alertmanager is no longer running for removed or resharded user. #3910
* [CHANGE] Alertmanager now stores local files in per-tenant folders. Files stored by Alertmanager previously are migrated to new hierarchy. Support for this migration will be removed in Cortex 1.11. #3910
* [CHANGE] Ruler: deprecated `-ruler.storage.*` CLI flags (and their respective YAML config options) in favour of `-ruler-storage.*`. The deprecated config will be removed in Cortex 1.11. #3945
* [CHANGE] Alertmanager: deprecated `-alertmanager.storage.*` CLI flags (and their respective YAML config options) in favour of `-alertmanager-storage.*`. This change doesn't apply to `alertmanager.storage.path` and `alertmanager.storage.retention`. The deprecated config will be removed in Cortex 1.11. #4002
* [CHANGE] Alertmanager: removed `-cluster.` CLI flags deprecated in Cortex 1.7. The new config options to use are: #3946
  * `-alertmanager.cluster.listen-address` instead of `-cluster.listen-address`
  * `-alertmanager.cluster.advertise-address` instead of `-cluster.advertise-address`
  * `-alertmanager.cluster.peers` instead of `-cluster.peer`
  * `-alertmanager.cluster.peer-timeout` instead of `-cluster.peer-timeout`
* [CHANGE] Blocks storage: removed the config option `-blocks-storage.bucket-store.index-cache.postings-compression-enabled`, which was deprecated in Cortex 1.6. Postings compression is always enabled. #4101
* [CHANGE] Querier: removed the config option `-store.max-look-back-period`, which was deprecated in Cortex 1.6 and was used only by the chunks storage. You should use `-querier.max-query-lookback` instead. #4101
* [CHANGE] Query Frontend: removed the config option `-querier.compress-http-responses`, which was deprecated in Cortex 1.6. You should use`-api.response-compression-enabled` instead. #4101
* [CHANGE] Runtime-config / overrides: removed the config options `-limits.per-user-override-config` (use `-runtime-config.file`) and `-limits.per-user-override-period` (use `-runtime-config.reload-period`), both deprecated since Cortex 0.6.0. #4112
* [CHANGE] Cortex now fails fast on startup if unable to connect to the ring backend. #4068
* [FEATURE] The following features have been marked as stable: #4101
  - Shuffle-sharding
  - Querier support for querying chunks and blocks store at the same time
  - Tracking of active series and exporting them as metrics (`-ingester.active-series-metrics-enabled` and related flags)
  - Blocks storage: lazy mmap of block indexes in the store-gateway (`-blocks-storage.bucket-store.index-header-lazy-loading-enabled`)
  - Ingester: close idle TSDB and remove them from local disk (`-blocks-storage.tsdb.close-idle-tsdb-timeout`)
* [FEATURE] Memberlist: add TLS configuration options for the memberlist transport layer used by the gossip KV store. #4046
  * New flags added for memberlist communication:
    * `-memberlist.tls-enabled`
    * `-memberlist.tls-cert-path`
    * `-memberlist.tls-key-path`
    * `-memberlist.tls-ca-path`
    * `-memberlist.tls-server-name`
    * `-memberlist.tls-insecure-skip-verify`
* [FEATURE] Ruler: added `local` backend support to the ruler storage configuration under the `-ruler-storage.` flag prefix. #3932
* [ENHANCEMENT] Upgraded Docker base images to `alpine:3.13`. #4042
* [ENHANCEMENT] Blocks storage: reduce ingester memory by eliminating series reference cache. #3951
* [ENHANCEMENT] Ruler: optimized `<prefix>/api/v1/rules` and `<prefix>/api/v1/alerts` when ruler sharding is enabled. #3916
* [ENHANCEMENT] Ruler: added the following metrics when ruler sharding is enabled: #3916
  * `cortex_ruler_clients`
  * `cortex_ruler_client_request_duration_seconds`
* [ENHANCEMENT] Alertmanager: Add API endpoint to list all tenant alertmanager configs: `GET /multitenant_alertmanager/configs`. #3529
* [ENHANCEMENT] Ruler: Add API endpoint to list all tenant ruler rule groups: `GET /ruler/rule_groups`. #3529
* [ENHANCEMENT] Query-frontend/scheduler: added querier forget delay (`-query-frontend.querier-forget-delay` and `-query-scheduler.querier-forget-delay`) to mitigate the blast radius in the event queriers crash because of a repeatedly sent "query of death" when shuffle-sharding is enabled. #3901
* [ENHANCEMENT] Query-frontend: reduced memory allocations when serializing query response. #3964
* [ENHANCEMENT] Querier / ruler: some optimizations to PromQL query engine. #3934 #3989
* [ENHANCEMENT] Ingester: reduce CPU and memory when an high number of errors are returned by the ingester on the write path with the blocks storage. #3969 #3971 #3973
* [ENHANCEMENT] Distributor: reduce CPU and memory when an high number of errors are returned by the distributor on the write path. #3990
* [ENHANCEMENT] Put metric before label value in the "label value too long" error message. #4018
* [ENHANCEMENT] Allow use of `y|w|d` suffixes for duration related limits and per-tenant limits. #4044
* [ENHANCEMENT] Query-frontend: Small optimization on top of PR #3968 to avoid unnecessary Extents merging. #4026
* [ENHANCEMENT] Add a metric `cortex_compactor_compaction_interval_seconds` for the compaction interval config value. #4040
* [ENHANCEMENT] Ingester: added following per-ingester (instance) experimental limits: max number of series in memory (`-ingester.instance-limits.max-series`), max number of users in memory (`-ingester.instance-limits.max-tenants`), max ingestion rate (`-ingester.instance-limits.max-ingestion-rate`), and max inflight requests (`-ingester.instance-limits.max-inflight-push-requests`). These limits are only used when using blocks storage. Limits can also be configured using runtime-config feature, and current values are exported as `cortex_ingester_instance_limits` metric. #3992.
* [ENHANCEMENT] Cortex is now built with Go 1.16. #4062
* [ENHANCEMENT] Distributor: added per-distributor experimental limits: max number of inflight requests (`-distributor.instance-limits.max-inflight-push-requests`) and max ingestion rate in samples/sec (`-distributor.instance-limits.max-ingestion-rate`). If not set, these two are unlimited. Also added metrics to expose current values (`cortex_distributor_inflight_push_requests`, `cortex_distributor_ingestion_rate_samples_per_second`) as well as limits (`cortex_distributor_instance_limits` with various `limit` label values). #4071
* [ENHANCEMENT] Ruler: Added `-ruler.enabled-tenants` and `-ruler.disabled-tenants` to explicitly enable or disable rules processing for specific tenants. #4074
* [ENHANCEMENT] Block Storage Ingester: `/flush` now accepts two new parameters: `tenant` to specify tenant to flush and `wait=true` to make call synchronous. Multiple tenants can be specified by repeating `tenant` parameter. If no `tenant` is specified, all tenants are flushed, as before. #4073
* [ENHANCEMENT] Alertmanager: validate configured `-alertmanager.web.external-url` and fail if ends with `/`. #4081
* [ENHANCEMENT] Alertmanager: added `-alertmanager.receivers-firewall.block.cidr-networks` and `-alertmanager.receivers-firewall.block.private-addresses` to block specific network addresses in HTTP-based Alertmanager receiver integrations. #4085
* [ENHANCEMENT] Allow configuration of Cassandra's host selection policy. #4069
* [ENHANCEMENT] Store-gateway: retry synching blocks if a per-tenant sync fails. #3975 #4088
* [ENHANCEMENT] Add metric `cortex_tcp_connections` exposing the current number of accepted TCP connections. #4099
* [ENHANCEMENT] Querier: Allow federated queries to run concurrently. #4065
* [ENHANCEMENT] Label Values API call now supports `match[]` parameter when querying blocks on storage (assuming `-querier.query-store-for-labels-enabled` is enabled). #4133
* [BUGFIX] Ruler-API: fix bug where `/api/v1/rules/<namespace>/<group_name>` endpoint return `400` instead of `404`. #4013
* [BUGFIX] Distributor: reverted changes done to rate limiting in #3825. #3948
* [BUGFIX] Ingester: Fix race condition when opening and closing tsdb concurrently. #3959
* [BUGFIX] Querier: streamline tracing spans. #3924
* [BUGFIX] Ruler Storage: ignore objects with empty namespace or group in the name. #3999
* [BUGFIX] Distributor: fix issue causing distributors to not extend the replication set because of failing instances when zone-aware replication is enabled. #3977
* [BUGFIX] Query-frontend: Fix issue where cached entry size keeps increasing when making tiny query repeatedly. #3968
* [BUGFIX] Compactor: `-compactor.blocks-retention-period` now supports weeks (`w`) and years (`y`). #4027
* [BUGFIX] Querier: returning 422 (instead of 500) when query hits `max_chunks_per_query` limit with block storage, when the limit is hit in the store-gateway. #3937
* [BUGFIX] Ruler: Rule group limit enforcement should now allow the same number of rules in a group as the limit. #3616
* [BUGFIX] Frontend, Query-scheduler: allow querier to notify about shutdown without providing any authentication. #4066
* [BUGFIX] Querier: fixed race condition causing queries to fail right after querier startup with the "empty ring" error. #4068
* [BUGFIX] Compactor: Increment `cortex_compactor_runs_failed_total` if compactor failed compact a single tenant. #4094
* [BUGFIX] Tracing: hot fix to avoid the Jaeger tracing client to indefinitely block the Cortex process shutdown in case the HTTP connection to the tracing backend is blocked. #4134
* [BUGFIX] Forward proper EndsAt from ruler to Alertmanager inline with Prometheus behaviour. #4017

## Blocksconvert

* [ENHANCEMENT] Builder: add `-builder.timestamp-tolerance` option which may reduce block size by rounding timestamps to make difference whole seconds. #3891

## 1.8.1 / 2021-04-27

* [CHANGE] Fix for CVE-2021-31232: Local file disclosure vulnerability when `-experimental.alertmanager.enable-api` is used. The HTTP basic auth `password_file` can be used as an attack vector to send any file content via a webhook. The alertmanager templates can be used as an attack vector to send any file content because the alertmanager can load any text file specified in the templates list.

## 1.8.0 / 2021-03-24

* [CHANGE] Alertmanager: Don't expose cluster information to tenants via the `/alertmanager/api/v1/status` API endpoint when operating with clustering enabled. #3903
* [CHANGE] Ingester: don't update internal "last updated" timestamp of TSDB if tenant only sends invalid samples. This affects how "idle" time is computed. #3727
* [CHANGE] Require explicit flag `-<prefix>.tls-enabled` to enable TLS in GRPC clients. Previously it was enough to specify a TLS flag to enable TLS validation. #3156
* [CHANGE] Query-frontend: removed `-querier.split-queries-by-day` (deprecated in Cortex 0.4.0). Please use `-querier.split-queries-by-interval` instead. #3813
* [CHANGE] Store-gateway: the chunks pool controlled by `-blocks-storage.bucket-store.max-chunk-pool-bytes` is now shared across all tenants. #3830
* [CHANGE] Ingester: return error code 400 instead of 429 when per-user/per-tenant series/metadata limits are reached. #3833
* [CHANGE] Compactor: add `reason` label to `cortex_compactor_blocks_marked_for_deletion_total` metric. Source blocks marked for deletion by compactor are labelled as `compaction`, while blocks passing the retention period are labelled as `retention`. #3879
* [CHANGE] Alertmanager: the `DELETE /api/v1/alerts` is now idempotent. No error is returned if the alertmanager config doesn't exist. #3888
* [FEATURE] Experimental Ruler Storage: Add a separate set of configuration options to configure the ruler storage backend under the `-ruler-storage.` flag prefix. All blocks storage bucket clients and the config service are currently supported. Clients using this implementation will only be enabled if the existing `-ruler.storage` flags are left unset. #3805 #3864
* [FEATURE] Experimental Alertmanager Storage: Add a separate set of configuration options to configure the alertmanager storage backend under the `-alertmanager-storage.` flag prefix. All blocks storage bucket clients and the config service are currently supported. Clients using this implementation will only be enabled if the existing `-alertmanager.storage` flags are left unset. #3888
* [FEATURE] Adds support to S3 server-side encryption using KMS. The S3 server-side encryption config can be overridden on a per-tenant basis for the blocks storage, ruler and alertmanager. Deprecated `-<prefix>.s3.sse-encryption`, please use the following CLI flags that have been added. #3651 #3810 #3811 #3870 #3886 #3906
  - `-<prefix>.s3.sse.type`
  - `-<prefix>.s3.sse.kms-key-id`
  - `-<prefix>.s3.sse.kms-encryption-context`
* [FEATURE] Querier: Enable `@ <timestamp>` modifier in PromQL using the new `-querier.at-modifier-enabled` flag. #3744
* [FEATURE] Overrides Exporter: Add `overrides-exporter` module for exposing per-tenant resource limit overrides as metrics. It is not included in `all` target (single-binary mode), and must be explicitly enabled. #3785
* [FEATURE] Experimental thanosconvert: introduce an experimental tool `thanosconvert` to migrate Thanos block metadata to Cortex metadata. #3770
* [FEATURE] Alertmanager: It now shards the `/api/v1/alerts` API using the ring when sharding is enabled. #3671
  * Added `-alertmanager.max-recv-msg-size` (defaults to 16M) to limit the size of HTTP request body handled by the alertmanager.
  * New flags added for communication between alertmanagers:
    * `-alertmanager.max-recv-msg-size`
    * `-alertmanager.alertmanager-client.remote-timeout`
    * `-alertmanager.alertmanager-client.tls-enabled`
    * `-alertmanager.alertmanager-client.tls-cert-path`
    * `-alertmanager.alertmanager-client.tls-key-path`
    * `-alertmanager.alertmanager-client.tls-ca-path`
    * `-alertmanager.alertmanager-client.tls-server-name`
    * `-alertmanager.alertmanager-client.tls-insecure-skip-verify`
* [FEATURE] Compactor: added blocks storage per-tenant retention support. This is configured via `-compactor.retention-period`, and can be overridden on a per-tenant basis. #3879
* [ENHANCEMENT] Queries: Instrument queries that were discarded due to the configured `max_outstanding_requests_per_tenant`. #3894
  * `cortex_query_frontend_discarded_requests_total`
  * `cortex_query_scheduler_discarded_requests_total`
* [ENHANCEMENT] Ruler: Add TLS and explicit basis authentication configuration options for the HTTP client the ruler uses to communicate with the alertmanager. #3752
  * `-ruler.alertmanager-client.basic-auth-username`: Configure the basic authentication username used by the client. Takes precedent over a URL configured username.
  * `-ruler.alertmanager-client.basic-auth-password`: Configure the basic authentication password used by the client. Takes precedent over a URL configured password.
  * `-ruler.alertmanager-client.tls-ca-path`: File path to the CA file.
  * `-ruler.alertmanager-client.tls-cert-path`: File path to the TLS certificate.
  * `-ruler.alertmanager-client.tls-insecure-skip-verify`: Boolean to disable verifying the certificate.
  * `-ruler.alertmanager-client.tls-key-path`: File path to the TLS key certificate.
  * `-ruler.alertmanager-client.tls-server-name`: Expected name on the TLS certificate.
* [ENHANCEMENT] Ingester: exposed metric `cortex_ingester_oldest_unshipped_block_timestamp_seconds`, tracking the unix timestamp of the oldest TSDB block not shipped to the storage yet. #3705
* [ENHANCEMENT] Prometheus upgraded. #3739 #3806
  * Avoid unnecessary `runtime.GC()` during compactions.
  * Prevent compaction loop in TSDB on data gap.
* [ENHANCEMENT] Query-Frontend now returns server side performance metrics using `Server-Timing` header when query stats is enabled. #3685
* [ENHANCEMENT] Runtime Config: Add a `mode` query parameter for the runtime config endpoint. `/runtime_config?mode=diff` now shows the YAML runtime configuration with all values that differ from the defaults. #3700
* [ENHANCEMENT] Distributor: Enable downstream projects to wrap distributor push function and access the deserialized write requests berfore/after they are pushed. #3755
* [ENHANCEMENT] Add flag `-<prefix>.tls-server-name` to require a specific server name instead of the hostname on the certificate. #3156
* [ENHANCEMENT] Alertmanager: Remove a tenant's alertmanager instead of pausing it as we determine it is no longer needed. #3722
* [ENHANCEMENT] Blocks storage: added more configuration options to S3 client. #3775
  * `-blocks-storage.s3.tls-handshake-timeout`: Maximum time to wait for a TLS handshake. 0 means no limit.
  * `-blocks-storage.s3.expect-continue-timeout`: The time to wait for a server's first response headers after fully writing the request headers if the request has an Expect header. 0 to send the request body immediately.
  * `-blocks-storage.s3.max-idle-connections`: Maximum number of idle (keep-alive) connections across all hosts. 0 means no limit.
  * `-blocks-storage.s3.max-idle-connections-per-host`: Maximum number of idle (keep-alive) connections to keep per-host. If 0, a built-in default value is used.
  * `-blocks-storage.s3.max-connections-per-host`: Maximum number of connections per host. 0 means no limit.
* [ENHANCEMENT] Ingester: when tenant's TSDB is closed, Ingester now removes pushed metrics-metadata from memory, and removes metadata (`cortex_ingester_memory_metadata`, `cortex_ingester_memory_metadata_created_total`, `cortex_ingester_memory_metadata_removed_total`) and validation metrics (`cortex_discarded_samples_total`, `cortex_discarded_metadata_total`). #3782
* [ENHANCEMENT] Distributor: cleanup metrics for inactive tenants. #3784
* [ENHANCEMENT] Ingester: Have ingester to re-emit following TSDB metrics. #3800
  * `cortex_ingester_tsdb_blocks_loaded`
  * `cortex_ingester_tsdb_reloads_total`
  * `cortex_ingester_tsdb_reloads_failures_total`
  * `cortex_ingester_tsdb_symbol_table_size_bytes`
  * `cortex_ingester_tsdb_storage_blocks_bytes`
  * `cortex_ingester_tsdb_time_retentions_total`
* [ENHANCEMENT] Querier: distribute workload across `-store-gateway.sharding-ring.replication-factor` store-gateway replicas when querying blocks and `-store-gateway.sharding-enabled=true`. #3824
* [ENHANCEMENT] Distributor / HA Tracker: added cleanup of unused elected HA replicas from KV store. Added following metrics to monitor this process: #3809
  * `cortex_ha_tracker_replicas_cleanup_started_total`
  * `cortex_ha_tracker_replicas_cleanup_marked_for_deletion_total`
  * `cortex_ha_tracker_replicas_cleanup_deleted_total`
  * `cortex_ha_tracker_replicas_cleanup_delete_failed_total`
* [ENHANCEMENT] Ruler now has new API endpoint `/ruler/delete_tenant_config` that can be used to delete all ruler groups for tenant. It is intended to be used by administrators who wish to clean up state after removed user. Note that this endpoint is enabled regardless of `-experimental.ruler.enable-api`. #3750 #3899
* [ENHANCEMENT] Query-frontend, query-scheduler: cleanup metrics for inactive tenants. #3826
* [ENHANCEMENT] Blocks storage: added `-blocks-storage.s3.region` support to S3 client configuration. #3811
* [ENHANCEMENT] Distributor: Remove cached subrings for inactive users when using shuffle sharding. #3849
* [ENHANCEMENT] Store-gateway: Reduced memory used to fetch chunks at query time. #3855
* [ENHANCEMENT] Ingester: attempt to prevent idle compaction from happening in concurrent ingesters by introducing a 25% jitter to the configured idle timeout (`-blocks-storage.tsdb.head-compaction-idle-timeout`). #3850
* [ENHANCEMENT] Compactor: cleanup local files for users that are no longer owned by compactor. #3851
* [ENHANCEMENT] Store-gateway: close empty bucket stores, and delete leftover local files for tenants that no longer belong to store-gateway. #3853
* [ENHANCEMENT] Store-gateway: added metrics to track partitioner behaviour. #3877
  * `cortex_bucket_store_partitioner_requested_bytes_total`
  * `cortex_bucket_store_partitioner_requested_ranges_total`
  * `cortex_bucket_store_partitioner_expanded_bytes_total`
  * `cortex_bucket_store_partitioner_expanded_ranges_total`
* [ENHANCEMENT] Store-gateway: added metrics to monitor chunk buffer pool behaviour. #3880
  * `cortex_bucket_store_chunk_pool_requested_bytes_total`
  * `cortex_bucket_store_chunk_pool_returned_bytes_total`
* [ENHANCEMENT] Alertmanager: load alertmanager configurations from object storage concurrently, and only load necessary configurations, speeding configuration synchronization process and executing fewer "GET object" operations to the storage when sharding is enabled. #3898
* [ENHANCEMENT] Ingester (blocks storage): Ingester can now stream entire chunks instead of individual samples to the querier. At the moment this feature must be explicitly enabled either by using `-ingester.stream-chunks-when-using-blocks` flag or `ingester_stream_chunks_when_using_blocks` (boolean) field in runtime config file, but these configuration options are temporary and will be removed when feature is stable. #3889
* [ENHANCEMENT] Alertmanager: New endpoint `/multitenant_alertmanager/delete_tenant_config` to delete configuration for tenant identified by `X-Scope-OrgID` header. This is an internal endpoint, available even if Alertmanager API is not enabled by using `-experimental.alertmanager.enable-api`. #3900
* [ENHANCEMENT] MemCached: Add `max_item_size` support. #3929
* [BUGFIX] Cortex: Fixed issue where fatal errors and various log messages where not logged. #3778
* [BUGFIX] HA Tracker: don't track as error in the `cortex_kv_request_duration_seconds` metric a CAS operation intentionally aborted. #3745
* [BUGFIX] Querier / ruler: do not log "error removing stale clients" if the ring is empty. #3761
* [BUGFIX] Store-gateway: fixed a panic caused by a race condition when the index-header lazy loading is enabled. #3775 #3789
* [BUGFIX] Compactor: fixed "could not guess file size" log when uploading blocks deletion marks to the global location. #3807
* [BUGFIX] Prevent panic at start if the http_prefix setting doesn't have a valid value. #3796
* [BUGFIX] Memberlist: fixed panic caused by race condition in `armon/go-metrics` used by memberlist client. #3725
* [BUGFIX] Querier: returning 422 (instead of 500) when query hits `max_chunks_per_query` limit with block storage. #3895
* [BUGFIX] Alertmanager: Ensure that experimental `/api/v1/alerts` endpoints work when `-http.prefix` is empty. #3905
* [BUGFIX] Chunk store: fix panic in inverted index when deleted fingerprint is no longer in the index. #3543

## 1.7.1 / 2021-04-27

* [CHANGE] Fix for CVE-2021-31232: Local file disclosure vulnerability when `-experimental.alertmanager.enable-api` is used. The HTTP basic auth `password_file` can be used as an attack vector to send any file content via a webhook. The alertmanager templates can be used as an attack vector to send any file content because the alertmanager can load any text file specified in the templates list.

## 1.7.0 / 2021-02-23

Note the blocks storage compactor runs a migration task at startup in this version, which can take many minutes and use a lot of RAM.
[Turn this off after first run](https://cortexmetrics.io/docs/blocks-storage/production-tips/#ensure-deletion-marks-migration-is-disabled-after-first-run).

* [CHANGE] FramedSnappy encoding support has been removed from Push and Remote Read APIs. This means Prometheus 1.6 support has been removed and the oldest Prometheus version supported in the remote write is 1.7. #3682
* [CHANGE] Ruler: removed the flag `-ruler.evaluation-delay-duration-deprecated` which was deprecated in 1.4.0. Please use the `ruler_evaluation_delay_duration` per-tenant limit instead. #3694
* [CHANGE] Removed the flags `-<prefix>.grpc-use-gzip-compression` which were deprecated in 1.3.0: #3694
  * `-query-scheduler.grpc-client-config.grpc-use-gzip-compression`: use `-query-scheduler.grpc-client-config.grpc-compression` instead
  * `-frontend.grpc-client-config.grpc-use-gzip-compression`: use `-frontend.grpc-client-config.grpc-compression` instead
  * `-ruler.client.grpc-use-gzip-compression`: use `-ruler.client.grpc-compression` instead
  * `-bigtable.grpc-use-gzip-compression`: use `-bigtable.grpc-compression` instead
  * `-ingester.client.grpc-use-gzip-compression`: use `-ingester.client.grpc-compression` instead
  * `-querier.frontend-client.grpc-use-gzip-compression`: use `-querier.frontend-client.grpc-compression` instead
* [CHANGE] Querier: it's not required to set `-frontend.query-stats-enabled=true` in the querier anymore to enable query statistics logging in the query-frontend. The flag is now required to be configured only in the query-frontend and it will be propagated to the queriers. #3595 #3695
* [CHANGE] Blocks storage: compactor is now required when running a Cortex cluster with the blocks storage, because it also keeps the bucket index updated. #3583
* [CHANGE] Blocks storage: block deletion marks are now stored in a per-tenant global markers/ location too, other than within the block location. The compactor, at startup, will copy deletion marks from the block location to the global location. This migration is required only once, so it can be safely disabled via `-compactor.block-deletion-marks-migration-enabled=false` after new compactor has successfully started at least once in the cluster. #3583
* [CHANGE] OpenStack Swift: the default value for the `-ruler.storage.swift.container-name` and `-swift.container-name` config options has changed from `cortex` to empty string. If you were relying on the default value, please set it back to `cortex`. #3660
* [CHANGE] HA Tracker: configured replica label is now verified against label value length limit (`-validation.max-length-label-value`). #3668
* [CHANGE] Distributor: `extend_writes` field in YAML configuration has moved from `lifecycler` (inside `ingester_config`) to `distributor_config`. This doesn't affect command line option `-distributor.extend-writes`, which stays the same. #3719
* [CHANGE] Alertmanager: Deprecated `-cluster.` CLI flags in favor of their `-alertmanager.cluster.` equivalent. The deprecated flags (and their respective YAML config options) are: #3677
  * `-cluster.listen-address` in favor of `-alertmanager.cluster.listen-address`
  * `-cluster.advertise-address` in favor of `-alertmanager.cluster.advertise-address`
  * `-cluster.peer` in favor of `-alertmanager.cluster.peers`
  * `-cluster.peer-timeout` in favor of `-alertmanager.cluster.peer-timeout`
* [CHANGE] Blocks storage: the default value of `-blocks-storage.bucket-store.sync-interval` has been changed from `5m` to `15m`. #3724
* [FEATURE] Querier: Queries can be federated across multiple tenants. The tenants IDs involved need to be specified separated by a `|` character in the `X-Scope-OrgID` request header. This is an experimental feature, which can be enabled by setting `-tenant-federation.enabled=true` on all Cortex services. #3250
* [FEATURE] Alertmanager: introduced the experimental option `-alertmanager.sharding-enabled` to shard tenants across multiple Alertmanager instances. This feature is still under heavy development and its usage is discouraged. The following new metrics are exported by the Alertmanager: #3664
  * `cortex_alertmanager_ring_check_errors_total`
  * `cortex_alertmanager_sync_configs_total`
  * `cortex_alertmanager_sync_configs_failed_total`
  * `cortex_alertmanager_tenants_discovered`
  * `cortex_alertmanager_tenants_owned`
* [ENHANCEMENT] Allow specifying JAEGER_ENDPOINT instead of sampling server or local agent port. #3682
* [ENHANCEMENT] Blocks storage: introduced a per-tenant bucket index, periodically updated by the compactor, used to avoid full bucket scanning done by queriers, store-gateways and rulers. The bucket index is updated by the compactor during blocks cleanup, on every `-compactor.cleanup-interval`. #3553 #3555 #3561 #3583 #3625 #3711 #3715
* [ENHANCEMENT] Blocks storage: introduced an option `-blocks-storage.bucket-store.bucket-index.enabled` to enable the usage of the bucket index in the querier, store-gateway and ruler. When enabled, the querier, store-gateway and ruler will use the bucket index to find a tenant's blocks instead of running the periodic bucket scan. The following new metrics are exported by the querier and ruler: #3614 #3625
  * `cortex_bucket_index_loads_total`
  * `cortex_bucket_index_load_failures_total`
  * `cortex_bucket_index_load_duration_seconds`
  * `cortex_bucket_index_loaded`
* [ENHANCEMENT] Compactor: exported the following metrics. #3583 #3625
  * `cortex_bucket_blocks_count`: Total number of blocks per tenant in the bucket. Includes blocks marked for deletion, but not partial blocks.
  * `cortex_bucket_blocks_marked_for_deletion_count`: Total number of blocks per tenant marked for deletion in the bucket.
  * `cortex_bucket_blocks_partials_count`: Total number of partial blocks.
  * `cortex_bucket_index_last_successful_update_timestamp_seconds`: Timestamp of the last successful update of a tenant's bucket index.
* [ENHANCEMENT] Ruler: Add `cortex_prometheus_last_evaluation_samples` to expose the number of samples generated by a rule group per tenant. #3582
* [ENHANCEMENT] Memberlist: add status page (/memberlist) with available details about memberlist-based KV store and memberlist cluster. It's also possible to view KV values in Go struct or JSON format, or download for inspection. #3575
* [ENHANCEMENT] Memberlist: client can now keep a size-bounded buffer with sent and received messages and display them in the admin UI (/memberlist) for troubleshooting. #3581 #3602
* [ENHANCEMENT] Blocks storage: added block index attributes caching support to metadata cache. The TTL can be configured via `-blocks-storage.bucket-store.metadata-cache.block-index-attributes-ttl`. #3629
* [ENHANCEMENT] Alertmanager: Add support for Azure blob storage. #3634
* [ENHANCEMENT] Compactor: tenants marked for deletion will now be fully cleaned up after some delay since deletion of last block. Cleanup includes removal of remaining marker files (including tenant deletion mark file) and files under `debug/metas`. #3613
* [ENHANCEMENT] Compactor: retry compaction of a single tenant on failure instead of re-running compaction for all tenants. #3627
* [ENHANCEMENT] Querier: Implement result caching for tenant query federation. #3640
* [ENHANCEMENT] API: Add a `mode` query parameter for the config endpoint: #3645
  * `/config?mode=diff`: Shows the YAML configuration with all values that differ from the defaults.
  * `/config?mode=defaults`: Shows the YAML configuration with all the default values.
* [ENHANCEMENT] OpenStack Swift: added the following config options to OpenStack Swift backend client: #3660
  - Chunks storage: `-swift.auth-version`, `-swift.max-retries`, `-swift.connect-timeout`, `-swift.request-timeout`.
  - Blocks storage: ` -blocks-storage.swift.auth-version`, ` -blocks-storage.swift.max-retries`, ` -blocks-storage.swift.connect-timeout`, ` -blocks-storage.swift.request-timeout`.
  - Ruler: `-ruler.storage.swift.auth-version`, `-ruler.storage.swift.max-retries`, `-ruler.storage.swift.connect-timeout`, `-ruler.storage.swift.request-timeout`.
* [ENHANCEMENT] Disabled in-memory shuffle-sharding subring cache in the store-gateway, ruler and compactor. This should reduce the memory utilisation in these services when shuffle-sharding is enabled, without introducing a significantly increase CPU utilisation. #3601
* [ENHANCEMENT] Shuffle sharding: optimised subring generation used by shuffle sharding. #3601
* [ENHANCEMENT] New /runtime_config endpoint that returns the defined runtime configuration in YAML format. The returned configuration includes overrides. #3639
* [ENHANCEMENT] Query-frontend: included the parameter name failed to validate in HTTP 400 message. #3703
* [ENHANCEMENT] Fail to startup Cortex if provided runtime config is invalid. #3707
* [ENHANCEMENT] Alertmanager: Add flags to customize the cluster configuration: #3667
  * `-alertmanager.cluster.gossip-interval`: The interval between sending gossip messages. By lowering this value (more frequent) gossip messages are propagated across cluster more quickly at the expense of increased bandwidth usage.
  * `-alertmanager.cluster.push-pull-interval`: The interval between gossip state syncs. Setting this interval lower (more frequent) will increase convergence speeds across larger clusters at the expense of increased bandwidth usage.
* [ENHANCEMENT] Distributor: change the error message returned when a received series has too many label values. The new message format has the series at the end and this plays better with Prometheus logs truncation. #3718
  - From: `sample for '<series>' has <value> label names; limit <value>`
  - To: `series has too many labels (actual: <value>, limit: <value>) series: '<series>'`
* [ENHANCEMENT] Improve bucket index loader to handle edge case where new tenant has not had blocks uploaded to storage yet. #3717
* [BUGFIX] Allow `-querier.max-query-lookback` use `y|w|d` suffix like deprecated `-store.max-look-back-period`. #3598
* [BUGFIX] Memberlist: Entry in the ring should now not appear again after using "Forget" feature (unless it's still heartbeating). #3603
* [BUGFIX] Ingester: do not close idle TSDBs while blocks shipping is in progress. #3630 #3632
* [BUGFIX] Ingester: correctly update `cortex_ingester_memory_users` and `cortex_ingester_active_series` when a tenant's idle TSDB is closed, when running Cortex with the blocks storage. #3646
* [BUGFIX] Querier: fix default value incorrectly overriding `-querier.frontend-address` in single-binary mode. #3650
* [BUGFIX] Compactor: delete `deletion-mark.json` at last when deleting a block in order to not leave partial blocks without deletion mark in the bucket if the compactor is interrupted while deleting a block. #3660
* [BUGFIX] Blocks storage: do not cleanup a partially uploaded block when `meta.json` upload fails. Despite failure to upload `meta.json`, this file may in some cases still appear in the bucket later. By skipping early cleanup, we avoid having corrupted blocks in the storage. #3660
* [BUGFIX] Alertmanager: disable access to `/alertmanager/metrics` (which exposes all Cortex metrics), `/alertmanager/-/reload` and `/alertmanager/debug/*`, which were available to any authenticated user with enabled AlertManager. #3678
* [BUGFIX] Query-Frontend: avoid creating many small sub-queries by discarding cache extents under 5 minutes #3653
* [BUGFIX] Ruler: Ensure the stale markers generated for evaluated rules respect the configured `-ruler.evaluation-delay-duration`. This will avoid issues with samples with NaN be persisted with timestamps set ahead of the next rule evaluation. #3687
* [BUGFIX] Alertmanager: don't serve HTTP requests until Alertmanager has fully started. Serving HTTP requests earlier may result in loss of configuration for the user. #3679
* [BUGFIX] Do not log "failed to load config" if runtime config file is empty. #3706
* [BUGFIX] Do not allow to use a runtime config file containing multiple YAML documents. #3706
* [BUGFIX] HA Tracker: don't track as error in the `cortex_kv_request_duration_seconds` metric a CAS operation intentionally aborted. #3745

## 1.6.0 / 2020-12-29

* [CHANGE] Query Frontend: deprecate `-querier.compress-http-responses` in favour of `-api.response-compression-enabled`. #3544
* [CHANGE] Querier: deprecated `-store.max-look-back-period`. You should use `-querier.max-query-lookback` instead. #3452
* [CHANGE] Blocks storage: increased `-blocks-storage.bucket-store.chunks-cache.attributes-ttl` default from `24h` to `168h` (1 week). #3528
* [CHANGE] Blocks storage: the config option `-blocks-storage.bucket-store.index-cache.postings-compression-enabled` has been deprecated and postings compression is always enabled. #3538
* [CHANGE] Ruler: gRPC message size default limits on the Ruler-client side have changed: #3523
  - limit for outgoing gRPC messages has changed from 2147483647 to 16777216 bytes
  - limit for incoming gRPC messages has changed from 4194304 to 104857600 bytes
* [FEATURE] Distributor/Ingester: Provide ability to not overflow writes in the presence of a leaving or unhealthy ingester. This allows for more efficient ingester rolling restarts. #3305
* [FEATURE] Query-frontend: introduced query statistics logged in the query-frontend when enabled via `-frontend.query-stats-enabled=true`. When enabled, the metric `cortex_query_seconds_total` is tracked, counting the sum of the wall time spent across all queriers while running queries (on a per-tenant basis). The metrics `cortex_request_duration_seconds` and `cortex_query_seconds_total` are different: the first one tracks the request duration (eg. HTTP request from the client), while the latter tracks the sum of the wall time on all queriers involved executing the query. #3539
* [ENHANCEMENT] API: Add GZIP HTTP compression to the API responses. Compression can be enabled via `-api.response-compression-enabled`. #3536
* [ENHANCEMENT] Added zone-awareness support on queries. When zone-awareness is enabled, queries will still succeed if all ingesters in a single zone will fail. #3414
* [ENHANCEMENT] Blocks storage ingester: exported more TSDB-related metrics. #3412
  - `cortex_ingester_tsdb_wal_corruptions_total`
  - `cortex_ingester_tsdb_head_truncations_failed_total`
  - `cortex_ingester_tsdb_head_truncations_total`
  - `cortex_ingester_tsdb_head_gc_duration_seconds`
* [ENHANCEMENT] Enforced keepalive on all gRPC clients used for inter-service communication. #3431
* [ENHANCEMENT] Added `cortex_alertmanager_config_hash` metric to expose hash of Alertmanager Config loaded per user. #3388
* [ENHANCEMENT] Query-Frontend / Query-Scheduler: New component called "Query-Scheduler" has been introduced. Query-Scheduler is simply a queue of requests, moved outside of Query-Frontend. This allows Query-Frontend to be scaled separately from number of queues. To make Query-Frontend and Querier use Query-Scheduler, they need to be started with `-frontend.scheduler-address` and `-querier.scheduler-address` options respectively. #3374 #3471
* [ENHANCEMENT] Query-frontend / Querier / Ruler: added `-querier.max-query-lookback` to limit how long back data (series and metadata) can be queried. This setting can be overridden on a per-tenant basis and is enforced in the query-frontend, querier and ruler. #3452 #3458
* [ENHANCEMENT] Querier: added `-querier.query-store-for-labels-enabled` to query store for label names, label values and series APIs. Only works with blocks storage engine. #3461 #3520
* [ENHANCEMENT] Ingester: exposed `-blocks-storage.tsdb.wal-segment-size-bytes` config option to customise the TSDB WAL segment max size. #3476
* [ENHANCEMENT] Compactor: concurrently run blocks cleaner for multiple tenants. Concurrency can be configured via `-compactor.cleanup-concurrency`. #3483
* [ENHANCEMENT] Compactor: shuffle tenants before running compaction. #3483
* [ENHANCEMENT] Compactor: wait for a stable ring at startup, when sharding is enabled. #3484
* [ENHANCEMENT] Store-gateway: added `-blocks-storage.bucket-store.index-header-lazy-loading-enabled` to enable index-header lazy loading (experimental). When enabled, index-headers will be mmap-ed only once required by a query and will be automatically released after `-blocks-storage.bucket-store.index-header-lazy-loading-idle-timeout` time of inactivity. #3498
* [ENHANCEMENT] Alertmanager: added metrics `cortex_alertmanager_notification_requests_total` and `cortex_alertmanager_notification_requests_failed_total`. #3518
* [ENHANCEMENT] Ingester: added `-blocks-storage.tsdb.head-chunks-write-buffer-size-bytes` to fine-tune the TSDB head chunks write buffer size when running Cortex blocks storage. #3518
* [ENHANCEMENT] /metrics now supports OpenMetrics output. HTTP and gRPC servers metrics can now include exemplars. #3524
* [ENHANCEMENT] Expose gRPC keepalive policy options by gRPC server. #3524
* [ENHANCEMENT] Blocks storage: enabled caching of `meta.json` attributes, configurable via `-blocks-storage.bucket-store.metadata-cache.metafile-attributes-ttl`. #3528
* [ENHANCEMENT] Compactor: added a config validation check to fail fast if the compactor has been configured invalid block range periods (each period is expected to be a multiple of the previous one). #3534
* [ENHANCEMENT] Blocks storage: concurrently fetch deletion marks from object storage. #3538
* [ENHANCEMENT] Blocks storage ingester: ingester can now close idle TSDB and delete local data. #3491 #3552
* [ENHANCEMENT] Blocks storage: add option to use V2 signatures for S3 authentication. #3540
* [ENHANCEMENT] Exported process metrics to monitor the number of memory map areas allocated. #3537
  * - `process_memory_map_areas`
  * - `process_memory_map_areas_limit`
* [ENHANCEMENT] Ruler: Expose gRPC client options. #3523
* [ENHANCEMENT] Compactor: added metrics to track on-going compaction. #3535
  * `cortex_compactor_tenants_discovered`
  * `cortex_compactor_tenants_skipped`
  * `cortex_compactor_tenants_processing_succeeded`
  * `cortex_compactor_tenants_processing_failed`
* [ENHANCEMENT] Added new experimental API endpoints: `POST /purger/delete_tenant` and `GET /purger/delete_tenant_status` for deleting all tenant data. Only works with blocks storage. Compactor removes blocks that belong to user marked for deletion. #3549 #3558
* [ENHANCEMENT] Chunks storage: add option to use V2 signatures for S3 authentication. #3560
* [ENHANCEMENT] HA Tracker: Added new limit `ha_max_clusters` to set the max number of clusters tracked for single user. This limit is disabled by default. #3668
* [BUGFIX] Query-Frontend: `cortex_query_seconds_total` now return seconds not nanoseconds. #3589
* [BUGFIX] Blocks storage ingester: fixed some cases leading to a TSDB WAL corruption after a partial write to disk. #3423
* [BUGFIX] Blocks storage: Fix the race between ingestion and `/flush` call resulting in overlapping blocks. #3422
* [BUGFIX] Querier: fixed `-querier.max-query-into-future` which wasn't correctly enforced on range queries. #3452
* [BUGFIX] Fixed float64 precision stability when aggregating metrics before exposing them. This could have lead to false counters resets when querying some metrics exposed by Cortex. #3506
* [BUGFIX] Querier: the meta.json sync concurrency done when running Cortex with the blocks storage is now controlled by `-blocks-storage.bucket-store.meta-sync-concurrency` instead of the incorrect `-blocks-storage.bucket-store.block-sync-concurrency` (default values are the same). #3531
* [BUGFIX] Querier: fixed initialization order of querier module when using blocks storage. It now (again) waits until blocks have been synchronized. #3551

## Blocksconvert

* [ENHANCEMENT] Scheduler: ability to ignore users based on regexp, using `-scheduler.ignore-users-regex` flag. #3477
* [ENHANCEMENT] Builder: Parallelize reading chunks in the final stage of building block. #3470
* [ENHANCEMENT] Builder: remove duplicate label names from chunk. #3547

## 1.5.0 / 2020-11-09

### Cortex

* [CHANGE] Blocks storage: update the default HTTP configuration values for the S3 client to the upstream Thanos default values. #3244
  - `-blocks-storage.s3.http.idle-conn-timeout` is set 90 seconds.
  - `-blocks-storage.s3.http.response-header-timeout` is set to 2 minutes.
* [CHANGE] Improved shuffle sharding support in the write path. This work introduced some config changes: #3090
  * Introduced `-distributor.sharding-strategy` CLI flag (and its respective `sharding_strategy` YAML config option) to explicitly specify which sharding strategy should be used in the write path
  * `-experimental.distributor.user-subring-size` flag renamed to `-distributor.ingestion-tenant-shard-size`
  * `user_subring_size` limit YAML config option renamed to `ingestion_tenant_shard_size`
* [CHANGE] Dropped "blank Alertmanager configuration; using fallback" message from Info to Debug level. #3205
* [CHANGE] Zone-awareness replication for time-series now should be explicitly enabled in the distributor via the `-distributor.zone-awareness-enabled` CLI flag (or its respective YAML config option). Before, zone-aware replication was implicitly enabled if a zone was set on ingesters. #3200
* [CHANGE] Removed the deprecated CLI flag `-config-yaml`. You should use `-schema-config-file` instead. #3225
* [CHANGE] Enforced the HTTP method required by some API endpoints which did (incorrectly) allow any method before that. #3228
  - `GET /`
  - `GET /config`
  - `GET /debug/fgprof`
  - `GET /distributor/all_user_stats`
  - `GET /distributor/ha_tracker`
  - `GET /all_user_stats`
  - `GET /ha-tracker`
  - `GET /api/v1/user_stats`
  - `GET /api/v1/chunks`
  - `GET <legacy-http-prefix>/user_stats`
  - `GET <legacy-http-prefix>/chunks`
  - `GET /services`
  - `GET /multitenant_alertmanager/status`
  - `GET /status` (alertmanager microservice)
  - `GET|POST /ingester/ring`
  - `GET|POST /ring`
  - `GET|POST /store-gateway/ring`
  - `GET|POST /compactor/ring`
  - `GET|POST /ingester/flush`
  - `GET|POST /ingester/shutdown`
  - `GET|POST /flush`
  - `GET|POST /shutdown`
  - `GET|POST /ruler/ring`
  - `POST /api/v1/push`
  - `POST <legacy-http-prefix>/push`
  - `POST /push`
  - `POST /ingester/push`
* [CHANGE] Renamed CLI flags to configure the network interface names from which automatically detect the instance IP. #3295
  - `-compactor.ring.instance-interface` renamed to `-compactor.ring.instance-interface-names`
  - `-store-gateway.sharding-ring.instance-interface` renamed to `-store-gateway.sharding-ring.instance-interface-names`
  - `-distributor.ring.instance-interface` renamed to `-distributor.ring.instance-interface-names`
  - `-ruler.ring.instance-interface` renamed to `-ruler.ring.instance-interface-names`
* [CHANGE] Renamed `-<prefix>.redis.enable-tls` CLI flag to `-<prefix>.redis.tls-enabled`, and its respective YAML config option from `enable_tls` to `tls_enabled`. #3298
* [CHANGE] Increased default `-<prefix>.redis.timeout` from `100ms` to `500ms`. #3301
* [CHANGE] `cortex_alertmanager_config_invalid` has been removed in favor of `cortex_alertmanager_config_last_reload_successful`. #3289
* [CHANGE] Query-frontend: POST requests whose body size exceeds 10MiB will be rejected. The max body size can be customised via `-frontend.max-body-size`. #3276
* [FEATURE] Shuffle sharding: added support for shuffle-sharding queriers in the query-frontend. When configured (`-frontend.max-queriers-per-tenant` globally, or using per-tenant limit `max_queriers_per_tenant`), each tenants's requests will be handled by different set of queriers. #3113 #3257
* [FEATURE] Shuffle sharding: added support for shuffle-sharding ingesters on the read path. When ingesters shuffle-sharding is enabled and `-querier.shuffle-sharding-ingesters-lookback-period` is set, queriers will fetch in-memory series from the minimum set of required ingesters, selecting only ingesters which may have received series since 'now - lookback period'. #3252
* [FEATURE] Query-frontend: added `compression` config to support results cache with compression. #3217
* [FEATURE] Add OpenStack Swift support to blocks storage. #3303
* [FEATURE] Added support for applying Prometheus relabel configs on series received by the distributor. A `metric_relabel_configs` field has been added to the per-tenant limits configuration. #3329
* [FEATURE] Support for Cassandra client SSL certificates. #3384
* [ENHANCEMENT] Ruler: Introduces two new limits `-ruler.max-rules-per-rule-group` and `-ruler.max-rule-groups-per-tenant` to control the number of rules per rule group and the total number of rule groups for a given user. They are disabled by default. #3366
* [ENHANCEMENT] Allow to specify multiple comma-separated Cortex services to `-target` CLI option (or its respective YAML config option). For example, `-target=all,compactor` can be used to start Cortex single-binary with compactor as well. #3275
* [ENHANCEMENT] Expose additional HTTP configs for the S3 backend client. New flag are listed below: #3244
  - `-blocks-storage.s3.http.idle-conn-timeout`
  - `-blocks-storage.s3.http.response-header-timeout`
  - `-blocks-storage.s3.http.insecure-skip-verify`
* [ENHANCEMENT] Added `cortex_query_frontend_connected_clients` metric to show the number of workers currently connected to the frontend. #3207
* [ENHANCEMENT] Shuffle sharding: improved shuffle sharding in the write path. Shuffle sharding now should be explicitly enabled via `-distributor.sharding-strategy` CLI flag (or its respective YAML config option) and guarantees stability, consistency, shuffling and balanced zone-awareness properties. #3090 #3214
* [ENHANCEMENT] Ingester: added new metric `cortex_ingester_active_series` to track active series more accurately. Also added options to control whether active series tracking is enabled (`-ingester.active-series-metrics-enabled`, defaults to false), and how often this metric is updated (`-ingester.active-series-metrics-update-period`) and max idle time for series to be considered inactive (`-ingester.active-series-metrics-idle-timeout`). #3153
* [ENHANCEMENT] Store-gateway: added zone-aware replication support to blocks replication in the store-gateway. #3200
* [ENHANCEMENT] Store-gateway: exported new metrics. #3231
  - `cortex_bucket_store_cached_series_fetch_duration_seconds`
  - `cortex_bucket_store_cached_postings_fetch_duration_seconds`
  - `cortex_bucket_stores_gate_queries_max`
* [ENHANCEMENT] Added `-version` flag to Cortex. #3233
* [ENHANCEMENT] Hash ring: added instance registered timestamp to the ring. #3248
* [ENHANCEMENT] Reduce tail latency by smoothing out spikes in rate of chunk flush operations. #3191
* [ENHANCEMENT] User Cortex as User Agent in http requests issued by Configs DB client. #3264
* [ENHANCEMENT] Experimental Ruler API: Fetch rule groups from object storage in parallel. #3218
* [ENHANCEMENT] Chunks GCS object storage client uses the `fields` selector to limit the payload size when listing objects in the bucket. #3218 #3292
* [ENHANCEMENT] Added shuffle sharding support to ruler. Added new metric `cortex_ruler_sync_rules_total`. #3235
* [ENHANCEMENT] Return an explicit error when the store-gateway is explicitly requested without a blocks storage engine. #3287
* [ENHANCEMENT] Ruler: only load rules that belong to the ruler. Improves rules synching performances when ruler sharding is enabled. #3269
* [ENHANCEMENT] Added `-<prefix>.redis.tls-insecure-skip-verify` flag. #3298
* [ENHANCEMENT] Added `cortex_alertmanager_config_last_reload_successful_seconds` metric to show timestamp of last successful AM config reload. #3289
* [ENHANCEMENT] Blocks storage: reduced number of bucket listing operations to list block content (applies to newly created blocks only). #3363
* [ENHANCEMENT] Ruler: Include the tenant ID on the notifier logs. #3372
* [ENHANCEMENT] Blocks storage Compactor: Added `-compactor.enabled-tenants` and `-compactor.disabled-tenants` to explicitly enable or disable compaction of specific tenants. #3385
* [ENHANCEMENT] Blocks storage ingester: Creating checkpoint only once even when there are multiple Head compactions in a single `Compact()` call. #3373
* [BUGFIX] Blocks storage ingester: Read repair memory-mapped chunks file which can end up being empty on abrupt shutdowns combined with faulty disks. #3373
* [BUGFIX] Blocks storage ingester: Close TSDB resources on failed startup preventing ingester OOMing. #3373
* [BUGFIX] No-longer-needed ingester operations for queries triggered by queriers and rulers are now canceled. #3178
* [BUGFIX] Ruler: directories in the configured `rules-path` will be removed on startup and shutdown in order to ensure they don't persist between runs. #3195
* [BUGFIX] Handle hash-collisions in the query path. #3192
* [BUGFIX] Check for postgres rows errors. #3197
* [BUGFIX] Ruler Experimental API: Don't allow rule groups without names or empty rule groups. #3210
* [BUGFIX] Experimental Alertmanager API: Do not allow empty Alertmanager configurations or bad template filenames to be submitted through the configuration API. #3185
* [BUGFIX] Reduce failures to update heartbeat when using Consul. #3259
* [BUGFIX] When using ruler sharding, moving all user rule groups from ruler to a different one and then back could end up with some user groups not being evaluated at all. #3235
* [BUGFIX] Fixed shuffle sharding consistency when zone-awareness is enabled and the shard size is increased or instances in a new zone are added. #3299
* [BUGFIX] Use a valid grpc header when logging IP addresses. #3307
* [BUGFIX] Fixed the metric `cortex_prometheus_rule_group_duration_seconds` in the Ruler, it wouldn't report any values. #3310
* [BUGFIX] Fixed gRPC connections leaking in rulers when rulers sharding is enabled and APIs called. #3314
* [BUGFIX] Fixed shuffle sharding consistency when zone-awareness is enabled and the shard size is increased or instances in a new zone are added. #3299
* [BUGFIX] Fixed Gossip memberlist members joining when addresses are configured using DNS-based service discovery. #3360
* [BUGFIX] Ingester: fail to start an ingester running the blocks storage, if unable to load any existing TSDB at startup. #3354
* [BUGFIX] Blocks storage: Avoid deletion of blocks in the ingester which are not shipped to the storage yet. #3346
* [BUGFIX] Fix common prefixes returned by List method of S3 client. #3358
* [BUGFIX] Honor configured timeout in Azure and GCS object clients. #3285
* [BUGFIX] Blocks storage: Avoid creating blocks larger than configured block range period on forced compaction and when TSDB is idle. #3344
* [BUGFIX] Shuffle sharding: fixed max global series per user/metric limit when shuffle sharding and `-distributor.shard-by-all-labels=true` are both enabled in distributor. When using these global limits you should now set `-distributor.sharding-strategy` and `-distributor.zone-awareness-enabled` to ingesters too. #3369
* [BUGFIX] Slow query logging: when using downstream server request parameters were not logged. #3276
* [BUGFIX] Fixed tenant detection in the ruler and alertmanager API when running without auth. #3343

### Blocksconvert

* [ENHANCEMENT] Blocksconvert – Builder: download plan file locally before processing it. #3209
* [ENHANCEMENT] Blocksconvert – Cleaner: added new tool for deleting chunks data. #3283
* [ENHANCEMENT] Blocksconvert – Scanner: support for scanning specific date-range only. #3222
* [ENHANCEMENT] Blocksconvert – Scanner: metrics for tracking progress. #3222
* [ENHANCEMENT] Blocksconvert – Builder: retry block upload before giving up. #3245
* [ENHANCEMENT] Blocksconvert – Scanner: upload plans concurrently. #3340
* [BUGFIX] Blocksconvert: fix chunks ordering in the block. Chunks in different order than series work just fine in TSDB blocks at the moment, but it's not consistent with what Prometheus does and future Prometheus and Cortex optimizations may rely on this ordering. #3371

## 1.4.0 / 2020-10-02

* [CHANGE] TLS configuration for gRPC, HTTP and etcd clients is now marked as experimental. These features are not yet fully baked, and we expect possible small breaking changes in Cortex 1.5. #3198
* [CHANGE] Cassandra backend support is now GA (stable). #3180
* [CHANGE] Blocks storage is now GA (stable). The `-experimental` prefix has been removed from all CLI flags related to the blocks storage (no YAML config changes). #3180 #3201
  - `-experimental.blocks-storage.*` flags renamed to `-blocks-storage.*`
  - `-experimental.store-gateway.*` flags renamed to `-store-gateway.*`
  - `-experimental.querier.store-gateway-client.*` flags renamed to `-querier.store-gateway-client.*`
  - `-experimental.querier.store-gateway-addresses` flag renamed to `-querier.store-gateway-addresses`
  - `-store-gateway.replication-factor` flag renamed to `-store-gateway.sharding-ring.replication-factor`
  - `-store-gateway.tokens-file-path` flag renamed to `store-gateway.sharding-ring.tokens-file-path`
* [CHANGE] Ingester: Removed deprecated untyped record from chunks WAL. Only if you are running `v1.0` or below, it is recommended to first upgrade to `v1.1`/`v1.2`/`v1.3` and run it for a day before upgrading to `v1.4` to avoid data loss. #3115
* [CHANGE] Distributor API endpoints are no longer served unless target is set to `distributor` or `all`. #3112
* [CHANGE] Increase the default Cassandra client replication factor to 3. #3007
* [CHANGE] Blocks storage: removed the support to transfer blocks between ingesters on shutdown. When running the Cortex blocks storage, ingesters are expected to run with a persistent disk. The following metrics have been removed: #2996
  * `cortex_ingester_sent_files`
  * `cortex_ingester_received_files`
  * `cortex_ingester_received_bytes_total`
  * `cortex_ingester_sent_bytes_total`
* [CHANGE] The buckets for the `cortex_chunk_store_index_lookups_per_query` metric have been changed to 1, 2, 4, 8, 16. #3021
* [CHANGE] Blocks storage: the `operation` label value `getrange` has changed into `get_range` for the metrics `thanos_store_bucket_cache_operation_requests_total` and `thanos_store_bucket_cache_operation_hits_total`. #3000
* [CHANGE] Experimental Delete Series: `/api/v1/admin/tsdb/delete_series` and `/api/v1/admin/tsdb/cancel_delete_request` purger APIs to return status code `204` instead of `200` for success. #2946
* [CHANGE] Histogram `cortex_memcache_request_duration_seconds` `method` label value changes from `Memcached.Get` to `Memcached.GetBatched` for batched lookups, and is not reported for non-batched lookups (label value `Memcached.GetMulti` remains, and had exactly the same value as `Get` in nonbatched lookups).  The same change applies to tracing spans. #3046
* [CHANGE] TLS server validation is now enabled by default, a new parameter `tls_insecure_skip_verify` can be set to true to skip validation optionally. #3030
* [CHANGE] `cortex_ruler_config_update_failures_total` has been removed in favor of `cortex_ruler_config_last_reload_successful`. #3056
* [CHANGE] `ruler.evaluation_delay_duration` field in YAML config has been moved and renamed to `limits.ruler_evaluation_delay_duration`. #3098
* [CHANGE] Removed obsolete `results_cache.max_freshness` from YAML config (deprecated since Cortex 1.2). #3145
* [CHANGE] Removed obsolete `-promql.lookback-delta` option (deprecated since Cortex 1.2, replaced with `-querier.lookback-delta`). #3144
* [CHANGE] Cache: added support for Redis Cluster and Redis Sentinel. #2961
  - The following changes have been made in Redis configuration:
   - `-redis.master_name` added
   - `-redis.db` added
   - `-redis.max-active-conns` changed to `-redis.pool-size`
   - `-redis.max-conn-lifetime` changed to `-redis.max-connection-age`
   - `-redis.max-idle-conns` removed
   - `-redis.wait-on-pool-exhaustion` removed
* [CHANGE] TLS configuration for gRPC, HTTP and etcd clients is now marked as experimental. These features are not yet fully baked, and we expect possible small breaking changes in Cortex 1.5. #3198
* [CHANGE] Fixed store-gateway CLI flags inconsistencies. #3201
  - `-store-gateway.replication-factor` flag renamed to `-store-gateway.sharding-ring.replication-factor`
  - `-store-gateway.tokens-file-path` flag renamed to `store-gateway.sharding-ring.tokens-file-path`
* [FEATURE] Logging of the source IP passed along by a reverse proxy is now supported by setting the `-server.log-source-ips-enabled`. For non standard headers the settings `-server.log-source-ips-header` and `-server.log-source-ips-regex` can be used. #2985
* [FEATURE] Blocks storage: added shuffle sharding support to store-gateway blocks sharding. Added the following additional metrics to store-gateway: #3069
  * `cortex_bucket_stores_tenants_discovered`
  * `cortex_bucket_stores_tenants_synced`
* [FEATURE] Experimental blocksconvert: introduce an experimental tool `blocksconvert` to migrate long-term storage chunks to blocks. #3092 #3122 #3127 #3162
* [ENHANCEMENT] Improve the Alertmanager logging when serving requests from its API / UI. #3397
* [ENHANCEMENT] Add support for azure storage in China, German and US Government environments. #2988
* [ENHANCEMENT] Query-tee: added a small tolerance to floating point sample values comparison. #2994
* [ENHANCEMENT] Query-tee: add support for doing a passthrough of requests to preferred backend for unregistered routes #3018
* [ENHANCEMENT] Expose `storage.aws.dynamodb.backoff_config` configuration file field. #3026
* [ENHANCEMENT] Added `cortex_request_message_bytes` and `cortex_response_message_bytes` histograms to track received and sent gRPC message and HTTP request/response sizes. Added `cortex_inflight_requests` gauge to track number of inflight gRPC and HTTP requests. #3064
* [ENHANCEMENT] Publish ruler's ring metrics. #3074
* [ENHANCEMENT] Add config validation to the experimental Alertmanager API. Invalid configs are no longer accepted. #3053
* [ENHANCEMENT] Add "integration" as a label for `cortex_alertmanager_notifications_total` and `cortex_alertmanager_notifications_failed_total` metrics. #3056
* [ENHANCEMENT] Add `cortex_ruler_config_last_reload_successful` and `cortex_ruler_config_last_reload_successful_seconds` to check status of users rule manager. #3056
* [ENHANCEMENT] The configuration validation now fails if an empty YAML node has been set for a root YAML config property. #3080
* [ENHANCEMENT] Memcached dial() calls now have a circuit-breaker to avoid hammering a broken cache. #3051, #3189
* [ENHANCEMENT] `-ruler.evaluation-delay-duration` is now overridable as a per-tenant limit, `ruler_evaluation_delay_duration`. #3098
* [ENHANCEMENT] Add TLS support to etcd client. #3102
* [ENHANCEMENT] When a tenant accesses the Alertmanager UI or its API, if we have valid `-alertmanager.configs.fallback` we'll use that to start the manager and avoid failing the request. #3073
* [ENHANCEMENT] Add `DELETE api/v1/rules/{namespace}` to the Ruler. It allows all the rule groups of a namespace to be deleted. #3120
* [ENHANCEMENT] Experimental Delete Series: Retry processing of Delete requests during failures. #2926
* [ENHANCEMENT] Improve performance of QueryStream() in ingesters. #3177
* [ENHANCEMENT] Modules included in "All" target are now visible in output of `-modules` CLI flag. #3155
* [ENHANCEMENT] Added `/debug/fgprof` endpoint to debug running Cortex process using `fgprof`. This adds up to the existing `/debug/...` endpoints. #3131
* [ENHANCEMENT] Blocks storage: optimised `/api/v1/series` for blocks storage. (#2976)
* [BUGFIX] Ruler: when loading rules from "local" storage, check for directory after resolving symlink. #3137
* [BUGFIX] Query-frontend: Fixed rounding for incoming query timestamps, to be 100% Prometheus compatible. #2990
* [BUGFIX] Querier: Merge results from chunks and blocks ingesters when using streaming of results. #3013
* [BUGFIX] Querier: query /series from ingesters regardless the `-querier.query-ingesters-within` setting. #3035
* [BUGFIX] Blocks storage: Ingester is less likely to hit gRPC message size limit when streaming data to queriers. #3015
* [BUGFIX] Blocks storage: fixed memberlist support for the store-gateways and compactors ring used when blocks sharding is enabled. #3058 #3095
* [BUGFIX] Fix configuration for TLS server validation, TLS skip verify was hardcoded to true for all TLS configurations and prevented validation of server certificates. #3030
* [BUGFIX] Fixes the Alertmanager panicking when no `-alertmanager.web.external-url` is provided. #3017
* [BUGFIX] Fixes the registration of the Alertmanager API metrics `cortex_alertmanager_alerts_received_total` and `cortex_alertmanager_alerts_invalid_total`. #3065
* [BUGFIX] Fixes `flag needs an argument: -config.expand-env` error. #3087
* [BUGFIX] An index optimisation actually slows things down when using caching. Moved it to the right location. #2973
* [BUGFIX] Ingester: If push request contained both valid and invalid samples, valid samples were ingested but not stored to WAL of the chunks storage. This has been fixed. #3067
* [BUGFIX] Cassandra: fixed consistency setting in the CQL session when creating the keyspace. #3105
* [BUGFIX] Ruler: Config API would return both the `record` and `alert` in `YAML` response keys even when one of them must be empty. #3120
* [BUGFIX] Index page now uses configured HTTP path prefix when creating links. #3126
* [BUGFIX] Purger: fixed deadlock when reloading of tombstones failed. #3182
* [BUGFIX] Fixed panic in flusher job, when error writing chunks to the store would cause "idle" chunks to be flushed, which triggered panic. #3140
* [BUGFIX] Index page no longer shows links that are not valid for running Cortex instance. #3133
* [BUGFIX] Configs: prevent validation of templates to fail when using template functions. #3157
* [BUGFIX] Configuring the S3 URL with an `@` but without username and password doesn't enable the AWS static credentials anymore. #3170
* [BUGFIX] Limit errors on ranged queries (`api/v1/query_range`) no longer return a status code `500` but `422` instead. #3167
* [BUGFIX] Handle hash-collisions in the query path. Before this fix, Cortex could occasionally mix up two different series in a query, leading to invalid results, when `-querier.ingester-streaming` was used. #3192

## 1.3.0 / 2020-08-21

* [CHANGE] Replace the metric `cortex_alertmanager_configs` with `cortex_alertmanager_config_invalid` exposed by Alertmanager. #2960
* [CHANGE] Experimental Delete Series: Change target flag for purger from `data-purger` to `purger`. #2777
* [CHANGE] Experimental blocks storage: The max concurrent queries against the long-term storage, configured via `-experimental.blocks-storage.bucket-store.max-concurrent`, is now a limit shared across all tenants and not a per-tenant limit anymore. The default value has changed from `20` to `100` and the following new metrics have been added: #2797
  * `cortex_bucket_stores_gate_queries_concurrent_max`
  * `cortex_bucket_stores_gate_queries_in_flight`
  * `cortex_bucket_stores_gate_duration_seconds`
* [CHANGE] Metric `cortex_ingester_flush_reasons` has been renamed to `cortex_ingester_flushing_enqueued_series_total`, and new metric `cortex_ingester_flushing_dequeued_series_total` with `outcome` label (superset of reason) has been added. #2802 #2818 #2998
* [CHANGE] Experimental Delete Series: Metric `cortex_purger_oldest_pending_delete_request_age_seconds` would track age of delete requests since they are over their cancellation period instead of their creation time. #2806
* [CHANGE] Experimental blocks storage: the store-gateway service is required in a Cortex cluster running with the experimental blocks storage. Removed the `-experimental.tsdb.store-gateway-enabled` CLI flag and `store_gateway_enabled` YAML config option. The store-gateway is now always enabled when the storage engine is `blocks`. #2822
* [CHANGE] Experimental blocks storage: removed support for `-experimental.blocks-storage.bucket-store.max-sample-count` flag because the implementation was flawed. To limit the number of samples/chunks processed by a single query you can set `-store.query-chunk-limit`, which is now supported by the blocks storage too. #2852
* [CHANGE] Ingester: Chunks flushed via /flush stay in memory until retention period is reached. This affects `cortex_ingester_memory_chunks` metric. #2778
* [CHANGE] Querier: the error message returned when the query time range exceeds `-store.max-query-length` has changed from `invalid query, length > limit (X > Y)` to `the query time range exceeds the limit (query length: X, limit: Y)`. #2826
* [CHANGE] Add `component` label to metrics exposed by chunk, delete and index store clients. #2774
* [CHANGE] Querier: when `-querier.query-ingesters-within` is configured, the time range of the query sent to ingesters is now manipulated to ensure the query start time is not older than 'now - query-ingesters-within'. #2904
* [CHANGE] KV: The `role` label which was a label of `multi` KV store client only has been added to metrics of every KV store client. If KV store client is not `multi`, then the value of `role` label is `primary`. #2837
* [CHANGE] Added the `engine` label to the metrics exposed by the Prometheus query engine, to distinguish between `ruler` and `querier` metrics. #2854
* [CHANGE] Added ruler to the single binary when started with `-target=all` (default). #2854
* [CHANGE] Experimental blocks storage: compact head when opening TSDB. This should only affect ingester startup after it was unable to compact head in previous run. #2870
* [CHANGE] Metric `cortex_overrides_last_reload_successful` has been renamed to `cortex_runtime_config_last_reload_successful`. #2874
* [CHANGE] HipChat support has been removed from the alertmanager (because removed from the Prometheus upstream too). #2902
* [CHANGE] Add constant label `name` to metric `cortex_cache_request_duration_seconds`. #2903
* [CHANGE] Add `user` label to metric `cortex_query_frontend_queue_length`. #2939
* [CHANGE] Experimental blocks storage: cleaned up the config and renamed "TSDB" to "blocks storage". #2937
  - The storage engine setting value has been changed from `tsdb` to `blocks`; this affects `-store.engine` CLI flag and its respective YAML option.
  - The root level YAML config has changed from `tsdb` to `blocks_storage`
  - The prefix of all CLI flags has changed from `-experimental.tsdb.` to `-experimental.blocks-storage.`
  - The following settings have been grouped under `tsdb` property in the YAML config and their CLI flags changed:
    - `-experimental.tsdb.dir` changed to `-experimental.blocks-storage.tsdb.dir`
    - `-experimental.tsdb.block-ranges-period` changed to `-experimental.blocks-storage.tsdb.block-ranges-period`
    - `-experimental.tsdb.retention-period` changed to `-experimental.blocks-storage.tsdb.retention-period`
    - `-experimental.tsdb.ship-interval` changed to `-experimental.blocks-storage.tsdb.ship-interval`
    - `-experimental.tsdb.ship-concurrency` changed to `-experimental.blocks-storage.tsdb.ship-concurrency`
    - `-experimental.tsdb.max-tsdb-opening-concurrency-on-startup` changed to `-experimental.blocks-storage.tsdb.max-tsdb-opening-concurrency-on-startup`
    - `-experimental.tsdb.head-compaction-interval` changed to `-experimental.blocks-storage.tsdb.head-compaction-interval`
    - `-experimental.tsdb.head-compaction-concurrency` changed to `-experimental.blocks-storage.tsdb.head-compaction-concurrency`
    - `-experimental.tsdb.head-compaction-idle-timeout` changed to `-experimental.blocks-storage.tsdb.head-compaction-idle-timeout`
    - `-experimental.tsdb.stripe-size` changed to `-experimental.blocks-storage.tsdb.stripe-size`
    - `-experimental.tsdb.wal-compression-enabled` changed to `-experimental.blocks-storage.tsdb.wal-compression-enabled`
    - `-experimental.tsdb.flush-blocks-on-shutdown` changed to `-experimental.blocks-storage.tsdb.flush-blocks-on-shutdown`
* [CHANGE] Flags `-bigtable.grpc-use-gzip-compression`, `-ingester.client.grpc-use-gzip-compression`, `-querier.frontend-client.grpc-use-gzip-compression` are now deprecated. #2940
* [CHANGE] Limit errors reported by ingester during query-time now return HTTP status code 422. #2941
* [FEATURE] Introduced `ruler.for-outage-tolerance`, Max time to tolerate outage for restoring "for" state of alert. #2783
* [FEATURE] Introduced `ruler.for-grace-period`, Minimum duration between alert and restored "for" state. This is maintained only for alerts with configured "for" time greater than grace period. #2783
* [FEATURE] Introduced `ruler.resend-delay`, Minimum amount of time to wait before resending an alert to Alertmanager. #2783
* [FEATURE] Ruler: added `local` filesystem support to store rules (read-only). #2854
* [ENHANCEMENT] Upgraded Docker base images to `alpine:3.12`. #2862
* [ENHANCEMENT] Experimental: Querier can now optionally query secondary store. This is specified by using `-querier.second-store-engine` option, with values `chunks` or `blocks`. Standard configuration options for this store are used. Additionally, this querying can be configured to happen only for queries that need data older than `-querier.use-second-store-before-time`. Default value of zero will always query secondary store. #2747
* [ENHANCEMENT] Query-tee: increased the `cortex_querytee_request_duration_seconds` metric buckets granularity. #2799
* [ENHANCEMENT] Query-tee: fail to start if the configured `-backend.preferred` is unknown. #2799
* [ENHANCEMENT] Ruler: Added the following metrics: #2786
  * `cortex_prometheus_notifications_latency_seconds`
  * `cortex_prometheus_notifications_errors_total`
  * `cortex_prometheus_notifications_sent_total`
  * `cortex_prometheus_notifications_dropped_total`
  * `cortex_prometheus_notifications_queue_length`
  * `cortex_prometheus_notifications_queue_capacity`
  * `cortex_prometheus_notifications_alertmanagers_discovered`
* [ENHANCEMENT] The behavior of the `/ready` was changed for the query frontend to indicate when it was ready to accept queries. This is intended for use by a read path load balancer that would want to wait for the frontend to have attached queriers before including it in the backend. #2733
* [ENHANCEMENT] Experimental Delete Series: Add support for deletion of chunks for remaining stores. #2801
* [ENHANCEMENT] Add `-modules` command line flag to list possible values for `-target`. Also, log warning if given target is internal component. #2752
* [ENHANCEMENT] Added `-ingester.flush-on-shutdown-with-wal-enabled` option to enable chunks flushing even when WAL is enabled. #2780
* [ENHANCEMENT] Query-tee: Support for custom API prefix by using `-server.path-prefix` option. #2814
* [ENHANCEMENT] Query-tee: Forward `X-Scope-OrgId` header to backend, if present in the request. #2815
* [ENHANCEMENT] Experimental blocks storage: Added `-experimental.blocks-storage.tsdb.head-compaction-idle-timeout` option to force compaction of data in memory into a block. #2803
* [ENHANCEMENT] Experimental blocks storage: Added support for flushing blocks via `/flush`, `/shutdown` (previously these only worked for chunks storage) and by using `-experimental.blocks-storage.tsdb.flush-blocks-on-shutdown` option. #2794
* [ENHANCEMENT] Experimental blocks storage: Added support to enforce max query time range length via `-store.max-query-length`. #2826
* [ENHANCEMENT] Experimental blocks storage: Added support to limit the max number of chunks that can be fetched from the long-term storage while executing a query. The limit is enforced both in the querier and store-gateway, and is configurable via `-store.query-chunk-limit`. #2852 #2922
* [ENHANCEMENT] Ingester: Added new metric `cortex_ingester_flush_series_in_progress` that reports number of ongoing flush-series operations. Useful when calling `/flush` handler: if `cortex_ingester_flush_queue_length + cortex_ingester_flush_series_in_progress` is 0, all flushes are finished. #2778
* [ENHANCEMENT] Memberlist members can join cluster via SRV records. #2788
* [ENHANCEMENT] Added configuration options for chunks s3 client. #2831
  * `s3.endpoint`
  * `s3.region`
  * `s3.access-key-id`
  * `s3.secret-access-key`
  * `s3.insecure`
  * `s3.sse-encryption`
  * `s3.http.idle-conn-timeout`
  * `s3.http.response-header-timeout`
  * `s3.http.insecure-skip-verify`
* [ENHANCEMENT] Prometheus upgraded. #2798 #2849 #2867 #2902 #2918
  * Optimized labels regex matchers for patterns containing literals (eg. `foo.*`, `.*foo`, `.*foo.*`)
* [ENHANCEMENT] Add metric `cortex_ruler_config_update_failures_total` to Ruler to track failures of loading rules files. #2857
* [ENHANCEMENT] Experimental Alertmanager: Alertmanager configuration persisted to object storage using an experimental API that accepts and returns YAML-based Alertmanager configuration. #2768
* [ENHANCEMENT] Ruler: `-ruler.alertmanager-url` now supports multiple URLs. Each URL is treated as a separate Alertmanager group. Support for multiple Alertmanagers in a group can be achieved by using DNS service discovery. #2851
* [ENHANCEMENT] Experimental blocks storage: Cortex Flusher now works with blocks engine. Flusher needs to be provided with blocks-engine configuration, existing Flusher flags are not used (they are only relevant for chunks engine). Note that flush errors are only reported via log. #2877
* [ENHANCEMENT] Flusher: Added `-flusher.exit-after-flush` option (defaults to true) to control whether Cortex should stop completely after Flusher has finished its work. #2877
* [ENHANCEMENT] Added metrics `cortex_config_hash` and `cortex_runtime_config_hash` to expose hash of the currently active config file. #2874
* [ENHANCEMENT] Logger: added JSON logging support, configured via the `-log.format=json` CLI flag or its respective YAML config option. #2386
* [ENHANCEMENT] Added new flags `-bigtable.grpc-compression`, `-ingester.client.grpc-compression`, `-querier.frontend-client.grpc-compression` to configure compression used by gRPC. Valid values are `gzip`, `snappy`, or empty string (no compression, default). #2940
* [ENHANCEMENT] Clarify limitations of the `/api/v1/series`, `/api/v1/labels` and `/api/v1/label/{name}/values` endpoints. #2953
* [ENHANCEMENT] Ingester: added `Dropped` outcome to metric `cortex_ingester_flushing_dequeued_series_total`. #2998
* [BUGFIX] Fixed a bug with `api/v1/query_range` where no responses would return null values for `result` and empty values for `resultType`. #2962
* [BUGFIX] Fixed a bug in the index intersect code causing storage to return more chunks/series than required. #2796
* [BUGFIX] Fixed the number of reported keys in the background cache queue. #2764
* [BUGFIX] Fix race in processing of headers in sharded queries. #2762
* [BUGFIX] Query Frontend: Do not re-split sharded requests around ingester boundaries. #2766
* [BUGFIX] Experimental Delete Series: Fixed a problem with cache generation numbers prefixed to cache keys. #2800
* [BUGFIX] Ingester: Flushing chunks via `/flush` endpoint could previously lead to panic, if chunks were already flushed before and then removed from memory during the flush caused by `/flush` handler. Immediate flush now doesn't cause chunks to be flushed again. Samples received during flush triggered via `/flush` handler are no longer discarded. #2778
* [BUGFIX] Prometheus upgraded. #2849
  * Fixed unknown symbol error during head compaction
* [BUGFIX] Fix panic when using cassandra as store for both index and delete requests. #2774
* [BUGFIX] Experimental Delete Series: Fixed a data race in Purger. #2817
* [BUGFIX] KV: Fixed a bug that triggered a panic due to metrics being registered with the same name but different labels when using a `multi` configured KV client. #2837
* [BUGFIX] Query-frontend: Fix passing HTTP `Host` header if `-frontend.downstream-url` is configured. #2880
* [BUGFIX] Ingester: Improve time-series distribution when `-experimental.distributor.user-subring-size` is enabled. #2887
* [BUGFIX] Set content type to `application/x-protobuf` for remote_read responses. #2915
* [BUGFIX] Fixed ruler and store-gateway instance registration in the ring (when sharding is enabled) when a new instance replaces abruptly terminated one, and the only difference between the two instances is the address. #2954
* [BUGFIX] Fixed `Missing chunks and index config causing silent failure` Absence of chunks and index from schema config is not validated. #2732
* [BUGFIX] Fix panic caused by KVs from boltdb being used beyond their life. #2971
* [BUGFIX] Experimental blocks storage: `/api/v1/series`, `/api/v1/labels` and `/api/v1/label/{name}/values` only query the TSDB head regardless of the configured `-experimental.blocks-storage.tsdb.retention-period`. #2974
* [BUGFIX] Ingester: Avoid indefinite checkpointing in case of surge in number of series. #2955
* [BUGFIX] Querier: query /series from ingesters regardless the `-querier.query-ingesters-within` setting. #3035
* [BUGFIX] Ruler: fixed an unintentional breaking change introduced in the ruler's `alertmanager_url` YAML config option, which changed the value from a string to a list of strings. #2989

## 1.2.0 / 2020-07-01

* [CHANGE] Metric `cortex_kv_request_duration_seconds` now includes `name` label to denote which client is being used as well as the `backend` label to denote the KV backend implementation in use. #2648
* [CHANGE] Experimental Ruler: Rule groups persisted to object storage using the experimental API have an updated object key encoding to better handle special characters. Rule groups previously-stored using object storage must be renamed to the new format. #2646
* [CHANGE] Query Frontend now uses Round Robin to choose a tenant queue to service next. #2553
* [CHANGE] `-promql.lookback-delta` is now deprecated and has been replaced by `-querier.lookback-delta` along with `lookback_delta` entry under `querier` in the config file. `-promql.lookback-delta` will be removed in v1.4.0. #2604
* [CHANGE] Experimental TSDB: removed `-experimental.tsdb.bucket-store.binary-index-header-enabled` flag. Now the binary index-header is always enabled.
* [CHANGE] Experimental TSDB: Renamed index-cache metrics to use original metric names from Thanos, as Cortex is not aggregating them in any way: #2627
  * `cortex_<service>_blocks_index_cache_items_evicted_total` => `thanos_store_index_cache_items_evicted_total{name="index-cache"}`
  * `cortex_<service>_blocks_index_cache_items_added_total` => `thanos_store_index_cache_items_added_total{name="index-cache"}`
  * `cortex_<service>_blocks_index_cache_requests_total` => `thanos_store_index_cache_requests_total{name="index-cache"}`
  * `cortex_<service>_blocks_index_cache_items_overflowed_total` => `thanos_store_index_cache_items_overflowed_total{name="index-cache"}`
  * `cortex_<service>_blocks_index_cache_hits_total` => `thanos_store_index_cache_hits_total{name="index-cache"}`
  * `cortex_<service>_blocks_index_cache_items` => `thanos_store_index_cache_items{name="index-cache"}`
  * `cortex_<service>_blocks_index_cache_items_size_bytes` => `thanos_store_index_cache_items_size_bytes{name="index-cache"}`
  * `cortex_<service>_blocks_index_cache_total_size_bytes` => `thanos_store_index_cache_total_size_bytes{name="index-cache"}`
  * `cortex_<service>_blocks_index_cache_memcached_operations_total` =>  `thanos_memcached_operations_total{name="index-cache"}`
  * `cortex_<service>_blocks_index_cache_memcached_operation_failures_total` =>  `thanos_memcached_operation_failures_total{name="index-cache"}`
  * `cortex_<service>_blocks_index_cache_memcached_operation_duration_seconds` =>  `thanos_memcached_operation_duration_seconds{name="index-cache"}`
  * `cortex_<service>_blocks_index_cache_memcached_operation_skipped_total` =>  `thanos_memcached_operation_skipped_total{name="index-cache"}`
* [CHANGE] Experimental TSDB: Renamed metrics in bucket stores: #2627
  * `cortex_<service>_blocks_meta_syncs_total` => `cortex_blocks_meta_syncs_total{component="<service>"}`
  * `cortex_<service>_blocks_meta_sync_failures_total` => `cortex_blocks_meta_sync_failures_total{component="<service>"}`
  * `cortex_<service>_blocks_meta_sync_duration_seconds` => `cortex_blocks_meta_sync_duration_seconds{component="<service>"}`
  * `cortex_<service>_blocks_meta_sync_consistency_delay_seconds` => `cortex_blocks_meta_sync_consistency_delay_seconds{component="<service>"}`
  * `cortex_<service>_blocks_meta_synced` => `cortex_blocks_meta_synced{component="<service>"}`
  * `cortex_<service>_bucket_store_block_loads_total` => `cortex_bucket_store_block_loads_total{component="<service>"}`
  * `cortex_<service>_bucket_store_block_load_failures_total` => `cortex_bucket_store_block_load_failures_total{component="<service>"}`
  * `cortex_<service>_bucket_store_block_drops_total` => `cortex_bucket_store_block_drops_total{component="<service>"}`
  * `cortex_<service>_bucket_store_block_drop_failures_total` => `cortex_bucket_store_block_drop_failures_total{component="<service>"}`
  * `cortex_<service>_bucket_store_blocks_loaded` => `cortex_bucket_store_blocks_loaded{component="<service>"}`
  * `cortex_<service>_bucket_store_series_data_touched` => `cortex_bucket_store_series_data_touched{component="<service>"}`
  * `cortex_<service>_bucket_store_series_data_fetched` => `cortex_bucket_store_series_data_fetched{component="<service>"}`
  * `cortex_<service>_bucket_store_series_data_size_touched_bytes` => `cortex_bucket_store_series_data_size_touched_bytes{component="<service>"}`
  * `cortex_<service>_bucket_store_series_data_size_fetched_bytes` => `cortex_bucket_store_series_data_size_fetched_bytes{component="<service>"}`
  * `cortex_<service>_bucket_store_series_blocks_queried` => `cortex_bucket_store_series_blocks_queried{component="<service>"}`
  * `cortex_<service>_bucket_store_series_get_all_duration_seconds` => `cortex_bucket_store_series_get_all_duration_seconds{component="<service>"}`
  * `cortex_<service>_bucket_store_series_merge_duration_seconds` => `cortex_bucket_store_series_merge_duration_seconds{component="<service>"}`
  * `cortex_<service>_bucket_store_series_refetches_total` => `cortex_bucket_store_series_refetches_total{component="<service>"}`
  * `cortex_<service>_bucket_store_series_result_series` => `cortex_bucket_store_series_result_series{component="<service>"}`
  * `cortex_<service>_bucket_store_cached_postings_compressions_total` => `cortex_bucket_store_cached_postings_compressions_total{component="<service>"}`
  * `cortex_<service>_bucket_store_cached_postings_compression_errors_total` => `cortex_bucket_store_cached_postings_compression_errors_total{component="<service>"}`
  * `cortex_<service>_bucket_store_cached_postings_compression_time_seconds` => `cortex_bucket_store_cached_postings_compression_time_seconds{component="<service>"}`
  * `cortex_<service>_bucket_store_cached_postings_original_size_bytes_total` => `cortex_bucket_store_cached_postings_original_size_bytes_total{component="<service>"}`
  * `cortex_<service>_bucket_store_cached_postings_compressed_size_bytes_total` => `cortex_bucket_store_cached_postings_compressed_size_bytes_total{component="<service>"}`
  * `cortex_<service>_blocks_sync_seconds` => `cortex_bucket_stores_blocks_sync_seconds{component="<service>"}`
  * `cortex_<service>_blocks_last_successful_sync_timestamp_seconds` => `cortex_bucket_stores_blocks_last_successful_sync_timestamp_seconds{component="<service>"}`
* [CHANGE] Available command-line flags are printed to stdout, and only when requested via `-help`. Using invalid flag no longer causes printing of all available flags. #2691
* [CHANGE] Experimental Memberlist ring: randomize gossip node names to avoid conflicts when running multiple clients on the same host, or reusing host names (eg. pods in statefulset). Node name randomization can be disabled by using `-memberlist.randomize-node-name=false`. #2715
* [CHANGE] Memberlist KV client is no longer considered experimental. #2725
* [CHANGE] Experimental Delete Series: Make delete request cancellation duration configurable. #2760
* [CHANGE] Removed `-store.fullsize-chunks` option which was undocumented and unused (it broke ingester hand-overs). #2656
* [CHANGE] Query with no metric name that has previously resulted in HTTP status code 500 now returns status code 422 instead. #2571
* [FEATURE] TLS config options added for GRPC clients in Querier (Query-frontend client & Ingester client), Ruler, Store Gateway, as well as HTTP client in Config store client. #2502
* [FEATURE] The flag `-frontend.max-cache-freshness` is now supported within the limits overrides, to specify per-tenant max cache freshness values. The corresponding YAML config parameter has been changed from `results_cache.max_freshness` to `limits_config.max_cache_freshness`. The legacy YAML config parameter (`results_cache.max_freshness`) will continue to be supported till Cortex release `v1.4.0`. #2609
* [FEATURE] Experimental gRPC Store: Added support to 3rd parties index and chunk stores using gRPC client/server plugin mechanism. #2220
* [FEATURE] Add `-cassandra.table-options` flag to customize table options of Cassandra when creating the index or chunk table. #2575
* [ENHANCEMENT] Propagate GOPROXY value when building `build-image`. This is to help the builders building the code in a Network where default Go proxy is not accessible (e.g. when behind some corporate VPN). #2741
* [ENHANCEMENT] Querier: Added metric `cortex_querier_request_duration_seconds` for all requests to the querier. #2708
* [ENHANCEMENT] Cortex is now built with Go 1.14. #2480 #2749 #2753
* [ENHANCEMENT] Experimental TSDB: added the following metrics to the ingester: #2580 #2583 #2589 #2654
  * `cortex_ingester_tsdb_appender_add_duration_seconds`
  * `cortex_ingester_tsdb_appender_commit_duration_seconds`
  * `cortex_ingester_tsdb_refcache_purge_duration_seconds`
  * `cortex_ingester_tsdb_compactions_total`
  * `cortex_ingester_tsdb_compaction_duration_seconds`
  * `cortex_ingester_tsdb_wal_fsync_duration_seconds`
  * `cortex_ingester_tsdb_wal_page_flushes_total`
  * `cortex_ingester_tsdb_wal_completed_pages_total`
  * `cortex_ingester_tsdb_wal_truncations_failed_total`
  * `cortex_ingester_tsdb_wal_truncations_total`
  * `cortex_ingester_tsdb_wal_writes_failed_total`
  * `cortex_ingester_tsdb_checkpoint_deletions_failed_total`
  * `cortex_ingester_tsdb_checkpoint_deletions_total`
  * `cortex_ingester_tsdb_checkpoint_creations_failed_total`
  * `cortex_ingester_tsdb_checkpoint_creations_total`
  * `cortex_ingester_tsdb_wal_truncate_duration_seconds`
  * `cortex_ingester_tsdb_head_active_appenders`
  * `cortex_ingester_tsdb_head_series_not_found_total`
  * `cortex_ingester_tsdb_head_chunks`
  * `cortex_ingester_tsdb_mmap_chunk_corruptions_total`
  * `cortex_ingester_tsdb_head_chunks_created_total`
  * `cortex_ingester_tsdb_head_chunks_removed_total`
* [ENHANCEMENT] Experimental TSDB: added metrics useful to alert on critical conditions of the blocks storage: #2573
  * `cortex_compactor_last_successful_run_timestamp_seconds`
  * `cortex_querier_blocks_last_successful_sync_timestamp_seconds` (when store-gateway is disabled)
  * `cortex_querier_blocks_last_successful_scan_timestamp_seconds` (when store-gateway is enabled)
  * `cortex_storegateway_blocks_last_successful_sync_timestamp_seconds`
* [ENHANCEMENT] Experimental TSDB: added the flag `-experimental.tsdb.wal-compression-enabled` to allow to enable TSDB WAL compression. #2585
* [ENHANCEMENT] Experimental TSDB: Querier and store-gateway components can now use so-called "caching bucket", which can currently cache fetched chunks into shared memcached server. #2572
* [ENHANCEMENT] Ruler: Automatically remove unhealthy rulers from the ring. #2587
* [ENHANCEMENT] Query-tee: added support to `/metadata`, `/alerts`, and `/rules` endpoints #2600
* [ENHANCEMENT] Query-tee: added support to query results comparison between two different backends. The comparison is disabled by default and can be enabled via `-proxy.compare-responses=true`. #2611
* [ENHANCEMENT] Query-tee: improved the query-tee to not wait all backend responses before sending back the response to the client. The query-tee now sends back to the client first successful response, while honoring the `-backend.preferred` option. #2702
* [ENHANCEMENT] Thanos and Prometheus upgraded. #2602 #2604 #2634 #2659 #2686 #2756
  * TSDB now holds less WAL files after Head Truncation.
  * TSDB now does memory-mapping of Head chunks and reduces memory usage.
* [ENHANCEMENT] Experimental TSDB: decoupled blocks deletion from blocks compaction in the compactor, so that blocks deletion is not blocked by a busy compactor. The following metrics have been added: #2623
  * `cortex_compactor_block_cleanup_started_total`
  * `cortex_compactor_block_cleanup_completed_total`
  * `cortex_compactor_block_cleanup_failed_total`
  * `cortex_compactor_block_cleanup_last_successful_run_timestamp_seconds`
* [ENHANCEMENT] Experimental TSDB: Use shared cache for metadata. This is especially useful when running multiple querier and store-gateway components to reduce number of object store API calls. #2626 #2640
* [ENHANCEMENT] Experimental TSDB: when `-querier.query-store-after` is configured and running the experimental blocks storage, the time range of the query sent to the store is now manipulated to ensure the query end time is not more recent than 'now - query-store-after'. #2642
* [ENHANCEMENT] Experimental TSDB: small performance improvement in concurrent usage of RefCache, used during samples ingestion. #2651
* [ENHANCEMENT] The following endpoints now respond appropriately to an `Accept` header with the value `application/json` #2673
  * `/distributor/all_user_stats`
  * `/distributor/ha_tracker`
  * `/ingester/ring`
  * `/store-gateway/ring`
  * `/compactor/ring`
  * `/ruler/ring`
  * `/services`
* [ENHANCEMENT] Experimental Cassandra backend: Add `-cassandra.num-connections` to allow increasing the number of TCP connections to each Cassandra server. #2666
* [ENHANCEMENT] Experimental Cassandra backend: Use separate Cassandra clients and connections for reads and writes. #2666
* [ENHANCEMENT] Experimental Cassandra backend: Add `-cassandra.reconnect-interval` to allow specifying the reconnect interval to a Cassandra server that has been marked `DOWN` by the gocql driver. Also change the default value of the reconnect interval from `60s` to `1s`. #2687
* [ENHANCEMENT] Experimental Cassandra backend: Add option `-cassandra.convict-hosts-on-failure=false` to not convict host of being down when a request fails. #2684
* [ENHANCEMENT] Experimental TSDB: Applied a jitter to the period bucket scans in order to better distribute bucket operations over the time and increase the probability of hitting the shared cache (if configured). #2693
* [ENHANCEMENT] Experimental TSDB: Series limit per user and per metric now work in TSDB blocks. #2676
* [ENHANCEMENT] Experimental Memberlist: Added ability to periodically rejoin the memberlist cluster. #2724
* [ENHANCEMENT] Experimental Delete Series: Added the following metrics for monitoring processing of delete requests: #2730
  - `cortex_purger_load_pending_requests_attempts_total`: Number of attempts that were made to load pending requests with status.
  - `cortex_purger_oldest_pending_delete_request_age_seconds`: Age of oldest pending delete request in seconds.
  - `cortex_purger_pending_delete_requests_count`: Count of requests which are in process or are ready to be processed.
* [ENHANCEMENT] Experimental TSDB: Improved compactor to hard-delete also partial blocks with an deletion mark (even if the deletion mark threshold has not been reached). #2751
* [ENHANCEMENT] Experimental TSDB: Introduced a consistency check done by the querier to ensure all expected blocks have been queried via the store-gateway. If a block is missing on a store-gateway, the querier retries fetching series from missing blocks up to 3 times. If the consistency check fails once all retries have been exhausted, the query execution fails. The following metrics have been added: #2593 #2630 #2689 #2695
  * `cortex_querier_blocks_consistency_checks_total`
  * `cortex_querier_blocks_consistency_checks_failed_total`
  * `cortex_querier_storegateway_refetches_per_query`
* [ENHANCEMENT] Delete requests can now be canceled #2555
* [ENHANCEMENT] Table manager can now provision tables for delete store #2546
* [BUGFIX] Ruler: Ensure temporary rule files with special characters are properly mapped and cleaned up. #2506
* [BUGFIX] Fixes #2411, Ensure requests are properly routed to the prometheus api embedded in the query if `-server.path-prefix` is set. #2372
* [BUGFIX] Experimental TSDB: fixed chunk data corruption when querying back series using the experimental blocks storage. #2400
* [BUGFIX] Fixed collection of tracing spans from Thanos components used internally. #2655
* [BUGFIX] Experimental TSDB: fixed memory leak in ingesters. #2586
* [BUGFIX] QueryFrontend: fixed a situation where HTTP error is ignored and an incorrect status code is set. #2590
* [BUGFIX] Ingester: Fix an ingester starting up in the JOINING state and staying there forever. #2565
* [BUGFIX] QueryFrontend: fixed a panic (`integer divide by zero`) in the query-frontend. The query-frontend now requires the `-querier.default-evaluation-interval` config to be set to the same value of the querier. #2614
* [BUGFIX] Experimental TSDB: when the querier receives a `/series` request with a time range older than the data stored in the ingester, it now ignores the requested time range and returns known series anyway instead of returning an empty response. This aligns the behaviour with the chunks storage. #2617
* [BUGFIX] Cassandra: fixed an edge case leading to an invalid CQL query when querying the index on a Cassandra store. #2639
* [BUGFIX] Ingester: increment series per metric when recovering from WAL or transfer. #2674
* [BUGFIX] Fixed `wrong number of arguments for 'mget' command` Redis error when a query has no chunks to lookup from storage. #2700 #2796
* [BUGFIX] Ingester: Automatically remove old tmp checkpoints, fixing a potential disk space leak after an ingester crashes. #2726

## 1.1.0 / 2020-05-21

This release brings the usual mix of bugfixes and improvements. The biggest change is that WAL support for chunks is now considered to be production-ready!

Please make sure to review renamed metrics, and update your dashboards and alerts accordingly.

* [CHANGE] Added v1 API routes documented in #2327. #2372
  * Added `-http.alertmanager-http-prefix` flag which allows the configuration of the path where the Alertmanager API and UI can be reached. The default is set to `/alertmanager`.
  * Added `-http.prometheus-http-prefix` flag which allows the configuration of the path where the Prometheus API and UI can be reached. The default is set to `/prometheus`.
  * Updated the index hosted at the root prefix to point to the updated routes.
  * Legacy routes hardcoded with the `/api/prom` prefix now respect the `-http.prefix` flag.
* [CHANGE] The metrics `cortex_distributor_ingester_appends_total` and `distributor_ingester_append_failures_total` now include a `type` label to differentiate between `samples` and `metadata`. #2336
* [CHANGE] The metrics for number of chunks and bytes flushed to the chunk store are renamed. Note that previous metrics were counted pre-deduplication, while new metrics are counted after deduplication. #2463
  * `cortex_ingester_chunks_stored_total` > `cortex_chunk_store_stored_chunks_total`
  * `cortex_ingester_chunk_stored_bytes_total` > `cortex_chunk_store_stored_chunk_bytes_total`
* [CHANGE] Experimental TSDB: renamed blocks meta fetcher metrics: #2375
  * `cortex_querier_bucket_store_blocks_meta_syncs_total` > `cortex_querier_blocks_meta_syncs_total`
  * `cortex_querier_bucket_store_blocks_meta_sync_failures_total` > `cortex_querier_blocks_meta_sync_failures_total`
  * `cortex_querier_bucket_store_blocks_meta_sync_duration_seconds` > `cortex_querier_blocks_meta_sync_duration_seconds`
  * `cortex_querier_bucket_store_blocks_meta_sync_consistency_delay_seconds` > `cortex_querier_blocks_meta_sync_consistency_delay_seconds`
* [CHANGE] Experimental TSDB: Modified default values for `compactor.deletion-delay` option from 48h to 12h and `-experimental.tsdb.bucket-store.ignore-deletion-marks-delay` from 24h to 6h. #2414
* [CHANGE] WAL: Default value of `-ingester.checkpoint-enabled` changed to `true`. #2416
* [CHANGE] `trace_id` field in log files has been renamed to `traceID`. #2518
* [CHANGE] Slow query log has a different output now. Previously used `url` field has been replaced with `host` and `path`, and query parameters are logged as individual log fields with `qs_` prefix. #2520
* [CHANGE] WAL: WAL and checkpoint compression is now disabled. #2436
* [CHANGE] Update in dependency `go-kit/kit` from `v0.9.0` to `v0.10.0`. HTML escaping disabled in JSON Logger. #2535
* [CHANGE] Experimental TSDB: Removed `cortex_<service>_` prefix from Thanos objstore metrics and added `component` label to distinguish which Cortex component is doing API calls to the object storage when running in single-binary mode: #2568
  - `cortex_<service>_thanos_objstore_bucket_operations_total` renamed to `thanos_objstore_bucket_operations_total{component="<name>"}`
  - `cortex_<service>_thanos_objstore_bucket_operation_failures_total` renamed to `thanos_objstore_bucket_operation_failures_total{component="<name>"}`
  - `cortex_<service>_thanos_objstore_bucket_operation_duration_seconds` renamed to `thanos_objstore_bucket_operation_duration_seconds{component="<name>"}`
  - `cortex_<service>_thanos_objstore_bucket_last_successful_upload_time` renamed to `thanos_objstore_bucket_last_successful_upload_time{component="<name>"}`
* [CHANGE] FIFO cache: The `-<prefix>.fifocache.size` CLI flag has been renamed to `-<prefix>.fifocache.max-size-items` as well as its YAML config option `size` renamed to `max_size_items`. #2319
* [FEATURE] Ruler: The `-ruler.evaluation-delay` flag was added to allow users to configure a default evaluation delay for all rules in cortex. The default value is 0 which is the current behavior. #2423
* [FEATURE] Experimental: Added a new object storage client for OpenStack Swift. #2440
* [FEATURE] TLS config options added to the Server. #2535
* [FEATURE] Experimental: Added support for `/api/v1/metadata` Prometheus-based endpoint. #2549
* [FEATURE] Add ability to limit concurrent queries to Cassandra with `-cassandra.query-concurrency` flag. #2562
* [FEATURE] Experimental TSDB: Introduced store-gateway service used by the experimental blocks storage to load and query blocks. The store-gateway optionally supports blocks sharding and replication via a dedicated hash ring, configurable via `-experimental.store-gateway.sharding-enabled` and `-experimental.store-gateway.sharding-ring.*` flags. The following metrics have been added: #2433 #2458 #2469 #2523
  * `cortex_querier_storegateway_instances_hit_per_query`
* [ENHANCEMENT] Experimental TSDB: sample ingestion errors are now reported via existing `cortex_discarded_samples_total` metric. #2370
* [ENHANCEMENT] Failures on samples at distributors and ingesters return the first validation error as opposed to the last. #2383
* [ENHANCEMENT] Experimental TSDB: Added `cortex_querier_blocks_meta_synced`, which reflects current state of synced blocks over all tenants. #2392
* [ENHANCEMENT] Added `cortex_distributor_latest_seen_sample_timestamp_seconds` metric to see how far behind Prometheus servers are in sending data. #2371
* [ENHANCEMENT] FIFO cache to support eviction based on memory usage. Added `-<prefix>.fifocache.max-size-bytes` CLI flag and YAML config option `max_size_bytes` to specify memory limit of the cache. #2319, #2527
* [ENHANCEMENT] Added `-querier.worker-match-max-concurrent`. Force worker concurrency to match the `-querier.max-concurrent` option.  Overrides `-querier.worker-parallelism`.  #2456
* [ENHANCEMENT] Added the following metrics for monitoring delete requests: #2445
  - `cortex_purger_delete_requests_received_total`: Number of delete requests received per user.
  - `cortex_purger_delete_requests_processed_total`: Number of delete requests processed per user.
  - `cortex_purger_delete_requests_chunks_selected_total`: Number of chunks selected while building delete plans per user.
  - `cortex_purger_delete_requests_processing_failures_total`: Number of delete requests processing failures per user.
* [ENHANCEMENT] Single Binary: Added query-frontend to the single binary.  Single binary users will now benefit from various query-frontend features.  Primarily: sharding, parallelization, load shedding, additional caching (if configured), and query retries. #2437
* [ENHANCEMENT] Allow 1w (where w denotes week) and 1y (where y denotes year) when setting `-store.cache-lookups-older-than` and `-store.max-look-back-period`. #2454
* [ENHANCEMENT] Optimize index queries for matchers using "a|b|c"-type regex. #2446 #2475
* [ENHANCEMENT] Added per tenant metrics for queries and chunks and bytes read from chunk store: #2463
  * `cortex_chunk_store_fetched_chunks_total` and `cortex_chunk_store_fetched_chunk_bytes_total`
  * `cortex_query_frontend_queries_total` (per tenant queries counted by the frontend)
* [ENHANCEMENT] WAL: New metrics `cortex_ingester_wal_logged_bytes_total` and `cortex_ingester_checkpoint_logged_bytes_total` added to track total bytes logged to disk for WAL and checkpoints. #2497
* [ENHANCEMENT] Add de-duplicated chunks counter `cortex_chunk_store_deduped_chunks_total` which counts every chunk not sent to the store because it was already sent by another replica. #2485
* [ENHANCEMENT] Query-frontend now also logs the POST data of long queries. #2481
* [ENHANCEMENT] WAL: Ingester WAL records now have type header and the custom WAL records have been replaced by Prometheus TSDB's WAL records. Old records will not be supported from 1.3 onwards. Note: once this is deployed, you cannot downgrade without data loss. #2436
* [ENHANCEMENT] Redis Cache: Added `idle_timeout`, `wait_on_pool_exhaustion` and `max_conn_lifetime` options to redis cache configuration. #2550
* [ENHANCEMENT] WAL: the experimental tag has been removed on the WAL in ingesters. #2560
* [ENHANCEMENT] Use newer AWS API for paginated queries - removes 'Deprecated' message from logfiles. #2452
* [ENHANCEMENT] Experimental memberlist: Add retry with backoff on memberlist join other members. #2705
* [ENHANCEMENT] Experimental TSDB: when the store-gateway sharding is enabled, unhealthy store-gateway instances are automatically removed from the ring after 10 consecutive `-experimental.store-gateway.sharding-ring.heartbeat-timeout` periods. #2526
* [BUGFIX] Ruler: Ensure temporary rule files with special characters are properly mapped and cleaned up. #2506
* [BUGFIX] Ensure requests are properly routed to the prometheus api embedded in the query if `-server.path-prefix` is set. Fixes #2411. #2372
* [BUGFIX] Experimental TSDB: Fixed chunk data corruption when querying back series using the experimental blocks storage. #2400
* [BUGFIX] Cassandra Storage: Fix endpoint TLS host verification. #2109
* [BUGFIX] Experimental TSDB: Fixed response status code from `422` to `500` when an error occurs while iterating chunks with the experimental blocks storage. #2402
* [BUGFIX] Ring: Fixed a situation where upgrading from pre-1.0 cortex with a rolling strategy caused new 1.0 ingesters to lose their zone value in the ring until manually forced to re-register. #2404
* [BUGFIX] Distributor: `/all_user_stats` now show API and Rule Ingest Rate correctly. #2457
* [BUGFIX] Fixed `version`, `revision` and `branch` labels exported by the `cortex_build_info` metric. #2468
* [BUGFIX] QueryFrontend: fixed a situation where span context missed when downstream_url is used. #2539
* [BUGFIX] Querier: Fixed a situation where querier would crash because of an unresponsive frontend instance. #2569

## 1.0.1 / 2020-04-23

* [BUGFIX] Fix gaps when querying ingesters with replication factor = 3 and 2 ingesters in the cluster. #2503

## 1.0.0 / 2020-04-02

This is the first major release of Cortex. We made a lot of **breaking changes** in this release which have been detailed below. Please also see the stability guarantees we provide as part of a major release: https://cortexmetrics.io/docs/configuration/v1guarantees/

* [CHANGE] Remove the following deprecated flags: #2339
  - `-metrics.error-rate-query` (use `-metrics.write-throttle-query` instead).
  - `-store.cardinality-cache-size` (use `-store.index-cache-read.enable-fifocache` and `-store.index-cache-read.fifocache.size` instead).
  - `-store.cardinality-cache-validity` (use `-store.index-cache-read.enable-fifocache` and `-store.index-cache-read.fifocache.duration` instead).
  - `-distributor.limiter-reload-period` (flag unused)
  - `-ingester.claim-on-rollout` (flag unused)
  - `-ingester.normalise-tokens` (flag unused)
* [CHANGE] Renamed YAML file options to be more consistent. See [full config file changes below](#config-file-breaking-changes). #2273
* [CHANGE] AWS based autoscaling has been removed. You can only use metrics based autoscaling now. `-applicationautoscaling.url` has been removed. See https://cortexmetrics.io/docs/production/aws/#dynamodb-capacity-provisioning on how to migrate. #2328
* [CHANGE] Renamed the `memcache.write-back-goroutines` and `memcache.write-back-buffer` flags to `background.write-back-concurrency` and `background.write-back-buffer`. This affects the following flags: #2241
  - `-frontend.memcache.write-back-buffer` --> `-frontend.background.write-back-buffer`
  - `-frontend.memcache.write-back-goroutines` --> `-frontend.background.write-back-concurrency`
  - `-store.index-cache-read.memcache.write-back-buffer` --> `-store.index-cache-read.background.write-back-buffer`
  - `-store.index-cache-read.memcache.write-back-goroutines` --> `-store.index-cache-read.background.write-back-concurrency`
  - `-store.index-cache-write.memcache.write-back-buffer` --> `-store.index-cache-write.background.write-back-buffer`
  - `-store.index-cache-write.memcache.write-back-goroutines` --> `-store.index-cache-write.background.write-back-concurrency`
  - `-memcache.write-back-buffer` --> `-store.chunks-cache.background.write-back-buffer`. Note the next change log for the difference.
  - `-memcache.write-back-goroutines` --> `-store.chunks-cache.background.write-back-concurrency`. Note the next change log for the difference.

* [CHANGE] Renamed the chunk cache flags to have `store.chunks-cache.` as prefix. This means the following flags have been changed: #2241
  - `-cache.enable-fifocache` --> `-store.chunks-cache.cache.enable-fifocache`
  - `-default-validity` --> `-store.chunks-cache.default-validity`
  - `-fifocache.duration` --> `-store.chunks-cache.fifocache.duration`
  - `-fifocache.size` --> `-store.chunks-cache.fifocache.size`
  - `-memcache.write-back-buffer` --> `-store.chunks-cache.background.write-back-buffer`. Note the previous change log for the difference.
  - `-memcache.write-back-goroutines` --> `-store.chunks-cache.background.write-back-concurrency`. Note the previous change log for the difference.
  - `-memcached.batchsize` --> `-store.chunks-cache.memcached.batchsize`
  - `-memcached.consistent-hash` --> `-store.chunks-cache.memcached.consistent-hash`
  - `-memcached.expiration` --> `-store.chunks-cache.memcached.expiration`
  - `-memcached.hostname` --> `-store.chunks-cache.memcached.hostname`
  - `-memcached.max-idle-conns` --> `-store.chunks-cache.memcached.max-idle-conns`
  - `-memcached.parallelism` --> `-store.chunks-cache.memcached.parallelism`
  - `-memcached.service` --> `-store.chunks-cache.memcached.service`
  - `-memcached.timeout` --> `-store.chunks-cache.memcached.timeout`
  - `-memcached.update-interval` --> `-store.chunks-cache.memcached.update-interval`
  - `-redis.enable-tls` --> `-store.chunks-cache.redis.enable-tls`
  - `-redis.endpoint` --> `-store.chunks-cache.redis.endpoint`
  - `-redis.expiration` --> `-store.chunks-cache.redis.expiration`
  - `-redis.max-active-conns` --> `-store.chunks-cache.redis.max-active-conns`
  - `-redis.max-idle-conns` --> `-store.chunks-cache.redis.max-idle-conns`
  - `-redis.password` --> `-store.chunks-cache.redis.password`
  - `-redis.timeout` --> `-store.chunks-cache.redis.timeout`
* [CHANGE] Rename the `-store.chunk-cache-stubs` to `-store.chunks-cache.cache-stubs` to be more inline with above. #2241
* [CHANGE] Change prefix of flags `-dynamodb.periodic-table.*` to `-table-manager.index-table.*`. #2359
* [CHANGE] Change prefix of flags `-dynamodb.chunk-table.*` to `-table-manager.chunk-table.*`. #2359
* [CHANGE] Change the following flags: #2359
  - `-dynamodb.poll-interval` --> `-table-manager.poll-interval`
  - `-dynamodb.periodic-table.grace-period` --> `-table-manager.periodic-table.grace-period`
* [CHANGE] Renamed the following flags: #2273
  - `-dynamodb.chunk.gang.size` --> `-dynamodb.chunk-gang-size`
  - `-dynamodb.chunk.get.max.parallelism` --> `-dynamodb.chunk-get-max-parallelism`
* [CHANGE] Don't support mixed time units anymore for duration. For example, 168h5m0s doesn't work anymore, please use just one unit (s|m|h|d|w|y). #2252
* [CHANGE] Utilize separate protos for rule state and storage. Experimental ruler API will not be functional until the rollout is complete. #2226
* [CHANGE] Frontend worker in querier now starts after all Querier module dependencies are started. This fixes issue where frontend worker started to send queries to querier before it was ready to serve them (mostly visible when using experimental blocks storage). #2246
* [CHANGE] Lifecycler component now enters Failed state on errors, and doesn't exit the process. (Important if you're vendoring Cortex and use Lifecycler) #2251
* [CHANGE] `/ready` handler now returns 200 instead of 204. #2330
* [CHANGE] Better defaults for the following options: #2344
  - `-<prefix>.consul.consistent-reads`: Old default: `true`, new default: `false`. This reduces the load on Consul.
  - `-<prefix>.consul.watch-rate-limit`: Old default: 0, new default: 1. This rate limits the reads to 1 per second. Which is good enough for ring watches.
  - `-distributor.health-check-ingesters`: Old default: `false`, new default: `true`.
  - `-ingester.max-stale-chunk-idle`: Old default: 0, new default: 2m. This lets us expire series that we know are stale early.
  - `-ingester.spread-flushes`: Old default: false, new default: true. This allows to better de-duplicate data and use less space.
  - `-ingester.chunk-age-jitter`: Old default: 20mins, new default: 0. This is to enable the `-ingester.spread-flushes` to true.
  - `-<prefix>.memcached.batchsize`: Old default: 0, new default: 1024. This allows batching of requests and keeps the concurrent requests low.
  - `-<prefix>.memcached.consistent-hash`: Old default: false, new default: true. This allows for better cache hits when the memcaches are scaled up and down.
  - `-querier.batch-iterators`: Old default: false, new default: true.
  - `-querier.ingester-streaming`: Old default: false, new default: true.
* [CHANGE] Experimental TSDB: Added `-experimental.tsdb.bucket-store.postings-cache-compression-enabled` to enable postings compression when storing to cache. #2335
* [CHANGE] Experimental TSDB: Added `-compactor.deletion-delay`, which is time before a block marked for deletion is deleted from bucket. If not 0, blocks will be marked for deletion and compactor component will delete blocks marked for deletion from the bucket. If delete-delay is 0, blocks will be deleted straight away. Note that deleting blocks immediately can cause query failures, if store gateway / querier still has the block loaded, or compactor is ignoring the deletion because it's compacting the block at the same time. Default value is 48h. #2335
* [CHANGE] Experimental TSDB: Added `-experimental.tsdb.bucket-store.index-cache.postings-compression-enabled`, to set duration after which the blocks marked for deletion will be filtered out while fetching blocks used for querying. This option allows querier to ignore blocks that are marked for deletion with some delay. This ensures store can still serve blocks that are meant to be deleted but do not have a replacement yet. Default is 24h, half of the default value for `-compactor.deletion-delay`. #2335
* [CHANGE] Experimental TSDB: Added `-experimental.tsdb.bucket-store.index-cache.memcached.max-item-size` to control maximum size of item that is stored to memcached. Defaults to 1 MiB. #2335
* [FEATURE] Added experimental storage API to the ruler service that is enabled when the `-experimental.ruler.enable-api` is set to true #2269
  * `-ruler.storage.type` flag now allows `s3`,`gcs`, and `azure` values
  * `-ruler.storage.(s3|gcs|azure)` flags exist to allow the configuration of object clients set for rule storage
* [CHANGE] Renamed table manager metrics. #2307 #2359
  * `cortex_dynamo_sync_tables_seconds` -> `cortex_table_manager_sync_duration_seconds`
  * `cortex_dynamo_table_capacity_units` -> `cortex_table_capacity_units`
* [FEATURE] Flusher target to flush the WAL. #2075
  * `-flusher.wal-dir` for the WAL directory to recover from.
  * `-flusher.concurrent-flushes` for number of concurrent flushes.
  * `-flusher.flush-op-timeout` is duration after which a flush should timeout.
* [FEATURE] Ingesters can now have an optional availability zone set, to ensure metric replication is distributed across zones. This is set via the `-ingester.availability-zone` flag or the `availability_zone` field in the config file. #2317
* [ENHANCEMENT] Better re-use of connections to DynamoDB and S3. #2268
* [ENHANCEMENT] Reduce number of goroutines used while executing a single index query. #2280
* [ENHANCEMENT] Experimental TSDB: Add support for local `filesystem` backend. #2245
* [ENHANCEMENT] Experimental TSDB: Added memcached support for the TSDB index cache. #2290
* [ENHANCEMENT] Experimental TSDB: Removed gRPC server to communicate between querier and BucketStore. #2324
* [ENHANCEMENT] Allow 1w (where w denotes week) and 1y (where y denotes year) when setting table period and retention. #2252
* [ENHANCEMENT] Added FIFO cache metrics for current number of entries and memory usage. #2270
* [ENHANCEMENT] Output all config fields to /config API, including those with empty value. #2209
* [ENHANCEMENT] Add "missing_metric_name" and "metric_name_invalid" reasons to cortex_discarded_samples_total metric. #2346
* [ENHANCEMENT] Experimental TSDB: sample ingestion errors are now reported via existing `cortex_discarded_samples_total` metric. #2370
* [BUGFIX] Ensure user state metrics are updated if a transfer fails. #2338
* [BUGFIX] Fixed etcd client keepalive settings. #2278
* [BUGFIX] Register the metrics of the WAL. #2295
* [BUXFIX] Experimental TSDB: fixed error handling when ingesting out of bound samples. #2342

### Known issues

- This experimental blocks storage in Cortex `1.0.0` has a bug which may lead to the error `cannot iterate chunk for series` when running queries. This bug has been fixed in #2400. If you're running the experimental blocks storage, please build Cortex from `master`.

### Config file breaking changes

In this section you can find a config file diff showing the breaking changes introduced in Cortex. You can also find the [full configuration file reference doc](https://cortexmetrics.io/docs/configuration/configuration-file/) in the website.

```diff
### ingester_config

 # Period with which to attempt to flush chunks.
 # CLI flag: -ingester.flush-period
-[flushcheckperiod: <duration> | default = 1m0s]
+[flush_period: <duration> | default = 1m0s]

 # Period chunks will remain in memory after flushing.
 # CLI flag: -ingester.retain-period
-[retainperiod: <duration> | default = 5m0s]
+[retain_period: <duration> | default = 5m0s]

 # Maximum chunk idle time before flushing.
 # CLI flag: -ingester.max-chunk-idle
-[maxchunkidle: <duration> | default = 5m0s]
+[max_chunk_idle_time: <duration> | default = 5m0s]

 # Maximum chunk idle time for chunks terminating in stale markers before
 # flushing. 0 disables it and a stale series is not flushed until the
 # max-chunk-idle timeout is reached.
 # CLI flag: -ingester.max-stale-chunk-idle
-[maxstalechunkidle: <duration> | default = 0s]
+[max_stale_chunk_idle_time: <duration> | default = 2m0s]

 # Timeout for individual flush operations.
 # CLI flag: -ingester.flush-op-timeout
-[flushoptimeout: <duration> | default = 1m0s]
+[flush_op_timeout: <duration> | default = 1m0s]

 # Maximum chunk age before flushing.
 # CLI flag: -ingester.max-chunk-age
-[maxchunkage: <duration> | default = 12h0m0s]
+[max_chunk_age: <duration> | default = 12h0m0s]

-# Range of time to subtract from MaxChunkAge to spread out flushes
+# Range of time to subtract from -ingester.max-chunk-age to spread out flushes
 # CLI flag: -ingester.chunk-age-jitter
-[chunkagejitter: <duration> | default = 20m0s]
+[chunk_age_jitter: <duration> | default = 0]

 # Number of concurrent goroutines flushing to dynamodb.
 # CLI flag: -ingester.concurrent-flushes
-[concurrentflushes: <int> | default = 50]
+[concurrent_flushes: <int> | default = 50]

-# If true, spread series flushes across the whole period of MaxChunkAge
+# If true, spread series flushes across the whole period of
+# -ingester.max-chunk-age.
 # CLI flag: -ingester.spread-flushes
-[spreadflushes: <boolean> | default = false]
+[spread_flushes: <boolean> | default = true]

 # Period with which to update the per-user ingestion rates.
 # CLI flag: -ingester.rate-update-period
-[rateupdateperiod: <duration> | default = 15s]
+[rate_update_period: <duration> | default = 15s]


### querier_config

 # The maximum number of concurrent queries.
 # CLI flag: -querier.max-concurrent
-[maxconcurrent: <int> | default = 20]
+[max_concurrent: <int> | default = 20]

 # Use batch iterators to execute query, as opposed to fully materialising the
 # series in memory.  Takes precedent over the -querier.iterators flag.
 # CLI flag: -querier.batch-iterators
-[batchiterators: <boolean> | default = false]
+[batch_iterators: <boolean> | default = true]

 # Use streaming RPCs to query ingester.
 # CLI flag: -querier.ingester-streaming
-[ingesterstreaming: <boolean> | default = false]
+[ingester_streaming: <boolean> | default = true]

 # Maximum number of samples a single query can load into memory.
 # CLI flag: -querier.max-samples
-[maxsamples: <int> | default = 50000000]
+[max_samples: <int> | default = 50000000]

 # The default evaluation interval or step size for subqueries.
 # CLI flag: -querier.default-evaluation-interval
-[defaultevaluationinterval: <duration> | default = 1m0s]
+[default_evaluation_interval: <duration> | default = 1m0s]

### query_frontend_config

 # URL of downstream Prometheus.
 # CLI flag: -frontend.downstream-url
-[downstream: <string> | default = ""]
+[downstream_url: <string> | default = ""]


### ruler_config

 # URL of alerts return path.
 # CLI flag: -ruler.external.url
-[externalurl: <url> | default = ]
+[external_url: <url> | default = ]

 # How frequently to evaluate rules
 # CLI flag: -ruler.evaluation-interval
-[evaluationinterval: <duration> | default = 1m0s]
+[evaluation_interval: <duration> | default = 1m0s]

 # How frequently to poll for rule changes
 # CLI flag: -ruler.poll-interval
-[pollinterval: <duration> | default = 1m0s]
+[poll_interval: <duration> | default = 1m0s]

-storeconfig:
+storage:

 # file path to store temporary rule files for the prometheus rule managers
 # CLI flag: -ruler.rule-path
-[rulepath: <string> | default = "/rules"]
+[rule_path: <string> | default = "/rules"]

 # URL of the Alertmanager to send notifications to.
 # CLI flag: -ruler.alertmanager-url
-[alertmanagerurl: <url> | default = ]
+[alertmanager_url: <url> | default = ]

 # Use DNS SRV records to discover alertmanager hosts.
 # CLI flag: -ruler.alertmanager-discovery
-[alertmanagerdiscovery: <boolean> | default = false]
+[enable_alertmanager_discovery: <boolean> | default = false]

 # How long to wait between refreshing alertmanager hosts.
 # CLI flag: -ruler.alertmanager-refresh-interval
-[alertmanagerrefreshinterval: <duration> | default = 1m0s]
+[alertmanager_refresh_interval: <duration> | default = 1m0s]

 # If enabled requests to alertmanager will utilize the V2 API.
 # CLI flag: -ruler.alertmanager-use-v2
-[alertmanangerenablev2api: <boolean> | default = false]
+[enable_alertmanager_v2: <boolean> | default = false]

 # Capacity of the queue for notifications to be sent to the Alertmanager.
 # CLI flag: -ruler.notification-queue-capacity
-[notificationqueuecapacity: <int> | default = 10000]
+[notification_queue_capacity: <int> | default = 10000]

 # HTTP timeout duration when sending notifications to the Alertmanager.
 # CLI flag: -ruler.notification-timeout
-[notificationtimeout: <duration> | default = 10s]
+[notification_timeout: <duration> | default = 10s]

 # Distribute rule evaluation using ring backend
 # CLI flag: -ruler.enable-sharding
-[enablesharding: <boolean> | default = false]
+[enable_sharding: <boolean> | default = false]

 # Time to spend searching for a pending ruler when shutting down.
 # CLI flag: -ruler.search-pending-for
-[searchpendingfor: <duration> | default = 5m0s]
+[search_pending_for: <duration> | default = 5m0s]

 # Period with which to attempt to flush rule groups.
 # CLI flag: -ruler.flush-period
-[flushcheckperiod: <duration> | default = 1m0s]
+[flush_period: <duration> | default = 1m0s]

### alertmanager_config

 # Base path for data storage.
 # CLI flag: -alertmanager.storage.path
-[datadir: <string> | default = "data/"]
+[data_dir: <string> | default = "data/"]

 # will be used to prefix all HTTP endpoints served by Alertmanager. If omitted,
 # relevant URL components will be derived automatically.
 # CLI flag: -alertmanager.web.external-url
-[externalurl: <url> | default = ]
+[external_url: <url> | default = ]

 # How frequently to poll Cortex configs
 # CLI flag: -alertmanager.configs.poll-interval
-[pollinterval: <duration> | default = 15s]
+[poll_interval: <duration> | default = 15s]

 # Listen address for cluster.
 # CLI flag: -cluster.listen-address
-[clusterbindaddr: <string> | default = "0.0.0.0:9094"]
+[cluster_bind_address: <string> | default = "0.0.0.0:9094"]

 # Explicit address to advertise in cluster.
 # CLI flag: -cluster.advertise-address
-[clusteradvertiseaddr: <string> | default = ""]
+[cluster_advertise_address: <string> | default = ""]

 # Time to wait between peers to send notifications.
 # CLI flag: -cluster.peer-timeout
-[peertimeout: <duration> | default = 15s]
+[peer_timeout: <duration> | default = 15s]

 # Filename of fallback config to use if none specified for instance.
 # CLI flag: -alertmanager.configs.fallback
-[fallbackconfigfile: <string> | default = ""]
+[fallback_config_file: <string> | default = ""]

 # Root of URL to generate if config is http://internal.monitor
 # CLI flag: -alertmanager.configs.auto-webhook-root
-[autowebhookroot: <string> | default = ""]
+[auto_webhook_root: <string> | default = ""]

### table_manager_config

-store:
+storage:

-# How frequently to poll DynamoDB to learn our capacity.
-# CLI flag: -dynamodb.poll-interval
-[dynamodb_poll_interval: <duration> | default = 2m0s]
+# How frequently to poll backend to learn our capacity.
+# CLI flag: -table-manager.poll-interval
+[poll_interval: <duration> | default = 2m0s]

-# DynamoDB periodic tables grace period (duration which table will be
-# created/deleted before/after it's needed).
-# CLI flag: -dynamodb.periodic-table.grace-period
+# Periodic tables grace period (duration which table will be created/deleted
+# before/after it's needed).
+# CLI flag: -table-manager.periodic-table.grace-period
 [creation_grace_period: <duration> | default = 10m0s]

 index_tables_provisioning:
   # Enables on demand throughput provisioning for the storage provider (if
-  # supported). Applies only to tables which are not autoscaled
-  # CLI flag: -dynamodb.periodic-table.enable-ondemand-throughput-mode
-  [provisioned_throughput_on_demand_mode: <boolean> | default = false]
+  # supported). Applies only to tables which are not autoscaled. Supported by
+  # DynamoDB
+  # CLI flag: -table-manager.index-table.enable-ondemand-throughput-mode
+  [enable_ondemand_throughput_mode: <boolean> | default = false]


   # Enables on demand throughput provisioning for the storage provider (if
-  # supported). Applies only to tables which are not autoscaled
-  # CLI flag: -dynamodb.periodic-table.inactive-enable-ondemand-throughput-mode
-  [inactive_throughput_on_demand_mode: <boolean> | default = false]
+  # supported). Applies only to tables which are not autoscaled. Supported by
+  # DynamoDB
+  # CLI flag: -table-manager.index-table.inactive-enable-ondemand-throughput-mode
+  [enable_inactive_throughput_on_demand_mode: <boolean> | default = false]


 chunk_tables_provisioning:
   # Enables on demand throughput provisioning for the storage provider (if
-  # supported). Applies only to tables which are not autoscaled
-  # CLI flag: -dynamodb.chunk-table.enable-ondemand-throughput-mode
-  [provisioned_throughput_on_demand_mode: <boolean> | default = false]
+  # supported). Applies only to tables which are not autoscaled. Supported by
+  # DynamoDB
+  # CLI flag: -table-manager.chunk-table.enable-ondemand-throughput-mode
+  [enable_ondemand_throughput_mode: <boolean> | default = false]

### storage_config

 aws:
-  dynamodbconfig:
+  dynamodb:
     # DynamoDB endpoint URL with escaped Key and Secret encoded. If only region
     # is specified as a host, proper endpoint will be deduced. Use
     # inmemory:///<table-name> to use a mock in-memory implementation.
     # CLI flag: -dynamodb.url
-    [dynamodb: <url> | default = ]
+    [dynamodb_url: <url> | default = ]

     # DynamoDB table management requests per second limit.
     # CLI flag: -dynamodb.api-limit
-    [apilimit: <float> | default = 2]
+    [api_limit: <float> | default = 2]

     # DynamoDB rate cap to back off when throttled.
     # CLI flag: -dynamodb.throttle-limit
-    [throttlelimit: <float> | default = 10]
+    [throttle_limit: <float> | default = 10]
-
-    # ApplicationAutoscaling endpoint URL with escaped Key and Secret encoded.
-    # CLI flag: -applicationautoscaling.url
-    [applicationautoscaling: <url> | default = ]


       # Queue length above which we will scale up capacity
       # CLI flag: -metrics.target-queue-length
-      [targetqueuelen: <int> | default = 100000]
+      [target_queue_length: <int> | default = 100000]

       # Scale up capacity by this multiple
       # CLI flag: -metrics.scale-up-factor
-      [scaleupfactor: <float> | default = 1.3]
+      [scale_up_factor: <float> | default = 1.3]

       # Ignore throttling below this level (rate per second)
       # CLI flag: -metrics.ignore-throttle-below
-      [minthrottling: <float> | default = 1]
+      [ignore_throttle_below: <float> | default = 1]

       # query to fetch ingester queue length
       # CLI flag: -metrics.queue-length-query
-      [queuelengthquery: <string> | default = "sum(avg_over_time(cortex_ingester_flush_queue_length{job=\"cortex/ingester\"}[2m]))"]
+      [queue_length_query: <string> | default = "sum(avg_over_time(cortex_ingester_flush_queue_length{job=\"cortex/ingester\"}[2m]))"]

       # query to fetch throttle rates per table
       # CLI flag: -metrics.write-throttle-query
-      [throttlequery: <string> | default = "sum(rate(cortex_dynamo_throttled_total{operation=\"DynamoDB.BatchWriteItem\"}[1m])) by (table) > 0"]
+      [write_throttle_query: <string> | default = "sum(rate(cortex_dynamo_throttled_total{operation=\"DynamoDB.BatchWriteItem\"}[1m])) by (table) > 0"]

       # query to fetch write capacity usage per table
       # CLI flag: -metrics.usage-query
-      [usagequery: <string> | default = "sum(rate(cortex_dynamo_consumed_capacity_total{operation=\"DynamoDB.BatchWriteItem\"}[15m])) by (table) > 0"]
+      [write_usage_query: <string> | default = "sum(rate(cortex_dynamo_consumed_capacity_total{operation=\"DynamoDB.BatchWriteItem\"}[15m])) by (table) > 0"]

       # query to fetch read capacity usage per table
       # CLI flag: -metrics.read-usage-query
-      [readusagequery: <string> | default = "sum(rate(cortex_dynamo_consumed_capacity_total{operation=\"DynamoDB.QueryPages\"}[1h])) by (table) > 0"]
+      [read_usage_query: <string> | default = "sum(rate(cortex_dynamo_consumed_capacity_total{operation=\"DynamoDB.QueryPages\"}[1h])) by (table) > 0"]

       # query to fetch read errors per table
       # CLI flag: -metrics.read-error-query
-      [readerrorquery: <string> | default = "sum(increase(cortex_dynamo_failures_total{operation=\"DynamoDB.QueryPages\",error=\"ProvisionedThroughputExceededException\"}[1m])) by (table) > 0"]
+      [read_error_query: <string> | default = "sum(increase(cortex_dynamo_failures_total{operation=\"DynamoDB.QueryPages\",error=\"ProvisionedThroughputExceededException\"}[1m])) by (table) > 0"]

     # Number of chunks to group together to parallelise fetches (zero to
     # disable)
-    # CLI flag: -dynamodb.chunk.gang.size
-    [chunkgangsize: <int> | default = 10]
+    # CLI flag: -dynamodb.chunk-gang-size
+    [chunk_gang_size: <int> | default = 10]

     # Max number of chunk-get operations to start in parallel
-    # CLI flag: -dynamodb.chunk.get.max.parallelism
-    [chunkgetmaxparallelism: <int> | default = 32]
+    # CLI flag: -dynamodb.chunk.get-max-parallelism
+    [chunk_get_max_parallelism: <int> | default = 32]

     backoff_config:
       # Minimum delay when backing off.
       # CLI flag: -bigtable.backoff-min-period
-      [minbackoff: <duration> | default = 100ms]
+      [min_period: <duration> | default = 100ms]

       # Maximum delay when backing off.
       # CLI flag: -bigtable.backoff-max-period
-      [maxbackoff: <duration> | default = 10s]
+      [max_period: <duration> | default = 10s]

       # Number of times to backoff and retry before failing.
       # CLI flag: -bigtable.backoff-retries
-      [maxretries: <int> | default = 10]
+      [max_retries: <int> | default = 10]

   # If enabled, once a tables info is fetched, it is cached.
   # CLI flag: -bigtable.table-cache.enabled
-  [tablecacheenabled: <boolean> | default = true]
+  [table_cache_enabled: <boolean> | default = true]

   # Duration to cache tables before checking again.
   # CLI flag: -bigtable.table-cache.expiration
-  [tablecacheexpiration: <duration> | default = 30m0s]
+  [table_cache_expiration: <duration> | default = 30m0s]

 # Cache validity for active index entries. Should be no higher than
 # -ingester.max-chunk-idle.
 # CLI flag: -store.index-cache-validity
-[indexcachevalidity: <duration> | default = 5m0s]
+[index_cache_validity: <duration> | default = 5m0s]

### ingester_client_config

 grpc_client_config:
   backoff_config:
     # Minimum delay when backing off.
     # CLI flag: -ingester.client.backoff-min-period
-    [minbackoff: <duration> | default = 100ms]
+    [min_period: <duration> | default = 100ms]

     # Maximum delay when backing off.
     # CLI flag: -ingester.client.backoff-max-period
-    [maxbackoff: <duration> | default = 10s]
+    [max_period: <duration> | default = 10s]

     # Number of times to backoff and retry before failing.
     # CLI flag: -ingester.client.backoff-retries
-    [maxretries: <int> | default = 10]
+    [max_retries: <int> | default = 10]

### frontend_worker_config

-# Address of query frontend service.
+# Address of query frontend service, in host:port format.
 # CLI flag: -querier.frontend-address
-[address: <string> | default = ""]
+[frontend_address: <string> | default = ""]

 # How often to query DNS.
 # CLI flag: -querier.dns-lookup-period
-[dnslookupduration: <duration> | default = 10s]
+[dns_lookup_duration: <duration> | default = 10s]

 grpc_client_config:
   backoff_config:
     # Minimum delay when backing off.
     # CLI flag: -querier.frontend-client.backoff-min-period
-    [minbackoff: <duration> | default = 100ms]
+    [min_period: <duration> | default = 100ms]

     # Maximum delay when backing off.
     # CLI flag: -querier.frontend-client.backoff-max-period
-    [maxbackoff: <duration> | default = 10s]
+    [max_period: <duration> | default = 10s]

     # Number of times to backoff and retry before failing.
     # CLI flag: -querier.frontend-client.backoff-retries
-    [maxretries: <int> | default = 10]
+    [max_retries: <int> | default = 10]

### consul_config

 # ACL Token used to interact with Consul.
-# CLI flag: -<prefix>.consul.acltoken
-[acltoken: <string> | default = ""]
+# CLI flag: -<prefix>.consul.acl-token
+[acl_token: <string> | default = ""]

 # HTTP timeout when talking to Consul
 # CLI flag: -<prefix>.consul.client-timeout
-[httpclienttimeout: <duration> | default = 20s]
+[http_client_timeout: <duration> | default = 20s]

 # Enable consistent reads to Consul.
 # CLI flag: -<prefix>.consul.consistent-reads
-[consistentreads: <boolean> | default = true]
+[consistent_reads: <boolean> | default = false]

 # Rate limit when watching key or prefix in Consul, in requests per second. 0
 # disables the rate limit.
 # CLI flag: -<prefix>.consul.watch-rate-limit
-[watchkeyratelimit: <float> | default = 0]
+[watch_rate_limit: <float> | default = 1]

 # Burst size used in rate limit. Values less than 1 are treated as 1.
 # CLI flag: -<prefix>.consul.watch-burst-size
-[watchkeyburstsize: <int> | default = 1]
+[watch_burst_size: <int> | default = 1]


### configstore_config
 # URL of configs API server.
 # CLI flag: -<prefix>.configs.url
-[configsapiurl: <url> | default = ]
+[configs_api_url: <url> | default = ]

 # Timeout for requests to Weave Cloud configs service.
 # CLI flag: -<prefix>.configs.client-timeout
-[clienttimeout: <duration> | default = 5s]
+[client_timeout: <duration> | default = 5s]
```

## 0.7.0 / 2020-03-16

Cortex `0.7.0` is a major step forward the upcoming `1.0` release. In this release, we've got 164 contributions from 26 authors. Thanks to all contributors! ❤️

Please be aware that Cortex `0.7.0` introduces some **breaking changes**. You're encouraged to read all the `[CHANGE]` entries below before upgrading your Cortex cluster. In particular:

- Cleaned up some configuration options in preparation for the Cortex `1.0.0` release (see also the [annotated config file breaking changes](#annotated-config-file-breaking-changes) below):
  - Removed CLI flags support to configure the schema (see [how to migrate from flags to schema file](https://cortexmetrics.io/docs/configuration/schema-configuration/#migrating-from-flags-to-schema-file))
  - Renamed CLI flag `-config-yaml` to `-schema-config-file`
  - Removed CLI flag `-store.min-chunk-age` in favor of `-querier.query-store-after`. The corresponding YAML config option `ingestermaxquerylookback` has been renamed to [`query_ingesters_within`](https://cortexmetrics.io/docs/configuration/configuration-file/#querier-config)
  - Deprecated CLI flag `-frontend.cache-split-interval` in favor of `-querier.split-queries-by-interval`
  - Renamed the YAML config option `defaul_validity` to `default_validity`
  - Removed the YAML config option `config_store` (in the [`alertmanager YAML config`](https://cortexmetrics.io/docs/configuration/configuration-file/#alertmanager-config)) in favor of `store`
  - Removed the YAML config root block `configdb` in favor of [`configs`](https://cortexmetrics.io/docs/configuration/configuration-file/#configs-config). This change is also reflected in the following CLI flags renaming:
      * `-database.*` -> `-configs.database.*`
      * `-database.migrations` -> `-configs.database.migrations-dir`
  - Removed the fluentd-based billing infrastructure including the CLI flags:
      * `-distributor.enable-billing`
      * `-billing.max-buffered-events`
      * `-billing.retry-delay`
      * `-billing.ingester`
- Removed support for using denormalised tokens in the ring. Before upgrading, make sure your Cortex cluster is already running `v0.6.0` or an earlier version with `-ingester.normalise-tokens=true`

### Full changelog

* [CHANGE] Removed support for flags to configure schema. Further, the flag for specifying the config file (`-config-yaml`) has been deprecated. Please use `-schema-config-file`. See the [Schema Configuration documentation](https://cortexmetrics.io/docs/configuration/schema-configuration/) for more details on how to configure the schema using the YAML file. #2221
* [CHANGE] In the config file, the root level `config_store` config option has been moved to `alertmanager` > `store` > `configdb`. #2125
* [CHANGE] Removed unnecessary `frontend.cache-split-interval` in favor of `querier.split-queries-by-interval` both to reduce configuration complexity and guarantee alignment of these two configs. Starting from now, `-querier.cache-results` may only be enabled in conjunction with `-querier.split-queries-by-interval` (previously the cache interval default was `24h` so if you want to preserve the same behaviour you should set `-querier.split-queries-by-interval=24h`). #2040
* [CHANGE] Renamed Configs configuration options. #2187
  * configuration options
    * `-database.*` -> `-configs.database.*`
    * `-database.migrations` -> `-configs.database.migrations-dir`
  * config file
    * `configdb.uri:` -> `configs.database.uri:`
    * `configdb.migrationsdir:` -> `configs.database.migrations_dir:`
    * `configdb.passwordfile:` -> `configs.database.password_file:`
* [CHANGE] Moved `-store.min-chunk-age` to the Querier config as `-querier.query-store-after`, allowing the store to be skipped during query time if the metrics wouldn't be found. The YAML config option `ingestermaxquerylookback` has been renamed to `query_ingesters_within` to match its CLI flag. #1893
* [CHANGE] Renamed the cache configuration setting `defaul_validity` to `default_validity`. #2140
* [CHANGE] Remove fluentd-based billing infrastructure and flags such as `-distributor.enable-billing`. #1491
* [CHANGE] Removed remaining support for using denormalised tokens in the ring. If you're still running ingesters with denormalised tokens (Cortex 0.4 or earlier, with `-ingester.normalise-tokens=false`), such ingesters will now be completely invisible to distributors and need to be either switched to Cortex 0.6.0 or later, or be configured to use normalised tokens. #2034
* [CHANGE] The frontend http server will now send 502 in case of deadline exceeded and 499 if the user requested cancellation. #2156
* [CHANGE] We now enforce queries to be up to `-querier.max-query-into-future` into the future (defaults to 10m). #1929
  * `-store.min-chunk-age` has been removed
  * `-querier.query-store-after` has been added in it's place.
* [CHANGE] Removed unused `/validate_expr endpoint`. #2152
* [CHANGE] Updated Prometheus dependency to v2.16.0. This Prometheus version uses Active Query Tracker to limit concurrent queries. In order to keep `-querier.max-concurrent` working, Active Query Tracker is enabled by default, and is configured to store its data to `active-query-tracker` directory (relative to current directory when Cortex started). This can be changed by using `-querier.active-query-tracker-dir` option. Purpose of Active Query Tracker is to log queries that were running when Cortex crashes. This logging happens on next Cortex start. #2088
* [CHANGE] Default to BigChunk encoding; may result in slightly higher disk usage if many timeseries have a constant value, but should generally result in fewer, bigger chunks. #2207
* [CHANGE] WAL replays are now done while the rest of Cortex is starting, and more specifically, when HTTP server is running. This makes it possible to scrape metrics during WAL replays. Applies to both chunks and experimental blocks storage. #2222
* [CHANGE] Cortex now has `/ready` probe for all services, not just ingester and querier as before. In single-binary mode, /ready reports 204 only if all components are running properly. #2166
* [CHANGE] If you are vendoring Cortex and use its components in your project, be aware that many Cortex components no longer start automatically when they are created. You may want to review PR and attached document. #2166
* [CHANGE] Experimental TSDB: the querier in-memory index cache used by the experimental blocks storage shifted from per-tenant to per-querier. The `-experimental.tsdb.bucket-store.index-cache-size-bytes` now configures the per-querier index cache max size instead of a per-tenant cache and its default has been increased to 1GB. #2189
* [CHANGE] Experimental TSDB: TSDB head compaction interval and concurrency is now configurable (defaults to 1 min interval and 5 concurrent head compactions). New options: `-experimental.tsdb.head-compaction-interval` and `-experimental.tsdb.head-compaction-concurrency`. #2172
* [CHANGE] Experimental TSDB: switched the blocks storage index header to the binary format. This change is expected to have no visible impact, except lower startup times and memory usage in the queriers. It's possible to switch back to the old JSON format via the flag `-experimental.tsdb.bucket-store.binary-index-header-enabled=false`. #2223
* [CHANGE] Experimental Memberlist KV store can now be used in single-binary Cortex. Attempts to use it previously would fail with panic. This change also breaks existing binary protocol used to exchange gossip messages, so this version will not be able to understand gossiped Ring when used in combination with the previous version of Cortex. Easiest way to upgrade is to shutdown old Cortex installation, and restart it with new version. Incremental rollout works too, but with reduced functionality until all components run the same version. #2016
* [FEATURE] Added a read-only local alertmanager config store using files named corresponding to their tenant id. #2125
* [FEATURE] Added flag `-experimental.ruler.enable-api` to enable the ruler api which implements the Prometheus API `/api/v1/rules` and `/api/v1/alerts` endpoints under the configured `-http.prefix`. #1999
* [FEATURE] Added sharding support to compactor when using the experimental TSDB blocks storage. #2113
* [FEATURE] Added ability to override YAML config file settings using environment variables. #2147
  * `-config.expand-env`
* [FEATURE] Added flags to disable Alertmanager notifications methods. #2187
  * `-configs.notifications.disable-email`
  * `-configs.notifications.disable-webhook`
* [FEATURE] Add /config HTTP endpoint which exposes the current Cortex configuration as YAML. #2165
* [FEATURE] Allow Prometheus remote write directly to ingesters. #1491
* [FEATURE] Introduced new standalone service `query-tee` that can be used for testing purposes to send the same Prometheus query to multiple backends (ie. two Cortex clusters ingesting the same metrics) and compare the performances. #2203
* [FEATURE] Fan out parallelizable queries to backend queriers concurrently. #1878
  * `querier.parallelise-shardable-queries` (bool)
  * Requires a shard-compatible schema (v10+)
  * This causes the number of traces to increase accordingly.
  * The query-frontend now requires a schema config to determine how/when to shard queries, either from a file or from flags (i.e. by the `config-yaml` CLI flag). This is the same schema config the queriers consume. The schema is only required to use this option.
  * It's also advised to increase downstream concurrency controls as well:
    * `querier.max-outstanding-requests-per-tenant`
    * `querier.max-query-parallelism`
    * `querier.max-concurrent`
    * `server.grpc-max-concurrent-streams` (for both query-frontends and queriers)
* [FEATURE] Added user sub rings to distribute users to a subset of ingesters. #1947
  * `-experimental.distributor.user-subring-size`
* [FEATURE] Add flag `-experimental.tsdb.stripe-size` to expose TSDB stripe size option. #2185
* [FEATURE] Experimental Delete Series: Added support for Deleting Series with Prometheus style API. Needs to be enabled first by setting `-purger.enable` to `true`. Deletion only supported when using `boltdb` and `filesystem` as index and object store respectively. Support for other stores to follow in separate PRs #2103
* [ENHANCEMENT] Alertmanager: Expose Per-tenant alertmanager metrics #2124
* [ENHANCEMENT] Add `status` label to `cortex_alertmanager_configs` metric to gauge the number of valid and invalid configs. #2125
* [ENHANCEMENT] Cassandra Authentication: added the `custom_authenticators` config option that allows users to authenticate with cassandra clusters using password authenticators that are not approved by default in [gocql](https://github.com/gocql/gocql/blob/81b8263d9fe526782a588ef94d3fa5c6148e5d67/conn.go#L27) #2093
* [ENHANCEMENT] Cassandra Storage: added `max_retries`, `retry_min_backoff` and `retry_max_backoff` configuration options to enable retrying recoverable errors. #2054
* [ENHANCEMENT] Allow to configure HTTP and gRPC server listen address, maximum number of simultaneous connections and connection keepalive settings.
  * `-server.http-listen-address`
  * `-server.http-conn-limit`
  * `-server.grpc-listen-address`
  * `-server.grpc-conn-limit`
  * `-server.grpc.keepalive.max-connection-idle`
  * `-server.grpc.keepalive.max-connection-age`
  * `-server.grpc.keepalive.max-connection-age-grace`
  * `-server.grpc.keepalive.time`
  * `-server.grpc.keepalive.timeout`
* [ENHANCEMENT] PostgreSQL: Bump up `github.com/lib/pq` from `v1.0.0` to `v1.3.0` to support PostgreSQL SCRAM-SHA-256 authentication. #2097
* [ENHANCEMENT] Cassandra Storage: User no longer need `CREATE` privilege on `<all keyspaces>` if given keyspace exists. #2032
* [ENHANCEMENT] Cassandra Storage: added `password_file` configuration options to enable reading Cassandra password from file. #2096
* [ENHANCEMENT] Configs API: Allow GET/POST configs in YAML format. #2181
* [ENHANCEMENT] Background cache writes are batched to improve parallelism and observability. #2135
* [ENHANCEMENT] Add automatic repair for checkpoint and WAL. #2105
* [ENHANCEMENT] Support `lastEvaluation` and `evaluationTime` in `/api/v1/rules` endpoints and make order of groups stable. #2196
* [ENHANCEMENT] Skip expired requests in query-frontend scheduling. #2082
* [ENHANCEMENT] Add ability to configure gRPC keepalive settings. #2066
* [ENHANCEMENT] Experimental TSDB: Export TSDB Syncer metrics from Compactor component, they are prefixed with `cortex_compactor_`. #2023
* [ENHANCEMENT] Experimental TSDB: Added dedicated flag `-experimental.tsdb.bucket-store.tenant-sync-concurrency` to configure the maximum number of concurrent tenants for which blocks are synched. #2026
* [ENHANCEMENT] Experimental TSDB: Expose metrics for objstore operations (prefixed with `cortex_<component>_thanos_objstore_`, component being one of `ingester`, `querier` and `compactor`). #2027
* [ENHANCEMENT] Experimental TSDB: Added support for Azure Storage to be used for block storage, in addition to S3 and GCS. #2083
* [ENHANCEMENT] Experimental TSDB: Reduced memory allocations in the ingesters when using the experimental blocks storage. #2057
* [ENHANCEMENT] Experimental Memberlist KV: expose `-memberlist.gossip-to-dead-nodes-time` and `-memberlist.dead-node-reclaim-time` options to control how memberlist library handles dead nodes and name reuse. #2131
* [BUGFIX] Alertmanager: fixed panic upon applying a new config, caused by duplicate metrics registration in the `NewPipelineBuilder` function. #211
* [BUGFIX] Azure Blob ChunkStore: Fixed issue causing `invalid chunk checksum` errors. #2074
* [BUGFIX] The gauge `cortex_overrides_last_reload_successful` is now only exported by components that use a `RuntimeConfigManager`. Previously, for components that do not initialize a `RuntimeConfigManager` (such as the compactor) the gauge was initialized with 0 (indicating error state) and then never updated, resulting in a false-negative permanent error state. #2092
* [BUGFIX] Fixed WAL metric names, added the `cortex_` prefix.
* [BUGFIX] Restored histogram `cortex_configs_request_duration_seconds` #2138
* [BUGFIX] Fix wrong syntax for `url` in config-file-reference. #2148
* [BUGFIX] Fixed some 5xx status code returned by the query-frontend when they should actually be 4xx. #2122
* [BUGFIX] Fixed leaked goroutines in the querier. #2070
* [BUGFIX] Experimental TSDB: fixed `/all_user_stats` and `/api/prom/user_stats` endpoints when using the experimental TSDB blocks storage. #2042
* [BUGFIX] Experimental TSDB: fixed ruler to correctly work with the experimental TSDB blocks storage. #2101

### Changes to denormalised tokens in the ring

Cortex 0.4.0 is the last version that can *write* denormalised tokens. Cortex 0.5.0 and above always write normalised tokens.

Cortex 0.6.0 is the last version that can *read* denormalised tokens. Starting with Cortex 0.7.0 only normalised tokens are supported, and ingesters writing denormalised tokens to the ring (running Cortex 0.4.0 or earlier with `-ingester.normalise-tokens=false`) are ignored by distributors. Such ingesters should either switch to using normalised tokens, or be upgraded to Cortex 0.5.0 or later.

### Known issues

- The gRPC streaming for ingesters doesn't work when using the experimental TSDB blocks storage. Please do not enable `-querier.ingester-streaming` if you're using the TSDB blocks storage. If you want to enable it, you can build Cortex from `master` given the issue has been fixed after Cortex `0.7` branch has been cut and the fix wasn't included in the `0.7` because related to an experimental feature.

### Annotated config file breaking changes

In this section you can find a config file diff showing the breaking changes introduced in Cortex `0.7`. You can also find the [full configuration file reference doc](https://cortexmetrics.io/docs/configuration/configuration-file/) in the website.

 ```diff
### Root level config

 # "configdb" has been moved to "alertmanager > store > configdb".
-[configdb: <configdb_config>]

 # "config_store" has been renamed to "configs".
-[config_store: <configstore_config>]
+[configs: <configs_config>]


### `distributor_config`

 # The support to hook an external billing system has been removed.
-[enable_billing: <boolean> | default = false]
-billing:
-  [maxbufferedevents: <int> | default = 1024]
-  [retrydelay: <duration> | default = 500ms]
-  [ingesterhostport: <string> | default = "localhost:24225"]


### `querier_config`

 # "ingestermaxquerylookback" has been renamed to "query_ingesters_within".
-[ingestermaxquerylookback: <duration> | default = 0s]
+[query_ingesters_within: <duration> | default = 0s]


### `queryrange_config`

results_cache:
  cache:
     # "defaul_validity" has been renamed to "default_validity".
-    [defaul_validity: <duration> | default = 0s]
+    [default_validity: <duration> | default = 0s]

   # "cache_split_interval" has been deprecated in favor of "split_queries_by_interval".
-  [cache_split_interval: <duration> | default = 24h0m0s]


### `alertmanager_config`

# The "store" config block has been added. This includes "configdb" which previously
# was the "configdb" root level config block.
+store:
+  [type: <string> | default = "configdb"]
+  [configdb: <configstore_config>]
+  local:
+    [path: <string> | default = ""]


### `storage_config`

index_queries_cache_config:
   # "defaul_validity" has been renamed to "default_validity".
-  [defaul_validity: <duration> | default = 0s]
+  [default_validity: <duration> | default = 0s]


### `chunk_store_config`

chunk_cache_config:
   # "defaul_validity" has been renamed to "default_validity".
-  [defaul_validity: <duration> | default = 0s]
+  [default_validity: <duration> | default = 0s]

write_dedupe_cache_config:
   # "defaul_validity" has been renamed to "default_validity".
-  [defaul_validity: <duration> | default = 0s]
+  [default_validity: <duration> | default = 0s]

 # "min_chunk_age" has been removed in favor of "querier > query_store_after".
-[min_chunk_age: <duration> | default = 0s]


### `configs_config`

-# "uri" has been moved to "database > uri".
-[uri: <string> | default = "postgres://postgres@configs-db.weave.local/configs?sslmode=disable"]

-# "migrationsdir" has been moved to "database > migrations_dir".
-[migrationsdir: <string> | default = ""]

-# "passwordfile" has been moved to "database > password_file".
-[passwordfile: <string> | default = ""]

+database:
+  [uri: <string> | default = "postgres://postgres@configs-db.weave.local/configs?sslmode=disable"]
+  [migrations_dir: <string> | default = ""]
+  [password_file: <string> | default = ""]
```

## 0.6.1 / 2020-02-05

* [BUGFIX] Fixed parsing of the WAL configuration when specified in the YAML config file. #2071

## 0.6.0 / 2020-01-28

Note that the ruler flags need to be changed in this upgrade. You're moving from a single node ruler to something that might need to be sharded.
Further, if you're using the configs service, we've upgraded the migration library and this requires some manual intervention. See full instructions below to upgrade your PostgreSQL.

* [CHANGE] The frontend component now does not cache results if it finds a `Cache-Control` header and if one of its values is `no-store`. #1974
* [CHANGE] Flags changed with transition to upstream Prometheus rules manager:
  * `-ruler.client-timeout` is now `ruler.configs.client-timeout` in order to match `ruler.configs.url`.
  * `-ruler.group-timeout`has been removed.
  * `-ruler.num-workers` has been removed.
  * `-ruler.rule-path` has been added to specify where the prometheus rule manager will sync rule files.
  * `-ruler.storage.type` has beem added to specify the rule store backend type, currently only the configdb.
  * `-ruler.poll-interval` has been added to specify the interval in which to poll new rule groups.
  * `-ruler.evaluation-interval` default value has changed from `15s` to `1m` to match the default evaluation interval in Prometheus.
  * Ruler sharding requires a ring which can be configured via the ring flags prefixed by `ruler.ring.`. #1987
* [CHANGE] Use relative links from /ring page to make it work when used behind reverse proxy. #1896
* [CHANGE] Deprecated `-distributor.limiter-reload-period` flag. #1766
* [CHANGE] Ingesters now write only normalised tokens to the ring, although they can still read denormalised tokens used by other ingesters. `-ingester.normalise-tokens` is now deprecated, and ignored. If you want to switch back to using denormalised tokens, you need to downgrade to Cortex 0.4.0. Previous versions don't handle claiming tokens from normalised ingesters correctly. #1809
* [CHANGE] Overrides mechanism has been renamed to "runtime config", and is now separate from limits. Runtime config is simply a file that is reloaded by Cortex every couple of seconds. Limits and now also multi KV use this mechanism.<br />New arguments were introduced: `-runtime-config.file` (defaults to empty) and `-runtime-config.reload-period` (defaults to 10 seconds), which replace previously used `-limits.per-user-override-config` and `-limits.per-user-override-period` options. Old options are still used if `-runtime-config.file` is not specified. This change is also reflected in YAML configuration, where old `limits.per_tenant_override_config` and `limits.per_tenant_override_period` fields are replaced with `runtime_config.file` and `runtime_config.period` respectively. #1749
* [CHANGE] Cortex now rejects data with duplicate labels. Previously, such data was accepted, with duplicate labels removed with only one value left. #1964
* [CHANGE] Changed the default value for `-distributor.ha-tracker.prefix` from `collectors/` to `ha-tracker/` in order to not clash with other keys (ie. ring) stored in the same key-value store. #1940
* [FEATURE] Experimental: Write-Ahead-Log added in ingesters for more data reliability against ingester crashes. #1103
  * `--ingester.wal-enabled`: Setting this to `true` enables writing to WAL during ingestion.
  * `--ingester.wal-dir`: Directory where the WAL data should be stored and/or recovered from.
  * `--ingester.checkpoint-enabled`: Set this to `true` to enable checkpointing of in-memory chunks to disk.
  * `--ingester.checkpoint-duration`: This is the interval at which checkpoints should be created.
  * `--ingester.recover-from-wal`: Set this to `true` to recover data from an existing WAL.
  * For more information, please checkout the ["Ingesters with WAL" guide](https://cortexmetrics.io/docs/guides/ingesters-with-wal/).
* [FEATURE] The distributor can now drop labels from samples (similar to the removal of the replica label for HA ingestion) per user via the `distributor.drop-label` flag. #1726
* [FEATURE] Added flag `debug.mutex-profile-fraction` to enable mutex profiling #1969
* [FEATURE] Added `global` ingestion rate limiter strategy. Deprecated `-distributor.limiter-reload-period` flag. #1766
* [FEATURE] Added support for Microsoft Azure blob storage to be used for storing chunk data. #1913
* [FEATURE] Added readiness probe endpoint`/ready` to queriers. #1934
* [FEATURE] Added "multi" KV store that can interact with two other KV stores, primary one for all reads and writes, and secondary one, which only receives writes. Primary/secondary store can be modified in runtime via runtime-config mechanism (previously "overrides"). #1749
* [FEATURE] Added support to store ring tokens to a file and read it back on startup, instead of generating/fetching the tokens to/from the ring. This feature can be enabled with the flag `-ingester.tokens-file-path`. #1750
* [FEATURE] Experimental TSDB: Added `/series` API endpoint support with TSDB blocks storage. #1830
* [FEATURE] Experimental TSDB: Added TSDB blocks `compactor` component, which iterates over users blocks stored in the bucket and compact them according to the configured block ranges. #1942
* [ENHANCEMENT] metric `cortex_ingester_flush_reasons` gets a new `reason` value: `Spread`, when `-ingester.spread-flushes` option is enabled. #1978
* [ENHANCEMENT] Added `password` and `enable_tls` options to redis cache configuration. Enables usage of Microsoft Azure Cache for Redis service. #1923
* [ENHANCEMENT] Upgraded Kubernetes API version for deployments from `extensions/v1beta1` to `apps/v1`. #1941
* [ENHANCEMENT] Experimental TSDB: Open existing TSDB on startup to prevent ingester from becoming ready before it can accept writes. The max concurrency is set via `--experimental.tsdb.max-tsdb-opening-concurrency-on-startup`. #1917
* [ENHANCEMENT] Experimental TSDB: Querier now exports aggregate metrics from Thanos bucket store and in memory index cache (many metrics to list, but all have `cortex_querier_bucket_store_` or `cortex_querier_blocks_index_cache_` prefix). #1996
* [ENHANCEMENT] Experimental TSDB: Improved multi-tenant bucket store. #1991
  * Allowed to configure the blocks sync interval via `-experimental.tsdb.bucket-store.sync-interval` (0 disables the sync)
  * Limited the number of tenants concurrently synched by `-experimental.tsdb.bucket-store.block-sync-concurrency`
  * Renamed `cortex_querier_sync_seconds` metric to `cortex_querier_blocks_sync_seconds`
  * Track `cortex_querier_blocks_sync_seconds` metric for the initial sync too
* [BUGFIX] Fixed unnecessary CAS operations done by the HA tracker when the jitter is enabled. #1861
* [BUGFIX] Fixed ingesters getting stuck in a LEAVING state after coming up from an ungraceful exit. #1921
* [BUGFIX] Reduce memory usage when ingester Push() errors. #1922
* [BUGFIX] Table Manager: Fixed calculation of expected tables and creation of tables from next active schema considering grace period. #1976
* [BUGFIX] Experimental TSDB: Fixed ingesters consistency during hand-over when using experimental TSDB blocks storage. #1854 #1818
* [BUGFIX] Experimental TSDB: Fixed metrics when using experimental TSDB blocks storage. #1981 #1982 #1990 #1983
* [BUGFIX] Experimental memberlist: Use the advertised address when sending packets to other peers of the Gossip memberlist. #1857
* [BUGFIX] Experimental TSDB: Fixed incorrect query results introduced in #2604 caused by a buffer incorrectly reused while iterating samples. #2697

### Upgrading PostgreSQL (if you're using configs service)

Reference: <https://github.com/golang-migrate/migrate/tree/master/database/postgres#upgrading-from-v1>

1. Install the migrate package cli tool: <https://github.com/golang-migrate/migrate/tree/master/cmd/migrate#installation>
2. Drop the `schema_migrations` table: `DROP TABLE schema_migrations;`.
2. Run the migrate command:

```bash
migrate  -path <absolute_path_to_cortex>/cmd/cortex/migrations -database postgres://localhost:5432/database force 2
```

### Known issues

- The `cortex_prometheus_rule_group_last_evaluation_timestamp_seconds` metric, tracked by the ruler, is not unregistered for rule groups not being used anymore. This issue will be fixed in the next Cortex release (see [2033](https://github.com/cortexproject/cortex/issues/2033)).

- Write-Ahead-Log (WAL) does not have automatic repair of corrupt checkpoint or WAL segments, which is possible if ingester crashes abruptly or the underlying disk corrupts. Currently the only way to resolve this is to manually delete the affected checkpoint and/or WAL segments. Automatic repair will be added in the future releases.

## 0.4.0 / 2019-12-02

* [CHANGE] The frontend component has been refactored to be easier to re-use. When upgrading the frontend, cache entries will be discarded and re-created with the new protobuf schema. #1734
* [CHANGE] Removed direct DB/API access from the ruler. `-ruler.configs.url` has been now deprecated. #1579
* [CHANGE] Removed `Delta` encoding. Any old chunks with `Delta` encoding cannot be read anymore. If `ingester.chunk-encoding` is set to `Delta` the ingester will fail to start. #1706
* [CHANGE] Setting `-ingester.max-transfer-retries` to 0 now disables hand-over when ingester is shutting down. Previously, zero meant infinite number of attempts. #1771
* [CHANGE] `dynamo` has been removed as a valid storage name to make it consistent for all components. `aws` and `aws-dynamo` remain as valid storage names.
* [CHANGE/FEATURE] The frontend split and cache intervals can now be configured using the respective flag `--querier.split-queries-by-interval` and `--frontend.cache-split-interval`.
  * If `--querier.split-queries-by-interval` is not provided request splitting is disabled by default.
  * __`--querier.split-queries-by-day` is still accepted for backward compatibility but has been deprecated. You should now use `--querier.split-queries-by-interval`. We recommend a to use a multiple of 24 hours.__
* [FEATURE] Global limit on the max series per user and metric #1760
  * `-ingester.max-global-series-per-user`
  * `-ingester.max-global-series-per-metric`
  * Requires `-distributor.replication-factor` and `-distributor.shard-by-all-labels` set for the ingesters too
* [FEATURE] Flush chunks with stale markers early with `ingester.max-stale-chunk-idle`. #1759
* [FEATURE] EXPERIMENTAL: Added new KV Store backend based on memberlist library. Components can gossip about tokens and ingester states, instead of using Consul or Etcd. #1721
* [FEATURE] EXPERIMENTAL: Use TSDB in the ingesters & flush blocks to S3/GCS ala Thanos. This will let us use an Object Store more efficiently and reduce costs. #1695
* [FEATURE] Allow Query Frontend to log slow queries with `frontend.log-queries-longer-than`. #1744
* [FEATURE] Add HTTP handler to trigger ingester flush & shutdown - used when running as a stateful set with the WAL enabled.  #1746
* [FEATURE] EXPERIMENTAL: Added GCS support to TSDB blocks storage. #1772
* [ENHANCEMENT] Reduce memory allocations in the write path. #1706
* [ENHANCEMENT] Consul client now follows recommended practices for blocking queries wrt returned Index value. #1708
* [ENHANCEMENT] Consul client can optionally rate-limit itself during Watch (used e.g. by ring watchers) and WatchPrefix (used by HA feature) operations. Rate limiting is disabled by default. New flags added: `--consul.watch-rate-limit`, and `--consul.watch-burst-size`. #1708
* [ENHANCEMENT] Added jitter to HA deduping heartbeats, configure using `distributor.ha-tracker.update-timeout-jitter-max` #1534
* [ENHANCEMENT] Add ability to flush chunks with stale markers early. #1759
* [BUGFIX] Stop reporting successful actions as 500 errors in KV store metrics. #1798
* [BUGFIX] Fix bug where duplicate labels can be returned through metadata APIs. #1790
* [BUGFIX] Fix reading of old, v3 chunk data. #1779
* [BUGFIX] Now support IAM roles in service accounts in AWS EKS. #1803
* [BUGFIX] Fixed duplicated series returned when querying both ingesters and store with the experimental TSDB blocks storage. #1778

In this release we updated the following dependencies:

- gRPC v1.25.0  (resulted in a drop of 30% CPU usage when compression is on)
- jaeger-client v2.20.0
- aws-sdk-go to v1.25.22

## 0.3.0 / 2019-10-11

This release adds support for Redis as an alternative to Memcached, and also includes many optimisations which reduce CPU and memory usage.

* [CHANGE] Gauge metrics were renamed to drop the `_total` suffix. #1685
  * In Alertmanager, `alertmanager_configs_total` is now `alertmanager_configs`
  * In Ruler, `scheduler_configs_total` is now `scheduler_configs`
  * `scheduler_groups_total` is now `scheduler_groups`.
* [CHANGE] `--alertmanager.configs.auto-slack-root` flag was dropped as auto Slack root is not supported anymore. #1597
* [CHANGE] In table-manager, default DynamoDB capacity was reduced from 3,000 units to 1,000 units. We recommend you do not run with the defaults: find out what figures are needed for your environment and set that via `-dynamodb.periodic-table.write-throughput` and `-dynamodb.chunk-table.write-throughput`.
* [FEATURE] Add Redis support for caching #1612
* [FEATURE] Allow spreading chunk writes across multiple S3 buckets #1625
* [FEATURE] Added `/shutdown` endpoint for ingester to shutdown all operations of the ingester. #1746
* [ENHANCEMENT] Upgraded Prometheus to 2.12.0 and Alertmanager to 0.19.0. #1597
* [ENHANCEMENT] Cortex is now built with Go 1.13 #1675, #1676, #1679
* [ENHANCEMENT] Many optimisations, mostly impacting ingester and querier: #1574, #1624, #1638, #1644, #1649, #1654, #1702

Full list of changes: <https://github.com/cortexproject/cortex/compare/v0.2.0...v0.3.0>

## 0.2.0 / 2019-09-05

This release has several exciting features, the most notable of them being setting `-ingester.spread-flushes` to potentially reduce your storage space by upto 50%.

* [CHANGE] Flags changed due to changes upstream in Prometheus Alertmanager #929:
  * `alertmanager.mesh.listen-address` is now `cluster.listen-address`
  * `alertmanager.mesh.peer.host` and `alertmanager.mesh.peer.service` can be replaced by `cluster.peer`
  * `alertmanager.mesh.hardware-address`, `alertmanager.mesh.nickname`, `alertmanager.mesh.password`, and `alertmanager.mesh.peer.refresh-interval` all disappear.
* [CHANGE] --claim-on-rollout flag deprecated; feature is now always on #1566
* [CHANGE] Retention period must now be a multiple of periodic table duration #1564
* [CHANGE] The value for the name label for the chunks memcache in all `cortex_cache_` metrics is now `chunksmemcache` (before it was `memcache`) #1569
* [FEATURE] Makes the ingester flush each timeseries at a specific point in the max-chunk-age cycle with `-ingester.spread-flushes`. This means multiple replicas of a chunk are very likely to contain the same contents which cuts chunk storage space by up to 66%. #1578
* [FEATURE] Make minimum number of chunk samples configurable per user #1620
* [FEATURE] Honor HTTPS for custom S3 URLs #1603
* [FEATURE] You can now point the query-frontend at a normal Prometheus for parallelisation and caching #1441
* [FEATURE] You can now specify `http_config` on alert receivers #929
* [FEATURE] Add option to use jump hashing to load balance requests to memcached #1554
* [FEATURE] Add status page for HA tracker to distributors #1546
* [FEATURE] The distributor ring page is now easier to read with alternate rows grayed out #1621

## 0.1.0 / 2019-08-07

* [CHANGE] HA Tracker flags were renamed to provide more clarity #1465
  * `distributor.accept-ha-labels` is now `distributor.ha-tracker.enable`
  * `distributor.accept-ha-samples` is now `distributor.ha-tracker.enable-for-all-users`
  * `ha-tracker.replica` is now `distributor.ha-tracker.replica`
  * `ha-tracker.cluster` is now `distributor.ha-tracker.cluster`
* [FEATURE] You can specify "heap ballast" to reduce Go GC Churn #1489
* [BUGFIX] HA Tracker no longer always makes a request to Consul/Etcd when a request is not from the active replica #1516
* [BUGFIX] Queries are now correctly cancelled by the query-frontend #1508<|MERGE_RESOLUTION|>--- conflicted
+++ resolved
@@ -45,13 +45,10 @@
 * [BUGFIX] Ruler: fix `/ruler/rule_groups` endpoint doesn't work when used with object store. #4182
 * [BUGFIX] Ruler: Honor the evaluation delay for the `ALERTS` and `ALERTS_FOR_STATE` series. #4227
 * [BUGFIX] Fixed cache fetch error on Redis Cluster. #4056
-<<<<<<< HEAD
-* [BUGFIX] Querier: Fix issue where samples in a chunk might get skipped by batch iterator. #4218
-=======
 * [BUGFIX] Ingester: fix issue where runtime limits erroneously override default limits. #4246
 * [BUGFIX] Ruler: fix startup in single-binary mode when the new `ruler_storage` is used. #4252
 * [BUGFIX] Querier: fix queries failing with "at least 1 healthy replica required, could only find 0" error right after scaling up store-gateways until they're ACTIVE in the ring. #4263
->>>>>>> 65fbad21
+* [BUGFIX] Querier: Fix issue where samples in a chunk might get skipped by batch iterator. #4218
 
 ## Blocksconvert
 
