--- conflicted
+++ resolved
@@ -6,6 +6,7 @@
 * [CHANGE] `-promql.lookback-delta` is now deprecated and has been replaced by `-querier.lookback-delta` along with `lookback_delta` entry under `querier` in the config file. `-promql.lookback-delta` will be removed in v1.4.0. #2604
 * [FEATURE] TLS config options added for GRPC clients in Querier (Query-frontend client & Ingester client), Ruler, Store Gateway, as well as HTTP client in Config store client. #2502
 * [FEATURE] The flag `-frontend.max-cache-freshness` is now supported within the limits overrides, to specify per-tenant max cache freshness values. The corresponding YAML config parameter has been changed from `results_cache.max_freshness` to `limits_config.max_cache_freshness`. The legacy YAML config parameter (`results_cache.max_freshness`) will continue to be supported till Cortex release `v1.4.0`. #2609
+* [FEATURE] Experimental gRPC Store: Added support to 3rd parties index and chunk stores using gRPC client/server plugin mechanism. #2220
 * [ENHANCEMENT] Experimental TSDB: added the following metrics to the ingester: #2580 #2583 #2589 #2654
   * `cortex_ingester_tsdb_appender_add_duration_seconds`
   * `cortex_ingester_tsdb_appender_commit_duration_seconds`
@@ -49,11 +50,7 @@
 * [ENHANCEMENT] Experimental TSDB: Use shared cache for metadata. This is especially useful when running multiple querier and store-gateway components to reduce number of object store API calls. #2626
 * [ENHANCEMENT] Upgrade Thanos to [f7802edbf830](https://github.com/thanos-io/thanos/commit/f7802edbf830) and Prometheus to [f4dd45609a05](https://github.com/prometheus/prometheus/commit/f4dd45609a05) which is after v2.18.1. #2634
   * TSDB now does memory-mapping of Head chunks and reduces memory usage.
-<<<<<<< HEAD
-* [ENHANCEMENT] Experimental gRPC Store: Added support to 3rd parties index and chunk stores using gRPC client/server plugin mechanism. #2220
-=======
 * [ENHANCEMENT] Experimental TSDB: small performance improvement in concurrent usage of RefCache, used during samples ingestion. #2651
->>>>>>> 01419592
 * [BUGFIX] Ruler: Ensure temporary rule files with special characters are properly mapped and cleaned up. #2506
 * [BUGFIX] Fixes #2411, Ensure requests are properly routed to the prometheus api embedded in the query if `-server.path-prefix` is set. #2372
 * [BUGFIX] Experimental TSDB: fixed chunk data corruption when querying back series using the experimental blocks storage. #2400
