# Changelog

## master / unreleased

* [CHANGE] Increase the default Cassandra client replication factor to 3. #3007
* [CHANGE] Experimental blocks storage: removed the support to transfer blocks between ingesters on shutdown. When running the Cortex blocks storage, ingesters are expected to run with a persistent disk. The following metrics have been removed: #2996
  * `cortex_ingester_sent_files`
  * `cortex_ingester_received_files`
  * `cortex_ingester_received_bytes_total`
  * `cortex_ingester_sent_bytes_total`
<<<<<<< HEAD
* [CHANGE] The buckets for the `cortex_chunk_store_index_lookups_per_query` have been changed to 1, 2, 4, 8, 16. #3021
=======
* [CHANGE] Experimental blocks storage: the `operation` label value `getrange` has changed into `get_range` for the metrics `thanos_store_bucket_cache_operation_requests_total` and `thanos_store_bucket_cache_operation_hits_total`. #3000
* [CHANGE] Experimental Delete Series: `/api/v1/admin/tsdb/delete_series` and `/api/v1/admin/tsdb/cancel_delete_request` purger APIs to return status code `204` instead of `200` for success. #2946
* [CHANGE] Histogram `cortex_memcache_request_duration_seconds` `method` label value changes from `Memcached.Get` to `Memcached.GetBatched` for batched lookups, and is not reported for non-batched lookups (label value `Memcached.GetMulti` remains, and had exactly the same value as `Get` in nonbatched lookups).  The same change applies to tracing spans. #3046
* [CHANGE] TLS server validation is now enabled by default, a new parameter `tls_insecure_skip_verify` can be set to true to skip validation optionally. #3030
* [CHANGE] `cortex_ruler_config_update_failures_total` has been removed in favor of `cortex_ruler_config_last_reload_successful`. #3056
* [FEATURE] Logging of the source IP passed along by a reverse proxy is now supported by setting the `-server.log-source-ips-enabled`. For non standard headers the settings `-server.log-source-ips-header` and `-server.log-source-ips-regex` can be used. #2985
* [FEATURE] Experimental blocks storage: added shuffle sharding support to store-gateway blocks sharding. Added the following additional metrics to store-gateway: #3069
  * `cortex_bucket_stores_tenants_discovered`
  * `cortex_bucket_stores_tenants_synced`
>>>>>>> 1b96eaae
* [ENHANCEMENT] Add support for azure storage in China, German and US Government environments. #2988
* [ENHANCEMENT] Query-tee: added a small tolerance to floating point sample values comparison. #2994
* [ENHANCEMENT] Query-tee: add support for doing a passthrough of requests to preferred backend for unregistered routes #3018
* [ENHANCEMENT] Expose `storage.aws.dynamodb.backoff_config` configuration file field. #3026
* [ENHANCEMENT] Added `cortex_request_message_bytes` and `cortex_response_message_bytes` histograms to track received and sent gRPC message and HTTP request/response sizes. Added `cortex_inflight_requests` gauge to track number of inflight gRPC and HTTP requests. #3064
* [ENHANCEMENT] Publish ruler's ring metrics. #3074
* [ENHANCEMENT] Add config validation to the experimental Alertmanager API. Invalid configs are no longer accepted. #3053
* [ENHANCEMENT] Add "integration" as a label for `cortex_alertmanager_notifications_total` and `cortex_alertmanager_notifications_failed_total` metrics. #3056
* [ENHANCEMENT] Add `cortex_ruler_config_last_reload_successful` and `cortex_ruler_config_last_reload_successful_seconds` to check status of users rule manager. #3056
* [ENHANCEMENT] Memcached dial() calls now have an optional circuit-breaker to avoid hammering a broken cache #3051
* [BUGFIX] Query-frontend: Fixed rounding for incoming query timestamps, to be 100% Prometheus compatible. #2990
* [BUGFIX] Querier: Merge results from chunks and blocks ingesters when using streaming of results. #3013
* [BUGFIX] Querier: query /series from ingesters regardless the `-querier.query-ingesters-within` setting. #3035
* [BUGFIX] Experimental blocks storage: Ingester is less likely to hit gRPC message size limit when streaming data to queriers. #3015
* [BUGFIX] Experimental blocks storage: fixed memberlist support for the store-gateways and compactors ring used when blocks sharding is enabled. #3058 #3095
* [BUGFIX] Fix configuration for TLS server validation, TLS skip verify was hardcoded to true for all TLS configurations and prevented validation of server certificates. #3030
* [BUGFIX] Fixes the Alertmanager panicking when no `-alertmanager.web.external-url` is provided. #3017
* [BUGFIX] Fixes the registration of the Alertmanager API metrics `cortex_alertmanager_alerts_received_total` and `cortex_alertmanager_alerts_invalid_total`. #3065
* [BUGFIX] Fixes `flag needs an argument: -config.expand-env` error. #3087
* [BUGFIX] An index optimisation actually slows things down when using caching. Moved it to the right location. #2973
* [BUGFIX] Ingester: If push request contained both valid and invalid samples, valid samples were ingested but not stored to WAL of the chunks storage. This has been fixed. #3067

## 1.3.0 / 2020-08-21

* [CHANGE] Replace the metric `cortex_alertmanager_configs` with `cortex_alertmanager_config_invalid` exposed by Alertmanager. #2960
* [CHANGE] Experimental Delete Series: Change target flag for purger from `data-purger` to `purger`. #2777
* [CHANGE] Experimental blocks storage: The max concurrent queries against the long-term storage, configured via `-experimental.blocks-storage.bucket-store.max-concurrent`, is now a limit shared across all tenants and not a per-tenant limit anymore. The default value has changed from `20` to `100` and the following new metrics have been added: #2797
  * `cortex_bucket_stores_gate_queries_concurrent_max`
  * `cortex_bucket_stores_gate_queries_in_flight`
  * `cortex_bucket_stores_gate_duration_seconds`
* [CHANGE] Metric `cortex_ingester_flush_reasons` has been renamed to `cortex_ingester_flushing_enqueued_series_total`, and new metric `cortex_ingester_flushing_dequeued_series_total` with `outcome` label (superset of reason) has been added. #2802 #2818 #2998
* [CHANGE] Experimental Delete Series: Metric `cortex_purger_oldest_pending_delete_request_age_seconds` would track age of delete requests since they are over their cancellation period instead of their creation time. #2806
* [CHANGE] Experimental blocks storage: the store-gateway service is required in a Cortex cluster running with the experimental blocks storage. Removed the `-experimental.tsdb.store-gateway-enabled` CLI flag and `store_gateway_enabled` YAML config option. The store-gateway is now always enabled when the storage engine is `blocks`. #2822
* [CHANGE] Experimental blocks storage: removed support for `-experimental.blocks-storage.bucket-store.max-sample-count` flag because the implementation was flawed. To limit the number of samples/chunks processed by a single query you can set `-store.query-chunk-limit`, which is now supported by the blocks storage too. #2852
* [CHANGE] Ingester: Chunks flushed via /flush stay in memory until retention period is reached. This affects `cortex_ingester_memory_chunks` metric. #2778
* [CHANGE] Querier: the error message returned when the query time range exceeds `-store.max-query-length` has changed from `invalid query, length > limit (X > Y)` to `the query time range exceeds the limit (query length: X, limit: Y)`. #2826
* [CHANGE] Add `component` label to metrics exposed by chunk, delete and index store clients. #2774
* [CHANGE] Querier: when `-querier.query-ingesters-within` is configured, the time range of the query sent to ingesters is now manipulated to ensure the query start time is not older than 'now - query-ingesters-within'. #2904
* [CHANGE] KV: The `role` label which was a label of `multi` KV store client only has been added to metrics of every KV store client. If KV store client is not `multi`, then the value of `role` label is `primary`. #2837
* [CHANGE] Added the `engine` label to the metrics exposed by the Prometheus query engine, to distinguish between `ruler` and `querier` metrics. #2854
* [CHANGE] Added ruler to the single binary when started with `-target=all` (default). #2854
* [CHANGE] Experimental blocks storage: compact head when opening TSDB. This should only affect ingester startup after it was unable to compact head in previous run. #2870
* [CHANGE] Metric `cortex_overrides_last_reload_successful` has been renamed to `cortex_runtime_config_last_reload_successful`. #2874
* [CHANGE] HipChat support has been removed from the alertmanager (because removed from the Prometheus upstream too). #2902
* [CHANGE] Add constant label `name` to metric `cortex_cache_request_duration_seconds`. #2903
* [CHANGE] Add `user` label to metric `cortex_query_frontend_queue_length`. #2939
* [CHANGE] Experimental blocks storage: cleaned up the config and renamed "TSDB" to "blocks storage". #2937
  - The storage engine setting value has been changed from `tsdb` to `blocks`; this affects `-store.engine` CLI flag and its respective YAML option.
  - The root level YAML config has changed from `tsdb` to `blocks_storage`
  - The prefix of all CLI flags has changed from `-experimental.tsdb.` to `-experimental.blocks-storage.`
  - The following settings have been grouped under `tsdb` property in the YAML config and their CLI flags changed:
    - `-experimental.tsdb.dir` changed to `-experimental.blocks-storage.tsdb.dir`
    - `-experimental.tsdb.block-ranges-period` changed to `-experimental.blocks-storage.tsdb.block-ranges-period`
    - `-experimental.tsdb.retention-period` changed to `-experimental.blocks-storage.tsdb.retention-period`
    - `-experimental.tsdb.ship-interval` changed to `-experimental.blocks-storage.tsdb.ship-interval`
    - `-experimental.tsdb.ship-concurrency` changed to `-experimental.blocks-storage.tsdb.ship-concurrency`
    - `-experimental.tsdb.max-tsdb-opening-concurrency-on-startup` changed to `-experimental.blocks-storage.tsdb.max-tsdb-opening-concurrency-on-startup`
    - `-experimental.tsdb.head-compaction-interval` changed to `-experimental.blocks-storage.tsdb.head-compaction-interval`
    - `-experimental.tsdb.head-compaction-concurrency` changed to `-experimental.blocks-storage.tsdb.head-compaction-concurrency`
    - `-experimental.tsdb.head-compaction-idle-timeout` changed to `-experimental.blocks-storage.tsdb.head-compaction-idle-timeout`
    - `-experimental.tsdb.stripe-size` changed to `-experimental.blocks-storage.tsdb.stripe-size`
    - `-experimental.tsdb.wal-compression-enabled` changed to `-experimental.blocks-storage.tsdb.wal-compression-enabled`
    - `-experimental.tsdb.flush-blocks-on-shutdown` changed to `-experimental.blocks-storage.tsdb.flush-blocks-on-shutdown`
* [CHANGE] Flags `-bigtable.grpc-use-gzip-compression`, `-ingester.client.grpc-use-gzip-compression`, `-querier.frontend-client.grpc-use-gzip-compression` are now deprecated. #2940
* [CHANGE] Limit errors reported by ingester during query-time now return HTTP status code 422. #2941
* [FEATURE] Introduced `ruler.for-outage-tolerance`, Max time to tolerate outage for restoring "for" state of alert. #2783
* [FEATURE] Introduced `ruler.for-grace-period`, Minimum duration between alert and restored "for" state. This is maintained only for alerts with configured "for" time greater than grace period. #2783
* [FEATURE] Introduced `ruler.resend-delay`, Minimum amount of time to wait before resending an alert to Alertmanager. #2783
* [FEATURE] Ruler: added `local` filesystem support to store rules (read-only). #2854
* [ENHANCEMENT] Upgraded Docker base images to `alpine:3.12`. #2862
* [ENHANCEMENT] Experimental: Querier can now optionally query secondary store. This is specified by using `-querier.second-store-engine` option, with values `chunks` or `blocks`. Standard configuration options for this store are used. Additionally, this querying can be configured to happen only for queries that need data older than `-querier.use-second-store-before-time`. Default value of zero will always query secondary store. #2747
* [ENHANCEMENT] Query-tee: increased the `cortex_querytee_request_duration_seconds` metric buckets granularity. #2799
* [ENHANCEMENT] Query-tee: fail to start if the configured `-backend.preferred` is unknown. #2799
* [ENHANCEMENT] Ruler: Added the following metrics: #2786
  * `cortex_prometheus_notifications_latency_seconds`
  * `cortex_prometheus_notifications_errors_total`
  * `cortex_prometheus_notifications_sent_total`
  * `cortex_prometheus_notifications_dropped_total`
  * `cortex_prometheus_notifications_queue_length`
  * `cortex_prometheus_notifications_queue_capacity`
  * `cortex_prometheus_notifications_alertmanagers_discovered`
* [ENHANCEMENT] The behavior of the `/ready` was changed for the query frontend to indicate when it was ready to accept queries. This is intended for use by a read path load balancer that would want to wait for the frontend to have attached queriers before including it in the backend. #2733
* [ENHANCEMENT] Experimental Delete Series: Add support for deletion of chunks for remaining stores. #2801
* [ENHANCEMENT] Add `-modules` command line flag to list possible values for `-target`. Also, log warning if given target is internal component. #2752
* [ENHANCEMENT] Added `-ingester.flush-on-shutdown-with-wal-enabled` option to enable chunks flushing even when WAL is enabled. #2780
* [ENHANCEMENT] Query-tee: Support for custom API prefix by using `-server.path-prefix` option. #2814
* [ENHANCEMENT] Query-tee: Forward `X-Scope-OrgId` header to backend, if present in the request. #2815
* [ENHANCEMENT] Experimental blocks storage: Added `-experimental.blocks-storage.tsdb.head-compaction-idle-timeout` option to force compaction of data in memory into a block. #2803
* [ENHANCEMENT] Experimental blocks storage: Added support for flushing blocks via `/flush`, `/shutdown` (previously these only worked for chunks storage) and by using `-experimental.blocks-storage.tsdb.flush-blocks-on-shutdown` option. #2794
* [ENHANCEMENT] Experimental blocks storage: Added support to enforce max query time range length via `-store.max-query-length`. #2826
* [ENHANCEMENT] Experimental blocks storage: Added support to limit the max number of chunks that can be fetched from the long-term storage while executing a query. The limit is enforced both in the querier and store-gateway, and is configurable via `-store.query-chunk-limit`. #2852 #2922
* [ENHANCEMENT] Ingester: Added new metric `cortex_ingester_flush_series_in_progress` that reports number of ongoing flush-series operations. Useful when calling `/flush` handler: if `cortex_ingester_flush_queue_length + cortex_ingester_flush_series_in_progress` is 0, all flushes are finished. #2778
* [ENHANCEMENT] Memberlist members can join cluster via SRV records. #2788
* [ENHANCEMENT] Added configuration options for chunks s3 client. #2831
  * `s3.endpoint`
  * `s3.region`
  * `s3.access-key-id`
  * `s3.secret-access-key`
  * `s3.insecure`
  * `s3.sse-encryption`
  * `s3.http.idle-conn-timeout`
  * `s3.http.response-header-timeout`
  * `s3.http.insecure-skip-verify`
* [ENHANCEMENT] Prometheus upgraded. #2798 #2849 #2867 #2902 #2918
  * Optimized labels regex matchers for patterns containing literals (eg. `foo.*`, `.*foo`, `.*foo.*`)
* [ENHANCEMENT] Add metric `cortex_ruler_config_update_failures_total` to Ruler to track failures of loading rules files. #2857
* [ENHANCEMENT] Experimental Alertmanager: Alertmanager configuration persisted to object storage using an experimental API that accepts and returns YAML-based Alertmanager configuration. #2768
* [ENHANCEMENT] Ruler: `-ruler.alertmanager-url` now supports multiple URLs. Each URL is treated as a separate Alertmanager group. Support for multiple Alertmanagers in a group can be achieved by using DNS service discovery. #2851
* [ENHANCEMENT] Experimental blocks storage: Cortex Flusher now works with blocks engine. Flusher needs to be provided with blocks-engine configuration, existing Flusher flags are not used (they are only relevant for chunks engine). Note that flush errors are only reported via log. #2877
* [ENHANCEMENT] Flusher: Added `-flusher.exit-after-flush` option (defaults to true) to control whether Cortex should stop completely after Flusher has finished its work. #2877
* [ENHANCEMENT] Added metrics `cortex_config_hash` and `cortex_runtime_config_hash` to expose hash of the currently active config file. #2874
* [ENHANCEMENT] Logger: added JSON logging support, configured via the `-log.format=json` CLI flag or its respective YAML config option. #2386
* [ENHANCEMENT] Added new flags `-bigtable.grpc-compression`, `-ingester.client.grpc-compression`, `-querier.frontend-client.grpc-compression` to configure compression used by gRPC. Valid values are `gzip`, `snappy`, or empty string (no compression, default). #2940
* [ENHANCEMENT] Clarify limitations of the `/api/v1/series`, `/api/v1/labels` and `/api/v1/label/{name}/values` endpoints. #2953
* [ENHANCEMENT] Ingester: added `Dropped` outcome to metric `cortex_ingester_flushing_dequeued_series_total`. #2998
* [BUGFIX] Fixed a bug with `api/v1/query_range` where no responses would return null values for `result` and empty values for `resultType`. #2962
* [BUGFIX] Fixed a bug in the index intersect code causing storage to return more chunks/series than required. #2796
* [BUGFIX] Fixed the number of reported keys in the background cache queue. #2764
* [BUGFIX] Fix race in processing of headers in sharded queries. #2762
* [BUGFIX] Query Frontend: Do not re-split sharded requests around ingester boundaries. #2766
* [BUGFIX] Experimental Delete Series: Fixed a problem with cache generation numbers prefixed to cache keys. #2800
* [BUGFIX] Ingester: Flushing chunks via `/flush` endpoint could previously lead to panic, if chunks were already flushed before and then removed from memory during the flush caused by `/flush` handler. Immediate flush now doesn't cause chunks to be flushed again. Samples received during flush triggered via `/flush` handler are no longer discarded. #2778
* [BUGFIX] Prometheus upgraded. #2849
  * Fixed unknown symbol error during head compaction
* [BUGFIX] Fix panic when using cassandra as store for both index and delete requests. #2774
* [BUGFIX] Experimental Delete Series: Fixed a data race in Purger. #2817
* [BUGFIX] KV: Fixed a bug that triggered a panic due to metrics being registered with the same name but different labels when using a `multi` configured KV client. #2837
* [BUGFIX] Query-frontend: Fix passing HTTP `Host` header if `-frontend.downstream-url` is configured. #2880
* [BUGFIX] Ingester: Improve time-series distribution when `-experimental.distributor.user-subring-size` is enabled. #2887
* [BUGFIX] Set content type to `application/x-protobuf` for remote_read responses. #2915
* [BUGFIX] Fixed ruler and store-gateway instance registration in the ring (when sharding is enabled) when a new instance replaces abruptly terminated one, and the only difference between the two instances is the address. #2954
* [BUGFIX] Fixed `Missing chunks and index config causing silent failure` Absence of chunks and index from schema config is not validated. #2732
* [BUGFIX] Fix panic caused by KVs from boltdb being used beyond their life. #2971
* [BUGFIX] Experimental blocks storage: `/api/v1/series`, `/api/v1/labels` and `/api/v1/label/{name}/values` only query the TSDB head regardless of the configured `-experimental.blocks-storage.tsdb.retention-period`. #2974
* [BUGFIX] Ingester: Avoid indefinite checkpointing in case of surge in number of series. #2955
* [BUGFIX] Querier: query /series from ingesters regardless the `-querier.query-ingesters-within` setting. #3035
* [BUGFIX] Ruler: fixed an unintentional breaking change introduced in the ruler's `alertmanager_url` YAML config option, which changed the value from a string to a list of strings. #2989

## 1.2.0 / 2020-07-01

* [CHANGE] Metric `cortex_kv_request_duration_seconds` now includes `name` label to denote which client is being used as well as the `backend` label to denote the KV backend implementation in use. #2648
* [CHANGE] Experimental Ruler: Rule groups persisted to object storage using the experimental API have an updated object key encoding to better handle special characters. Rule groups previously-stored using object storage must be renamed to the new format. #2646
* [CHANGE] Query Frontend now uses Round Robin to choose a tenant queue to service next. #2553
* [CHANGE] `-promql.lookback-delta` is now deprecated and has been replaced by `-querier.lookback-delta` along with `lookback_delta` entry under `querier` in the config file. `-promql.lookback-delta` will be removed in v1.4.0. #2604
* [CHANGE] Experimental TSDB: removed `-experimental.tsdb.bucket-store.binary-index-header-enabled` flag. Now the binary index-header is always enabled.
* [CHANGE] Experimental TSDB: Renamed index-cache metrics to use original metric names from Thanos, as Cortex is not aggregating them in any way: #2627
  * `cortex_<service>_blocks_index_cache_items_evicted_total` => `thanos_store_index_cache_items_evicted_total{name="index-cache"}`
  * `cortex_<service>_blocks_index_cache_items_added_total` => `thanos_store_index_cache_items_added_total{name="index-cache"}`
  * `cortex_<service>_blocks_index_cache_requests_total` => `thanos_store_index_cache_requests_total{name="index-cache"}`
  * `cortex_<service>_blocks_index_cache_items_overflowed_total` => `thanos_store_index_cache_items_overflowed_total{name="index-cache"}`
  * `cortex_<service>_blocks_index_cache_hits_total` => `thanos_store_index_cache_hits_total{name="index-cache"}`
  * `cortex_<service>_blocks_index_cache_items` => `thanos_store_index_cache_items{name="index-cache"}`
  * `cortex_<service>_blocks_index_cache_items_size_bytes` => `thanos_store_index_cache_items_size_bytes{name="index-cache"}`
  * `cortex_<service>_blocks_index_cache_total_size_bytes` => `thanos_store_index_cache_total_size_bytes{name="index-cache"}`
  * `cortex_<service>_blocks_index_cache_memcached_operations_total` =>  `thanos_memcached_operations_total{name="index-cache"}`
  * `cortex_<service>_blocks_index_cache_memcached_operation_failures_total` =>  `thanos_memcached_operation_failures_total{name="index-cache"}`
  * `cortex_<service>_blocks_index_cache_memcached_operation_duration_seconds` =>  `thanos_memcached_operation_duration_seconds{name="index-cache"}`
  * `cortex_<service>_blocks_index_cache_memcached_operation_skipped_total` =>  `thanos_memcached_operation_skipped_total{name="index-cache"}`
* [CHANGE] Experimental TSDB: Renamed metrics in bucket stores: #2627
  * `cortex_<service>_blocks_meta_syncs_total` => `cortex_blocks_meta_syncs_total{component="<service>"}`
  * `cortex_<service>_blocks_meta_sync_failures_total` => `cortex_blocks_meta_sync_failures_total{component="<service>"}`
  * `cortex_<service>_blocks_meta_sync_duration_seconds` => `cortex_blocks_meta_sync_duration_seconds{component="<service>"}`
  * `cortex_<service>_blocks_meta_sync_consistency_delay_seconds` => `cortex_blocks_meta_sync_consistency_delay_seconds{component="<service>"}`
  * `cortex_<service>_blocks_meta_synced` => `cortex_blocks_meta_synced{component="<service>"}`
  * `cortex_<service>_bucket_store_block_loads_total` => `cortex_bucket_store_block_loads_total{component="<service>"}`
  * `cortex_<service>_bucket_store_block_load_failures_total` => `cortex_bucket_store_block_load_failures_total{component="<service>"}`
  * `cortex_<service>_bucket_store_block_drops_total` => `cortex_bucket_store_block_drops_total{component="<service>"}`
  * `cortex_<service>_bucket_store_block_drop_failures_total` => `cortex_bucket_store_block_drop_failures_total{component="<service>"}`
  * `cortex_<service>_bucket_store_blocks_loaded` => `cortex_bucket_store_blocks_loaded{component="<service>"}`
  * `cortex_<service>_bucket_store_series_data_touched` => `cortex_bucket_store_series_data_touched{component="<service>"}`
  * `cortex_<service>_bucket_store_series_data_fetched` => `cortex_bucket_store_series_data_fetched{component="<service>"}`
  * `cortex_<service>_bucket_store_series_data_size_touched_bytes` => `cortex_bucket_store_series_data_size_touched_bytes{component="<service>"}`
  * `cortex_<service>_bucket_store_series_data_size_fetched_bytes` => `cortex_bucket_store_series_data_size_fetched_bytes{component="<service>"}`
  * `cortex_<service>_bucket_store_series_blocks_queried` => `cortex_bucket_store_series_blocks_queried{component="<service>"}`
  * `cortex_<service>_bucket_store_series_get_all_duration_seconds` => `cortex_bucket_store_series_get_all_duration_seconds{component="<service>"}`
  * `cortex_<service>_bucket_store_series_merge_duration_seconds` => `cortex_bucket_store_series_merge_duration_seconds{component="<service>"}`
  * `cortex_<service>_bucket_store_series_refetches_total` => `cortex_bucket_store_series_refetches_total{component="<service>"}`
  * `cortex_<service>_bucket_store_series_result_series` => `cortex_bucket_store_series_result_series{component="<service>"}`
  * `cortex_<service>_bucket_store_cached_postings_compressions_total` => `cortex_bucket_store_cached_postings_compressions_total{component="<service>"}`
  * `cortex_<service>_bucket_store_cached_postings_compression_errors_total` => `cortex_bucket_store_cached_postings_compression_errors_total{component="<service>"}`
  * `cortex_<service>_bucket_store_cached_postings_compression_time_seconds` => `cortex_bucket_store_cached_postings_compression_time_seconds{component="<service>"}`
  * `cortex_<service>_bucket_store_cached_postings_original_size_bytes_total` => `cortex_bucket_store_cached_postings_original_size_bytes_total{component="<service>"}`
  * `cortex_<service>_bucket_store_cached_postings_compressed_size_bytes_total` => `cortex_bucket_store_cached_postings_compressed_size_bytes_total{component="<service>"}`
  * `cortex_<service>_blocks_sync_seconds` => `cortex_bucket_stores_blocks_sync_seconds{component="<service>"}`
  * `cortex_<service>_blocks_last_successful_sync_timestamp_seconds` => `cortex_bucket_stores_blocks_last_successful_sync_timestamp_seconds{component="<service>"}`
* [CHANGE] Available command-line flags are printed to stdout, and only when requested via `-help`. Using invalid flag no longer causes printing of all available flags. #2691
* [CHANGE] Experimental Memberlist ring: randomize gossip node names to avoid conflicts when running multiple clients on the same host, or reusing host names (eg. pods in statefulset). Node name randomization can be disabled by using `-memberlist.randomize-node-name=false`. #2715
* [CHANGE] Memberlist KV client is no longer considered experimental. #2725
* [CHANGE] Experimental Delete Series: Make delete request cancellation duration configurable. #2760
* [CHANGE] Removed `-store.fullsize-chunks` option which was undocumented and unused (it broke ingester hand-overs). #2656
* [CHANGE] Query with no metric name that has previously resulted in HTTP status code 500 now returns status code 422 instead. #2571
* [FEATURE] TLS config options added for GRPC clients in Querier (Query-frontend client & Ingester client), Ruler, Store Gateway, as well as HTTP client in Config store client. #2502
* [FEATURE] The flag `-frontend.max-cache-freshness` is now supported within the limits overrides, to specify per-tenant max cache freshness values. The corresponding YAML config parameter has been changed from `results_cache.max_freshness` to `limits_config.max_cache_freshness`. The legacy YAML config parameter (`results_cache.max_freshness`) will continue to be supported till Cortex release `v1.4.0`. #2609
* [FEATURE] Experimental gRPC Store: Added support to 3rd parties index and chunk stores using gRPC client/server plugin mechanism. #2220
* [FEATURE] Add `-cassandra.table-options` flag to customize table options of Cassandra when creating the index or chunk table. #2575
* [ENHANCEMENT] Propagate GOPROXY value when building `build-image`. This is to help the builders building the code in a Network where default Go proxy is not accessible (e.g. when behind some corporate VPN). #2741
* [ENHANCEMENT] Querier: Added metric `cortex_querier_request_duration_seconds` for all requests to the querier. #2708
* [ENHANCEMENT] Cortex is now built with Go 1.14. #2480 #2749 #2753
* [ENHANCEMENT] Experimental TSDB: added the following metrics to the ingester: #2580 #2583 #2589 #2654
  * `cortex_ingester_tsdb_appender_add_duration_seconds`
  * `cortex_ingester_tsdb_appender_commit_duration_seconds`
  * `cortex_ingester_tsdb_refcache_purge_duration_seconds`
  * `cortex_ingester_tsdb_compactions_total`
  * `cortex_ingester_tsdb_compaction_duration_seconds`
  * `cortex_ingester_tsdb_wal_fsync_duration_seconds`
  * `cortex_ingester_tsdb_wal_page_flushes_total`
  * `cortex_ingester_tsdb_wal_completed_pages_total`
  * `cortex_ingester_tsdb_wal_truncations_failed_total`
  * `cortex_ingester_tsdb_wal_truncations_total`
  * `cortex_ingester_tsdb_wal_writes_failed_total`
  * `cortex_ingester_tsdb_checkpoint_deletions_failed_total`
  * `cortex_ingester_tsdb_checkpoint_deletions_total`
  * `cortex_ingester_tsdb_checkpoint_creations_failed_total`
  * `cortex_ingester_tsdb_checkpoint_creations_total`
  * `cortex_ingester_tsdb_wal_truncate_duration_seconds`
  * `cortex_ingester_tsdb_head_active_appenders`
  * `cortex_ingester_tsdb_head_series_not_found_total`
  * `cortex_ingester_tsdb_head_chunks`
  * `cortex_ingester_tsdb_mmap_chunk_corruptions_total`
  * `cortex_ingester_tsdb_head_chunks_created_total`
  * `cortex_ingester_tsdb_head_chunks_removed_total`
* [ENHANCEMENT] Experimental TSDB: added metrics useful to alert on critical conditions of the blocks storage: #2573
  * `cortex_compactor_last_successful_run_timestamp_seconds`
  * `cortex_querier_blocks_last_successful_sync_timestamp_seconds` (when store-gateway is disabled)
  * `cortex_querier_blocks_last_successful_scan_timestamp_seconds` (when store-gateway is enabled)
  * `cortex_storegateway_blocks_last_successful_sync_timestamp_seconds`
* [ENHANCEMENT] Experimental TSDB: added the flag `-experimental.tsdb.wal-compression-enabled` to allow to enable TSDB WAL compression. #2585
* [ENHANCEMENT] Experimental TSDB: Querier and store-gateway components can now use so-called "caching bucket", which can currently cache fetched chunks into shared memcached server. #2572
* [ENHANCEMENT] Ruler: Automatically remove unhealthy rulers from the ring. #2587
* [ENHANCEMENT] Query-tee: added support to `/metadata`, `/alerts`, and `/rules` endpoints #2600
* [ENHANCEMENT] Query-tee: added support to query results comparison between two different backends. The comparison is disabled by default and can be enabled via `-proxy.compare-responses=true`. #2611
* [ENHANCEMENT] Query-tee: improved the query-tee to not wait all backend responses before sending back the response to the client. The query-tee now sends back to the client first successful response, while honoring the `-backend.preferred` option. #2702
* [ENHANCEMENT] Thanos and Prometheus upgraded. #2602 #2604 #2634 #2659 #2686 #2756
  * TSDB now holds less WAL files after Head Truncation.
  * TSDB now does memory-mapping of Head chunks and reduces memory usage.
* [ENHANCEMENT] Experimental TSDB: decoupled blocks deletion from blocks compaction in the compactor, so that blocks deletion is not blocked by a busy compactor. The following metrics have been added: #2623
  * `cortex_compactor_block_cleanup_started_total`
  * `cortex_compactor_block_cleanup_completed_total`
  * `cortex_compactor_block_cleanup_failed_total`
  * `cortex_compactor_block_cleanup_last_successful_run_timestamp_seconds`
* [ENHANCEMENT] Experimental TSDB: Use shared cache for metadata. This is especially useful when running multiple querier and store-gateway components to reduce number of object store API calls. #2626 #2640
* [ENHANCEMENT] Experimental TSDB: when `-querier.query-store-after` is configured and running the experimental blocks storage, the time range of the query sent to the store is now manipulated to ensure the query end time is not more recent than 'now - query-store-after'. #2642
* [ENHANCEMENT] Experimental TSDB: small performance improvement in concurrent usage of RefCache, used during samples ingestion. #2651
* [ENHANCEMENT] The following endpoints now respond appropriately to an `Accept` header with the value `application/json` #2673
  * `/distributor/all_user_stats`
  * `/distributor/ha_tracker`
  * `/ingester/ring`
  * `/store-gateway/ring`
  * `/compactor/ring`
  * `/ruler/ring`
  * `/services`
* [ENHANCEMENT] Experimental Cassandra backend: Add `-cassandra.num-connections` to allow increasing the number of TCP connections to each Cassandra server. #2666
* [ENHANCEMENT] Experimental Cassandra backend: Use separate Cassandra clients and connections for reads and writes. #2666
* [ENHANCEMENT] Experimental Cassandra backend: Add `-cassandra.reconnect-interval` to allow specifying the reconnect interval to a Cassandra server that has been marked `DOWN` by the gocql driver. Also change the default value of the reconnect interval from `60s` to `1s`. #2687
* [ENHANCEMENT] Experimental Cassandra backend: Add option `-cassandra.convict-hosts-on-failure=false` to not convict host of being down when a request fails. #2684
* [ENHANCEMENT] Experimental TSDB: Applied a jitter to the period bucket scans in order to better distribute bucket operations over the time and increase the probability of hitting the shared cache (if configured). #2693
* [ENHANCEMENT] Experimental TSDB: Series limit per user and per metric now work in TSDB blocks. #2676
* [ENHANCEMENT] Experimental Memberlist: Added ability to periodically rejoin the memberlist cluster. #2724
* [ENHANCEMENT] Experimental Delete Series: Added the following metrics for monitoring processing of delete requests: #2730
  - `cortex_purger_load_pending_requests_attempts_total`: Number of attempts that were made to load pending requests with status.
  - `cortex_purger_oldest_pending_delete_request_age_seconds`: Age of oldest pending delete request in seconds.
  - `cortex_purger_pending_delete_requests_count`: Count of requests which are in process or are ready to be processed.
* [ENHANCEMENT] Experimental TSDB: Improved compactor to hard-delete also partial blocks with an deletion mark (even if the deletion mark threshold has not been reached). #2751
* [ENHANCEMENT] Experimental TSDB: Introduced a consistency check done by the querier to ensure all expected blocks have been queried via the store-gateway. If a block is missing on a store-gateway, the querier retries fetching series from missing blocks up to 3 times. If the consistency check fails once all retries have been exhausted, the query execution fails. The following metrics have been added: #2593 #2630 #2689 #2695
  * `cortex_querier_blocks_consistency_checks_total`
  * `cortex_querier_blocks_consistency_checks_failed_total`
  * `cortex_querier_storegateway_refetches_per_query`
* [ENHANCEMENT] Delete requests can now be canceled #2555
* [ENHANCEMENT] Table manager can now provision tables for delete store #2546
* [BUGFIX] Ruler: Ensure temporary rule files with special characters are properly mapped and cleaned up. #2506
* [BUGFIX] Fixes #2411, Ensure requests are properly routed to the prometheus api embedded in the query if `-server.path-prefix` is set. #2372
* [BUGFIX] Experimental TSDB: fixed chunk data corruption when querying back series using the experimental blocks storage. #2400
* [BUGFIX] Fixed collection of tracing spans from Thanos components used internally. #2655
* [BUGFIX] Experimental TSDB: fixed memory leak in ingesters. #2586
* [BUGFIX] QueryFrontend: fixed a situation where HTTP error is ignored and an incorrect status code is set. #2590
* [BUGFIX] Ingester: Fix an ingester starting up in the JOINING state and staying there forever. #2565
* [BUGFIX] QueryFrontend: fixed a panic (`integer divide by zero`) in the query-frontend. The query-frontend now requires the `-querier.default-evaluation-interval` config to be set to the same value of the querier. #2614
* [BUGFIX] Experimental TSDB: when the querier receives a `/series` request with a time range older than the data stored in the ingester, it now ignores the requested time range and returns known series anyway instead of returning an empty response. This aligns the behaviour with the chunks storage. #2617
* [BUGFIX] Cassandra: fixed an edge case leading to an invalid CQL query when querying the index on a Cassandra store. #2639
* [BUGFIX] Ingester: increment series per metric when recovering from WAL or transfer. #2674
* [BUGFIX] Fixed `wrong number of arguments for 'mget' command` Redis error when a query has no chunks to lookup from storage. #2700 #2796
* [BUGFIX] Ingester: Automatically remove old tmp checkpoints, fixing a potential disk space leak after an ingester crashes. #2726

## 1.1.0 / 2020-05-21

This release brings the usual mix of bugfixes and improvements. The biggest change is that WAL support for chunks is now considered to be production-ready!

Please make sure to review renamed metrics, and update your dashboards and alerts accordingly.

* [CHANGE] Added v1 API routes documented in #2327. #2372
  * Added `-http.alertmanager-http-prefix` flag which allows the configuration of the path where the Alertmanager API and UI can be reached. The default is set to `/alertmanager`.
  * Added `-http.prometheus-http-prefix` flag which allows the configuration of the path where the Prometheus API and UI can be reached. The default is set to `/prometheus`.
  * Updated the index hosted at the root prefix to point to the updated routes.
  * Legacy routes hardcoded with the `/api/prom` prefix now respect the `-http.prefix` flag.
* [CHANGE] The metrics `cortex_distributor_ingester_appends_total` and `distributor_ingester_append_failures_total` now include a `type` label to differentiate between `samples` and `metadata`. #2336
* [CHANGE] The metrics for number of chunks and bytes flushed to the chunk store are renamed. Note that previous metrics were counted pre-deduplication, while new metrics are counted after deduplication. #2463
  * `cortex_ingester_chunks_stored_total` > `cortex_chunk_store_stored_chunks_total`
  * `cortex_ingester_chunk_stored_bytes_total` > `cortex_chunk_store_stored_chunk_bytes_total`
* [CHANGE] Experimental TSDB: renamed blocks meta fetcher metrics: #2375
  * `cortex_querier_bucket_store_blocks_meta_syncs_total` > `cortex_querier_blocks_meta_syncs_total`
  * `cortex_querier_bucket_store_blocks_meta_sync_failures_total` > `cortex_querier_blocks_meta_sync_failures_total`
  * `cortex_querier_bucket_store_blocks_meta_sync_duration_seconds` > `cortex_querier_blocks_meta_sync_duration_seconds`
  * `cortex_querier_bucket_store_blocks_meta_sync_consistency_delay_seconds` > `cortex_querier_blocks_meta_sync_consistency_delay_seconds`
* [CHANGE] Experimental TSDB: Modified default values for `compactor.deletion-delay` option from 48h to 12h and `-experimental.tsdb.bucket-store.ignore-deletion-marks-delay` from 24h to 6h. #2414
* [CHANGE] WAL: Default value of `-ingester.checkpoint-enabled` changed to `true`. #2416
* [CHANGE] `trace_id` field in log files has been renamed to `traceID`. #2518
* [CHANGE] Slow query log has a different output now. Previously used `url` field has been replaced with `host` and `path`, and query parameters are logged as individual log fields with `qs_` prefix. #2520
* [CHANGE] WAL: WAL and checkpoint compression is now disabled. #2436
* [CHANGE] Update in dependency `go-kit/kit` from `v0.9.0` to `v0.10.0`. HTML escaping disabled in JSON Logger. #2535
* [CHANGE] Experimental TSDB: Removed `cortex_<service>_` prefix from Thanos objstore metrics and added `component` label to distinguish which Cortex component is doing API calls to the object storage when running in single-binary mode: #2568
  - `cortex_<service>_thanos_objstore_bucket_operations_total` renamed to `thanos_objstore_bucket_operations_total{component="<name>"}`
  - `cortex_<service>_thanos_objstore_bucket_operation_failures_total` renamed to `thanos_objstore_bucket_operation_failures_total{component="<name>"}`
  - `cortex_<service>_thanos_objstore_bucket_operation_duration_seconds` renamed to `thanos_objstore_bucket_operation_duration_seconds{component="<name>"}`
  - `cortex_<service>_thanos_objstore_bucket_last_successful_upload_time` renamed to `thanos_objstore_bucket_last_successful_upload_time{component="<name>"}`
* [CHANGE] FIFO cache: The `-<prefix>.fifocache.size` CLI flag has been renamed to `-<prefix>.fifocache.max-size-items` as well as its YAML config option `size` renamed to `max_size_items`. #2319
* [FEATURE] Ruler: The `-ruler.evaluation-delay` flag was added to allow users to configure a default evaluation delay for all rules in cortex. The default value is 0 which is the current behavior. #2423
* [FEATURE] Experimental: Added a new object storage client for OpenStack Swift. #2440
* [FEATURE] TLS config options added to the Server. #2535
* [FEATURE] Experimental: Added support for `/api/v1/metadata` Prometheus-based endpoint. #2549
* [FEATURE] Add ability to limit concurrent queries to Cassandra with `-cassandra.query-concurrency` flag. #2562
* [FEATURE] Experimental TSDB: Introduced store-gateway service used by the experimental blocks storage to load and query blocks. The store-gateway optionally supports blocks sharding and replication via a dedicated hash ring, configurable via `-experimental.store-gateway.sharding-enabled` and `-experimental.store-gateway.sharding-ring.*` flags. The following metrics have been added: #2433 #2458 #2469 #2523
  * `cortex_querier_storegateway_instances_hit_per_query`
* [ENHANCEMENT] Experimental TSDB: sample ingestion errors are now reported via existing `cortex_discarded_samples_total` metric. #2370
* [ENHANCEMENT] Failures on samples at distributors and ingesters return the first validation error as opposed to the last. #2383
* [ENHANCEMENT] Experimental TSDB: Added `cortex_querier_blocks_meta_synced`, which reflects current state of synced blocks over all tenants. #2392
* [ENHANCEMENT] Added `cortex_distributor_latest_seen_sample_timestamp_seconds` metric to see how far behind Prometheus servers are in sending data. #2371
* [ENHANCEMENT] FIFO cache to support eviction based on memory usage. Added `-<prefix>.fifocache.max-size-bytes` CLI flag and YAML config option `max_size_bytes` to specify memory limit of the cache. #2319, #2527
* [ENHANCEMENT] Added `-querier.worker-match-max-concurrent`. Force worker concurrency to match the `-querier.max-concurrent` option.  Overrides `-querier.worker-parallelism`.  #2456
* [ENHANCEMENT] Added the following metrics for monitoring delete requests: #2445
  - `cortex_purger_delete_requests_received_total`: Number of delete requests received per user.
  - `cortex_purger_delete_requests_processed_total`: Number of delete requests processed per user.
  - `cortex_purger_delete_requests_chunks_selected_total`: Number of chunks selected while building delete plans per user.
  - `cortex_purger_delete_requests_processing_failures_total`: Number of delete requests processing failures per user.
* [ENHANCEMENT] Single Binary: Added query-frontend to the single binary.  Single binary users will now benefit from various query-frontend features.  Primarily: sharding, parallelization, load shedding, additional caching (if configured), and query retries. #2437
* [ENHANCEMENT] Allow 1w (where w denotes week) and 1y (where y denotes year) when setting `-store.cache-lookups-older-than` and `-store.max-look-back-period`. #2454
* [ENHANCEMENT] Optimize index queries for matchers using "a|b|c"-type regex. #2446 #2475
* [ENHANCEMENT] Added per tenant metrics for queries and chunks and bytes read from chunk store: #2463
  * `cortex_chunk_store_fetched_chunks_total` and `cortex_chunk_store_fetched_chunk_bytes_total`
  * `cortex_query_frontend_queries_total` (per tenant queries counted by the frontend)
* [ENHANCEMENT] WAL: New metrics `cortex_ingester_wal_logged_bytes_total` and `cortex_ingester_checkpoint_logged_bytes_total` added to track total bytes logged to disk for WAL and checkpoints. #2497
* [ENHANCEMENT] Add de-duplicated chunks counter `cortex_chunk_store_deduped_chunks_total` which counts every chunk not sent to the store because it was already sent by another replica. #2485
* [ENHANCEMENT] Query-frontend now also logs the POST data of long queries. #2481
* [ENHANCEMENT] WAL: Ingester WAL records now have type header and the custom WAL records have been replaced by Prometheus TSDB's WAL records. Old records will not be supported from 1.3 onwards. Note: once this is deployed, you cannot downgrade without data loss. #2436
* [ENHANCEMENT] Redis Cache: Added `idle_timeout`, `wait_on_pool_exhaustion` and `max_conn_lifetime` options to redis cache configuration. #2550
* [ENHANCEMENT] WAL: the experimental tag has been removed on the WAL in ingesters. #2560
* [ENHANCEMENT] Use newer AWS API for paginated queries - removes 'Deprecated' message from logfiles. #2452
* [ENHANCEMENT] Experimental memberlist: Add retry with backoff on memberlist join other members. #2705
* [ENHANCEMENT] Experimental TSDB: when the store-gateway sharding is enabled, unhealthy store-gateway instances are automatically removed from the ring after 10 consecutive `-experimental.store-gateway.sharding-ring.heartbeat-timeout` periods. #2526
* [BUGFIX] Ruler: Ensure temporary rule files with special characters are properly mapped and cleaned up. #2506
* [BUGFIX] Ensure requests are properly routed to the prometheus api embedded in the query if `-server.path-prefix` is set. Fixes #2411. #2372
* [BUGFIX] Experimental TSDB: Fixed chunk data corruption when querying back series using the experimental blocks storage. #2400
* [BUGFIX] Cassandra Storage: Fix endpoint TLS host verification. #2109
* [BUGFIX] Experimental TSDB: Fixed response status code from `422` to `500` when an error occurs while iterating chunks with the experimental blocks storage. #2402
* [BUGFIX] Ring: Fixed a situation where upgrading from pre-1.0 cortex with a rolling strategy caused new 1.0 ingesters to lose their zone value in the ring until manually forced to re-register. #2404
* [BUGFIX] Distributor: `/all_user_stats` now show API and Rule Ingest Rate correctly. #2457
* [BUGFIX] Fixed `version`, `revision` and `branch` labels exported by the `cortex_build_info` metric. #2468
* [BUGFIX] QueryFrontend: fixed a situation where span context missed when downstream_url is used. #2539
* [BUGFIX] Querier: Fixed a situation where querier would crash because of an unresponsive frontend instance. #2569

## 1.0.1 / 2020-04-23

* [BUGFIX] Fix gaps when querying ingesters with replication factor = 3 and 2 ingesters in the cluster. #2503

## 1.0.0 / 2020-04-02

This is the first major release of Cortex. We made a lot of **breaking changes** in this release which have been detailed below. Please also see the stability guarantees we provide as part of a major release: https://cortexmetrics.io/docs/configuration/v1guarantees/

* [CHANGE] Remove the following deprecated flags: #2339
  - `-metrics.error-rate-query` (use `-metrics.write-throttle-query` instead).
  - `-store.cardinality-cache-size` (use `-store.index-cache-read.enable-fifocache` and `-store.index-cache-read.fifocache.size` instead).
  - `-store.cardinality-cache-validity` (use `-store.index-cache-read.enable-fifocache` and `-store.index-cache-read.fifocache.duration` instead).
  - `-distributor.limiter-reload-period` (flag unused)
  - `-ingester.claim-on-rollout` (flag unused)
  - `-ingester.normalise-tokens` (flag unused)
* [CHANGE] Renamed YAML file options to be more consistent. See [full config file changes below](#config-file-breaking-changes). #2273
* [CHANGE] AWS based autoscaling has been removed. You can only use metrics based autoscaling now. `-applicationautoscaling.url` has been removed. See https://cortexmetrics.io/docs/production/aws/#dynamodb-capacity-provisioning on how to migrate. #2328
* [CHANGE] Renamed the `memcache.write-back-goroutines` and `memcache.write-back-buffer` flags to `background.write-back-concurrency` and `background.write-back-buffer`. This affects the following flags: #2241
  - `-frontend.memcache.write-back-buffer` --> `-frontend.background.write-back-buffer`
  - `-frontend.memcache.write-back-goroutines` --> `-frontend.background.write-back-concurrency`
  - `-store.index-cache-read.memcache.write-back-buffer` --> `-store.index-cache-read.background.write-back-buffer`
  - `-store.index-cache-read.memcache.write-back-goroutines` --> `-store.index-cache-read.background.write-back-concurrency`
  - `-store.index-cache-write.memcache.write-back-buffer` --> `-store.index-cache-write.background.write-back-buffer`
  - `-store.index-cache-write.memcache.write-back-goroutines` --> `-store.index-cache-write.background.write-back-concurrency`
  - `-memcache.write-back-buffer` --> `-store.chunks-cache.background.write-back-buffer`. Note the next change log for the difference.
  - `-memcache.write-back-goroutines` --> `-store.chunks-cache.background.write-back-concurrency`. Note the next change log for the difference.

* [CHANGE] Renamed the chunk cache flags to have `store.chunks-cache.` as prefix. This means the following flags have been changed: #2241
  - `-cache.enable-fifocache` --> `-store.chunks-cache.cache.enable-fifocache`
  - `-default-validity` --> `-store.chunks-cache.default-validity`
  - `-fifocache.duration` --> `-store.chunks-cache.fifocache.duration`
  - `-fifocache.size` --> `-store.chunks-cache.fifocache.size`
  - `-memcache.write-back-buffer` --> `-store.chunks-cache.background.write-back-buffer`. Note the previous change log for the difference.
  - `-memcache.write-back-goroutines` --> `-store.chunks-cache.background.write-back-concurrency`. Note the previous change log for the difference.
  - `-memcached.batchsize` --> `-store.chunks-cache.memcached.batchsize`
  - `-memcached.consistent-hash` --> `-store.chunks-cache.memcached.consistent-hash`
  - `-memcached.expiration` --> `-store.chunks-cache.memcached.expiration`
  - `-memcached.hostname` --> `-store.chunks-cache.memcached.hostname`
  - `-memcached.max-idle-conns` --> `-store.chunks-cache.memcached.max-idle-conns`
  - `-memcached.parallelism` --> `-store.chunks-cache.memcached.parallelism`
  - `-memcached.service` --> `-store.chunks-cache.memcached.service`
  - `-memcached.timeout` --> `-store.chunks-cache.memcached.timeout`
  - `-memcached.update-interval` --> `-store.chunks-cache.memcached.update-interval`
  - `-redis.enable-tls` --> `-store.chunks-cache.redis.enable-tls`
  - `-redis.endpoint` --> `-store.chunks-cache.redis.endpoint`
  - `-redis.expiration` --> `-store.chunks-cache.redis.expiration`
  - `-redis.max-active-conns` --> `-store.chunks-cache.redis.max-active-conns`
  - `-redis.max-idle-conns` --> `-store.chunks-cache.redis.max-idle-conns`
  - `-redis.password` --> `-store.chunks-cache.redis.password`
  - `-redis.timeout` --> `-store.chunks-cache.redis.timeout`
* [CHANGE] Rename the `-store.chunk-cache-stubs` to `-store.chunks-cache.cache-stubs` to be more inline with above. #2241
* [CHANGE] Change prefix of flags `-dynamodb.periodic-table.*` to `-table-manager.index-table.*`. #2359
* [CHANGE] Change prefix of flags `-dynamodb.chunk-table.*` to `-table-manager.chunk-table.*`. #2359
* [CHANGE] Change the following flags: #2359
  - `-dynamodb.poll-interval` --> `-table-manager.poll-interval`
  - `-dynamodb.periodic-table.grace-period` --> `-table-manager.periodic-table.grace-period`
* [CHANGE] Renamed the following flags: #2273
  - `-dynamodb.chunk.gang.size` --> `-dynamodb.chunk-gang-size`
  - `-dynamodb.chunk.get.max.parallelism` --> `-dynamodb.chunk-get-max-parallelism`
* [CHANGE] Don't support mixed time units anymore for duration. For example, 168h5m0s doesn't work anymore, please use just one unit (s|m|h|d|w|y). #2252
* [CHANGE] Utilize separate protos for rule state and storage. Experimental ruler API will not be functional until the rollout is complete. #2226
* [CHANGE] Frontend worker in querier now starts after all Querier module dependencies are started. This fixes issue where frontend worker started to send queries to querier before it was ready to serve them (mostly visible when using experimental blocks storage). #2246
* [CHANGE] Lifecycler component now enters Failed state on errors, and doesn't exit the process. (Important if you're vendoring Cortex and use Lifecycler) #2251
* [CHANGE] `/ready` handler now returns 200 instead of 204. #2330
* [CHANGE] Better defaults for the following options: #2344
  - `-<prefix>.consul.consistent-reads`: Old default: `true`, new default: `false`. This reduces the load on Consul.
  - `-<prefix>.consul.watch-rate-limit`: Old default: 0, new default: 1. This rate limits the reads to 1 per second. Which is good enough for ring watches.
  - `-distributor.health-check-ingesters`: Old default: `false`, new default: `true`.
  - `-ingester.max-stale-chunk-idle`: Old default: 0, new default: 2m. This lets us expire series that we know are stale early.
  - `-ingester.spread-flushes`: Old default: false, new default: true. This allows to better de-duplicate data and use less space.
  - `-ingester.chunk-age-jitter`: Old default: 20mins, new default: 0. This is to enable the `-ingester.spread-flushes` to true.
  - `-<prefix>.memcached.batchsize`: Old default: 0, new default: 1024. This allows batching of requests and keeps the concurrent requests low.
  - `-<prefix>.memcached.consistent-hash`: Old default: false, new default: true. This allows for better cache hits when the memcaches are scaled up and down.
  - `-querier.batch-iterators`: Old default: false, new default: true.
  - `-querier.ingester-streaming`: Old default: false, new default: true.
* [CHANGE] Experimental TSDB: Added `-experimental.tsdb.bucket-store.postings-cache-compression-enabled` to enable postings compression when storing to cache. #2335
* [CHANGE] Experimental TSDB: Added `-compactor.deletion-delay`, which is time before a block marked for deletion is deleted from bucket. If not 0, blocks will be marked for deletion and compactor component will delete blocks marked for deletion from the bucket. If delete-delay is 0, blocks will be deleted straight away. Note that deleting blocks immediately can cause query failures, if store gateway / querier still has the block loaded, or compactor is ignoring the deletion because it's compacting the block at the same time. Default value is 48h. #2335
* [CHANGE] Experimental TSDB: Added `-experimental.tsdb.bucket-store.index-cache.postings-compression-enabled`, to set duration after which the blocks marked for deletion will be filtered out while fetching blocks used for querying. This option allows querier to ignore blocks that are marked for deletion with some delay. This ensures store can still serve blocks that are meant to be deleted but do not have a replacement yet. Default is 24h, half of the default value for `-compactor.deletion-delay`. #2335
* [CHANGE] Experimental TSDB: Added `-experimental.tsdb.bucket-store.index-cache.memcached.max-item-size` to control maximum size of item that is stored to memcached. Defaults to 1 MiB. #2335
* [FEATURE] Added experimental storage API to the ruler service that is enabled when the `-experimental.ruler.enable-api` is set to true #2269
  * `-ruler.storage.type` flag now allows `s3`,`gcs`, and `azure` values
  * `-ruler.storage.(s3|gcs|azure)` flags exist to allow the configuration of object clients set for rule storage
* [CHANGE] Renamed table manager metrics. #2307 #2359
  * `cortex_dynamo_sync_tables_seconds` -> `cortex_table_manager_sync_duration_seconds`
  * `cortex_dynamo_table_capacity_units` -> `cortex_table_capacity_units`
* [FEATURE] Flusher target to flush the WAL. #2075
  * `-flusher.wal-dir` for the WAL directory to recover from.
  * `-flusher.concurrent-flushes` for number of concurrent flushes.
  * `-flusher.flush-op-timeout` is duration after which a flush should timeout.
* [FEATURE] Ingesters can now have an optional availability zone set, to ensure metric replication is distributed across zones. This is set via the `-ingester.availability-zone` flag or the `availability_zone` field in the config file. #2317
* [ENHANCEMENT] Better re-use of connections to DynamoDB and S3. #2268
* [ENHANCEMENT] Reduce number of goroutines used while executing a single index query. #2280
* [ENHANCEMENT] Experimental TSDB: Add support for local `filesystem` backend. #2245
* [ENHANCEMENT] Experimental TSDB: Added memcached support for the TSDB index cache. #2290
* [ENHANCEMENT] Experimental TSDB: Removed gRPC server to communicate between querier and BucketStore. #2324
* [ENHANCEMENT] Allow 1w (where w denotes week) and 1y (where y denotes year) when setting table period and retention. #2252
* [ENHANCEMENT] Added FIFO cache metrics for current number of entries and memory usage. #2270
* [ENHANCEMENT] Output all config fields to /config API, including those with empty value. #2209
* [ENHANCEMENT] Add "missing_metric_name" and "metric_name_invalid" reasons to cortex_discarded_samples_total metric. #2346
* [ENHANCEMENT] Experimental TSDB: sample ingestion errors are now reported via existing `cortex_discarded_samples_total` metric. #2370
* [BUGFIX] Ensure user state metrics are updated if a transfer fails. #2338
* [BUGFIX] Fixed etcd client keepalive settings. #2278
* [BUGFIX] Register the metrics of the WAL. #2295
* [BUXFIX] Experimental TSDB: fixed error handling when ingesting out of bound samples. #2342

### Known issues

- This experimental blocks storage in Cortex `1.0.0` has a bug which may lead to the error `cannot iterate chunk for series` when running queries. This bug has been fixed in #2400. If you're running the experimental blocks storage, please build Cortex from `master`.

### Config file breaking changes

In this section you can find a config file diff showing the breaking changes introduced in Cortex. You can also find the [full configuration file reference doc](https://cortexmetrics.io/docs/configuration/configuration-file/) in the website.

```diff
### ingester_config

 # Period with which to attempt to flush chunks.
 # CLI flag: -ingester.flush-period
-[flushcheckperiod: <duration> | default = 1m0s]
+[flush_period: <duration> | default = 1m0s]

 # Period chunks will remain in memory after flushing.
 # CLI flag: -ingester.retain-period
-[retainperiod: <duration> | default = 5m0s]
+[retain_period: <duration> | default = 5m0s]

 # Maximum chunk idle time before flushing.
 # CLI flag: -ingester.max-chunk-idle
-[maxchunkidle: <duration> | default = 5m0s]
+[max_chunk_idle_time: <duration> | default = 5m0s]

 # Maximum chunk idle time for chunks terminating in stale markers before
 # flushing. 0 disables it and a stale series is not flushed until the
 # max-chunk-idle timeout is reached.
 # CLI flag: -ingester.max-stale-chunk-idle
-[maxstalechunkidle: <duration> | default = 0s]
+[max_stale_chunk_idle_time: <duration> | default = 2m0s]

 # Timeout for individual flush operations.
 # CLI flag: -ingester.flush-op-timeout
-[flushoptimeout: <duration> | default = 1m0s]
+[flush_op_timeout: <duration> | default = 1m0s]

 # Maximum chunk age before flushing.
 # CLI flag: -ingester.max-chunk-age
-[maxchunkage: <duration> | default = 12h0m0s]
+[max_chunk_age: <duration> | default = 12h0m0s]

-# Range of time to subtract from MaxChunkAge to spread out flushes
+# Range of time to subtract from -ingester.max-chunk-age to spread out flushes
 # CLI flag: -ingester.chunk-age-jitter
-[chunkagejitter: <duration> | default = 20m0s]
+[chunk_age_jitter: <duration> | default = 0]

 # Number of concurrent goroutines flushing to dynamodb.
 # CLI flag: -ingester.concurrent-flushes
-[concurrentflushes: <int> | default = 50]
+[concurrent_flushes: <int> | default = 50]

-# If true, spread series flushes across the whole period of MaxChunkAge
+# If true, spread series flushes across the whole period of
+# -ingester.max-chunk-age.
 # CLI flag: -ingester.spread-flushes
-[spreadflushes: <boolean> | default = false]
+[spread_flushes: <boolean> | default = true]

 # Period with which to update the per-user ingestion rates.
 # CLI flag: -ingester.rate-update-period
-[rateupdateperiod: <duration> | default = 15s]
+[rate_update_period: <duration> | default = 15s]


### querier_config

 # The maximum number of concurrent queries.
 # CLI flag: -querier.max-concurrent
-[maxconcurrent: <int> | default = 20]
+[max_concurrent: <int> | default = 20]

 # Use batch iterators to execute query, as opposed to fully materialising the
 # series in memory.  Takes precedent over the -querier.iterators flag.
 # CLI flag: -querier.batch-iterators
-[batchiterators: <boolean> | default = false]
+[batch_iterators: <boolean> | default = true]

 # Use streaming RPCs to query ingester.
 # CLI flag: -querier.ingester-streaming
-[ingesterstreaming: <boolean> | default = false]
+[ingester_streaming: <boolean> | default = true]

 # Maximum number of samples a single query can load into memory.
 # CLI flag: -querier.max-samples
-[maxsamples: <int> | default = 50000000]
+[max_samples: <int> | default = 50000000]

 # The default evaluation interval or step size for subqueries.
 # CLI flag: -querier.default-evaluation-interval
-[defaultevaluationinterval: <duration> | default = 1m0s]
+[default_evaluation_interval: <duration> | default = 1m0s]

### query_frontend_config

 # URL of downstream Prometheus.
 # CLI flag: -frontend.downstream-url
-[downstream: <string> | default = ""]
+[downstream_url: <string> | default = ""]


### ruler_config

 # URL of alerts return path.
 # CLI flag: -ruler.external.url
-[externalurl: <url> | default = ]
+[external_url: <url> | default = ]

 # How frequently to evaluate rules
 # CLI flag: -ruler.evaluation-interval
-[evaluationinterval: <duration> | default = 1m0s]
+[evaluation_interval: <duration> | default = 1m0s]

 # How frequently to poll for rule changes
 # CLI flag: -ruler.poll-interval
-[pollinterval: <duration> | default = 1m0s]
+[poll_interval: <duration> | default = 1m0s]

-storeconfig:
+storage:

 # file path to store temporary rule files for the prometheus rule managers
 # CLI flag: -ruler.rule-path
-[rulepath: <string> | default = "/rules"]
+[rule_path: <string> | default = "/rules"]

 # URL of the Alertmanager to send notifications to.
 # CLI flag: -ruler.alertmanager-url
-[alertmanagerurl: <url> | default = ]
+[alertmanager_url: <url> | default = ]

 # Use DNS SRV records to discover alertmanager hosts.
 # CLI flag: -ruler.alertmanager-discovery
-[alertmanagerdiscovery: <boolean> | default = false]
+[enable_alertmanager_discovery: <boolean> | default = false]

 # How long to wait between refreshing alertmanager hosts.
 # CLI flag: -ruler.alertmanager-refresh-interval
-[alertmanagerrefreshinterval: <duration> | default = 1m0s]
+[alertmanager_refresh_interval: <duration> | default = 1m0s]

 # If enabled requests to alertmanager will utilize the V2 API.
 # CLI flag: -ruler.alertmanager-use-v2
-[alertmanangerenablev2api: <boolean> | default = false]
+[enable_alertmanager_v2: <boolean> | default = false]

 # Capacity of the queue for notifications to be sent to the Alertmanager.
 # CLI flag: -ruler.notification-queue-capacity
-[notificationqueuecapacity: <int> | default = 10000]
+[notification_queue_capacity: <int> | default = 10000]

 # HTTP timeout duration when sending notifications to the Alertmanager.
 # CLI flag: -ruler.notification-timeout
-[notificationtimeout: <duration> | default = 10s]
+[notification_timeout: <duration> | default = 10s]

 # Distribute rule evaluation using ring backend
 # CLI flag: -ruler.enable-sharding
-[enablesharding: <boolean> | default = false]
+[enable_sharding: <boolean> | default = false]

 # Time to spend searching for a pending ruler when shutting down.
 # CLI flag: -ruler.search-pending-for
-[searchpendingfor: <duration> | default = 5m0s]
+[search_pending_for: <duration> | default = 5m0s]

 # Period with which to attempt to flush rule groups.
 # CLI flag: -ruler.flush-period
-[flushcheckperiod: <duration> | default = 1m0s]
+[flush_period: <duration> | default = 1m0s]

### alertmanager_config

 # Base path for data storage.
 # CLI flag: -alertmanager.storage.path
-[datadir: <string> | default = "data/"]
+[data_dir: <string> | default = "data/"]

 # will be used to prefix all HTTP endpoints served by Alertmanager. If omitted,
 # relevant URL components will be derived automatically.
 # CLI flag: -alertmanager.web.external-url
-[externalurl: <url> | default = ]
+[external_url: <url> | default = ]

 # How frequently to poll Cortex configs
 # CLI flag: -alertmanager.configs.poll-interval
-[pollinterval: <duration> | default = 15s]
+[poll_interval: <duration> | default = 15s]

 # Listen address for cluster.
 # CLI flag: -cluster.listen-address
-[clusterbindaddr: <string> | default = "0.0.0.0:9094"]
+[cluster_bind_address: <string> | default = "0.0.0.0:9094"]

 # Explicit address to advertise in cluster.
 # CLI flag: -cluster.advertise-address
-[clusteradvertiseaddr: <string> | default = ""]
+[cluster_advertise_address: <string> | default = ""]

 # Time to wait between peers to send notifications.
 # CLI flag: -cluster.peer-timeout
-[peertimeout: <duration> | default = 15s]
+[peer_timeout: <duration> | default = 15s]

 # Filename of fallback config to use if none specified for instance.
 # CLI flag: -alertmanager.configs.fallback
-[fallbackconfigfile: <string> | default = ""]
+[fallback_config_file: <string> | default = ""]

 # Root of URL to generate if config is http://internal.monitor
 # CLI flag: -alertmanager.configs.auto-webhook-root
-[autowebhookroot: <string> | default = ""]
+[auto_webhook_root: <string> | default = ""]

### table_manager_config

-store:
+storage:

-# How frequently to poll DynamoDB to learn our capacity.
-# CLI flag: -dynamodb.poll-interval
-[dynamodb_poll_interval: <duration> | default = 2m0s]
+# How frequently to poll backend to learn our capacity.
+# CLI flag: -table-manager.poll-interval
+[poll_interval: <duration> | default = 2m0s]

-# DynamoDB periodic tables grace period (duration which table will be
-# created/deleted before/after it's needed).
-# CLI flag: -dynamodb.periodic-table.grace-period
+# Periodic tables grace period (duration which table will be created/deleted
+# before/after it's needed).
+# CLI flag: -table-manager.periodic-table.grace-period
 [creation_grace_period: <duration> | default = 10m0s]

 index_tables_provisioning:
   # Enables on demand throughput provisioning for the storage provider (if
-  # supported). Applies only to tables which are not autoscaled
-  # CLI flag: -dynamodb.periodic-table.enable-ondemand-throughput-mode
-  [provisioned_throughput_on_demand_mode: <boolean> | default = false]
+  # supported). Applies only to tables which are not autoscaled. Supported by
+  # DynamoDB
+  # CLI flag: -table-manager.index-table.enable-ondemand-throughput-mode
+  [enable_ondemand_throughput_mode: <boolean> | default = false]


   # Enables on demand throughput provisioning for the storage provider (if
-  # supported). Applies only to tables which are not autoscaled
-  # CLI flag: -dynamodb.periodic-table.inactive-enable-ondemand-throughput-mode
-  [inactive_throughput_on_demand_mode: <boolean> | default = false]
+  # supported). Applies only to tables which are not autoscaled. Supported by
+  # DynamoDB
+  # CLI flag: -table-manager.index-table.inactive-enable-ondemand-throughput-mode
+  [enable_inactive_throughput_on_demand_mode: <boolean> | default = false]


 chunk_tables_provisioning:
   # Enables on demand throughput provisioning for the storage provider (if
-  # supported). Applies only to tables which are not autoscaled
-  # CLI flag: -dynamodb.chunk-table.enable-ondemand-throughput-mode
-  [provisioned_throughput_on_demand_mode: <boolean> | default = false]
+  # supported). Applies only to tables which are not autoscaled. Supported by
+  # DynamoDB
+  # CLI flag: -table-manager.chunk-table.enable-ondemand-throughput-mode
+  [enable_ondemand_throughput_mode: <boolean> | default = false]

### storage_config

 aws:
-  dynamodbconfig:
+  dynamodb:
     # DynamoDB endpoint URL with escaped Key and Secret encoded. If only region
     # is specified as a host, proper endpoint will be deduced. Use
     # inmemory:///<table-name> to use a mock in-memory implementation.
     # CLI flag: -dynamodb.url
-    [dynamodb: <url> | default = ]
+    [dynamodb_url: <url> | default = ]

     # DynamoDB table management requests per second limit.
     # CLI flag: -dynamodb.api-limit
-    [apilimit: <float> | default = 2]
+    [api_limit: <float> | default = 2]

     # DynamoDB rate cap to back off when throttled.
     # CLI flag: -dynamodb.throttle-limit
-    [throttlelimit: <float> | default = 10]
+    [throttle_limit: <float> | default = 10]
-
-    # ApplicationAutoscaling endpoint URL with escaped Key and Secret encoded.
-    # CLI flag: -applicationautoscaling.url
-    [applicationautoscaling: <url> | default = ]


       # Queue length above which we will scale up capacity
       # CLI flag: -metrics.target-queue-length
-      [targetqueuelen: <int> | default = 100000]
+      [target_queue_length: <int> | default = 100000]

       # Scale up capacity by this multiple
       # CLI flag: -metrics.scale-up-factor
-      [scaleupfactor: <float> | default = 1.3]
+      [scale_up_factor: <float> | default = 1.3]

       # Ignore throttling below this level (rate per second)
       # CLI flag: -metrics.ignore-throttle-below
-      [minthrottling: <float> | default = 1]
+      [ignore_throttle_below: <float> | default = 1]

       # query to fetch ingester queue length
       # CLI flag: -metrics.queue-length-query
-      [queuelengthquery: <string> | default = "sum(avg_over_time(cortex_ingester_flush_queue_length{job=\"cortex/ingester\"}[2m]))"]
+      [queue_length_query: <string> | default = "sum(avg_over_time(cortex_ingester_flush_queue_length{job=\"cortex/ingester\"}[2m]))"]

       # query to fetch throttle rates per table
       # CLI flag: -metrics.write-throttle-query
-      [throttlequery: <string> | default = "sum(rate(cortex_dynamo_throttled_total{operation=\"DynamoDB.BatchWriteItem\"}[1m])) by (table) > 0"]
+      [write_throttle_query: <string> | default = "sum(rate(cortex_dynamo_throttled_total{operation=\"DynamoDB.BatchWriteItem\"}[1m])) by (table) > 0"]

       # query to fetch write capacity usage per table
       # CLI flag: -metrics.usage-query
-      [usagequery: <string> | default = "sum(rate(cortex_dynamo_consumed_capacity_total{operation=\"DynamoDB.BatchWriteItem\"}[15m])) by (table) > 0"]
+      [write_usage_query: <string> | default = "sum(rate(cortex_dynamo_consumed_capacity_total{operation=\"DynamoDB.BatchWriteItem\"}[15m])) by (table) > 0"]

       # query to fetch read capacity usage per table
       # CLI flag: -metrics.read-usage-query
-      [readusagequery: <string> | default = "sum(rate(cortex_dynamo_consumed_capacity_total{operation=\"DynamoDB.QueryPages\"}[1h])) by (table) > 0"]
+      [read_usage_query: <string> | default = "sum(rate(cortex_dynamo_consumed_capacity_total{operation=\"DynamoDB.QueryPages\"}[1h])) by (table) > 0"]

       # query to fetch read errors per table
       # CLI flag: -metrics.read-error-query
-      [readerrorquery: <string> | default = "sum(increase(cortex_dynamo_failures_total{operation=\"DynamoDB.QueryPages\",error=\"ProvisionedThroughputExceededException\"}[1m])) by (table) > 0"]
+      [read_error_query: <string> | default = "sum(increase(cortex_dynamo_failures_total{operation=\"DynamoDB.QueryPages\",error=\"ProvisionedThroughputExceededException\"}[1m])) by (table) > 0"]

     # Number of chunks to group together to parallelise fetches (zero to
     # disable)
-    # CLI flag: -dynamodb.chunk.gang.size
-    [chunkgangsize: <int> | default = 10]
+    # CLI flag: -dynamodb.chunk-gang-size
+    [chunk_gang_size: <int> | default = 10]

     # Max number of chunk-get operations to start in parallel
-    # CLI flag: -dynamodb.chunk.get.max.parallelism
-    [chunkgetmaxparallelism: <int> | default = 32]
+    # CLI flag: -dynamodb.chunk.get-max-parallelism
+    [chunk_get_max_parallelism: <int> | default = 32]

     backoff_config:
       # Minimum delay when backing off.
       # CLI flag: -bigtable.backoff-min-period
-      [minbackoff: <duration> | default = 100ms]
+      [min_period: <duration> | default = 100ms]

       # Maximum delay when backing off.
       # CLI flag: -bigtable.backoff-max-period
-      [maxbackoff: <duration> | default = 10s]
+      [max_period: <duration> | default = 10s]

       # Number of times to backoff and retry before failing.
       # CLI flag: -bigtable.backoff-retries
-      [maxretries: <int> | default = 10]
+      [max_retries: <int> | default = 10]

   # If enabled, once a tables info is fetched, it is cached.
   # CLI flag: -bigtable.table-cache.enabled
-  [tablecacheenabled: <boolean> | default = true]
+  [table_cache_enabled: <boolean> | default = true]

   # Duration to cache tables before checking again.
   # CLI flag: -bigtable.table-cache.expiration
-  [tablecacheexpiration: <duration> | default = 30m0s]
+  [table_cache_expiration: <duration> | default = 30m0s]

 # Cache validity for active index entries. Should be no higher than
 # -ingester.max-chunk-idle.
 # CLI flag: -store.index-cache-validity
-[indexcachevalidity: <duration> | default = 5m0s]
+[index_cache_validity: <duration> | default = 5m0s]

### ingester_client_config

 grpc_client_config:
   backoff_config:
     # Minimum delay when backing off.
     # CLI flag: -ingester.client.backoff-min-period
-    [minbackoff: <duration> | default = 100ms]
+    [min_period: <duration> | default = 100ms]

     # Maximum delay when backing off.
     # CLI flag: -ingester.client.backoff-max-period
-    [maxbackoff: <duration> | default = 10s]
+    [max_period: <duration> | default = 10s]

     # Number of times to backoff and retry before failing.
     # CLI flag: -ingester.client.backoff-retries
-    [maxretries: <int> | default = 10]
+    [max_retries: <int> | default = 10]

### frontend_worker_config

-# Address of query frontend service.
+# Address of query frontend service, in host:port format.
 # CLI flag: -querier.frontend-address
-[address: <string> | default = ""]
+[frontend_address: <string> | default = ""]

 # How often to query DNS.
 # CLI flag: -querier.dns-lookup-period
-[dnslookupduration: <duration> | default = 10s]
+[dns_lookup_duration: <duration> | default = 10s]

 grpc_client_config:
   backoff_config:
     # Minimum delay when backing off.
     # CLI flag: -querier.frontend-client.backoff-min-period
-    [minbackoff: <duration> | default = 100ms]
+    [min_period: <duration> | default = 100ms]

     # Maximum delay when backing off.
     # CLI flag: -querier.frontend-client.backoff-max-period
-    [maxbackoff: <duration> | default = 10s]
+    [max_period: <duration> | default = 10s]

     # Number of times to backoff and retry before failing.
     # CLI flag: -querier.frontend-client.backoff-retries
-    [maxretries: <int> | default = 10]
+    [max_retries: <int> | default = 10]

### consul_config

 # ACL Token used to interact with Consul.
-# CLI flag: -<prefix>.consul.acltoken
-[acltoken: <string> | default = ""]
+# CLI flag: -<prefix>.consul.acl-token
+[acl_token: <string> | default = ""]

 # HTTP timeout when talking to Consul
 # CLI flag: -<prefix>.consul.client-timeout
-[httpclienttimeout: <duration> | default = 20s]
+[http_client_timeout: <duration> | default = 20s]

 # Enable consistent reads to Consul.
 # CLI flag: -<prefix>.consul.consistent-reads
-[consistentreads: <boolean> | default = true]
+[consistent_reads: <boolean> | default = false]

 # Rate limit when watching key or prefix in Consul, in requests per second. 0
 # disables the rate limit.
 # CLI flag: -<prefix>.consul.watch-rate-limit
-[watchkeyratelimit: <float> | default = 0]
+[watch_rate_limit: <float> | default = 1]

 # Burst size used in rate limit. Values less than 1 are treated as 1.
 # CLI flag: -<prefix>.consul.watch-burst-size
-[watchkeyburstsize: <int> | default = 1]
+[watch_burst_size: <int> | default = 1]


### configstore_config
 # URL of configs API server.
 # CLI flag: -<prefix>.configs.url
-[configsapiurl: <url> | default = ]
+[configs_api_url: <url> | default = ]

 # Timeout for requests to Weave Cloud configs service.
 # CLI flag: -<prefix>.configs.client-timeout
-[clienttimeout: <duration> | default = 5s]
+[client_timeout: <duration> | default = 5s]
```

## 0.7.0 / 2020-03-16

Cortex `0.7.0` is a major step forward the upcoming `1.0` release. In this release, we've got 164 contributions from 26 authors. Thanks to all contributors! ❤️

Please be aware that Cortex `0.7.0` introduces some **breaking changes**. You're encouraged to read all the `[CHANGE]` entries below before upgrading your Cortex cluster. In particular:

- Cleaned up some configuration options in preparation for the Cortex `1.0.0` release (see also the [annotated config file breaking changes](#annotated-config-file-breaking-changes) below):
  - Removed CLI flags support to configure the schema (see [how to migrate from flags to schema file](https://cortexmetrics.io/docs/configuration/schema-configuration/#migrating-from-flags-to-schema-file))
  - Renamed CLI flag `-config-yaml` to `-schema-config-file`
  - Removed CLI flag `-store.min-chunk-age` in favor of `-querier.query-store-after`. The corresponding YAML config option `ingestermaxquerylookback` has been renamed to [`query_ingesters_within`](https://cortexmetrics.io/docs/configuration/configuration-file/#querier-config)
  - Deprecated CLI flag `-frontend.cache-split-interval` in favor of `-querier.split-queries-by-interval`
  - Renamed the YAML config option `defaul_validity` to `default_validity`
  - Removed the YAML config option `config_store` (in the [`alertmanager YAML config`](https://cortexmetrics.io/docs/configuration/configuration-file/#alertmanager-config)) in favor of `store`
  - Removed the YAML config root block `configdb` in favor of [`configs`](https://cortexmetrics.io/docs/configuration/configuration-file/#configs-config). This change is also reflected in the following CLI flags renaming:
      * `-database.*` -> `-configs.database.*`
      * `-database.migrations` -> `-configs.database.migrations-dir`
  - Removed the fluentd-based billing infrastructure including the CLI flags:
      * `-distributor.enable-billing`
      * `-billing.max-buffered-events`
      * `-billing.retry-delay`
      * `-billing.ingester`
- Removed support for using denormalised tokens in the ring. Before upgrading, make sure your Cortex cluster is already running `v0.6.0` or an earlier version with `-ingester.normalise-tokens=true`

### Full changelog

* [CHANGE] Removed support for flags to configure schema. Further, the flag for specifying the config file (`-config-yaml`) has been deprecated. Please use `-schema-config-file`. See the [Schema Configuration documentation](https://cortexmetrics.io/docs/configuration/schema-configuration/) for more details on how to configure the schema using the YAML file. #2221
* [CHANGE] In the config file, the root level `config_store` config option has been moved to `alertmanager` > `store` > `configdb`. #2125
* [CHANGE] Removed unnecessary `frontend.cache-split-interval` in favor of `querier.split-queries-by-interval` both to reduce configuration complexity and guarantee alignment of these two configs. Starting from now, `-querier.cache-results` may only be enabled in conjunction with `-querier.split-queries-by-interval` (previously the cache interval default was `24h` so if you want to preserve the same behaviour you should set `-querier.split-queries-by-interval=24h`). #2040
* [CHANGE] Renamed Configs configuration options. #2187
  * configuration options
    * `-database.*` -> `-configs.database.*`
    * `-database.migrations` -> `-configs.database.migrations-dir`
  * config file
    * `configdb.uri:` -> `configs.database.uri:`
    * `configdb.migrationsdir:` -> `configs.database.migrations_dir:`
    * `configdb.passwordfile:` -> `configs.database.password_file:`
* [CHANGE] Moved `-store.min-chunk-age` to the Querier config as `-querier.query-store-after`, allowing the store to be skipped during query time if the metrics wouldn't be found. The YAML config option `ingestermaxquerylookback` has been renamed to `query_ingesters_within` to match its CLI flag. #1893
* [CHANGE] Renamed the cache configuration setting `defaul_validity` to `default_validity`. #2140
* [CHANGE] Remove fluentd-based billing infrastructure and flags such as `-distributor.enable-billing`. #1491
* [CHANGE] Removed remaining support for using denormalised tokens in the ring. If you're still running ingesters with denormalised tokens (Cortex 0.4 or earlier, with `-ingester.normalise-tokens=false`), such ingesters will now be completely invisible to distributors and need to be either switched to Cortex 0.6.0 or later, or be configured to use normalised tokens. #2034
* [CHANGE] The frontend http server will now send 502 in case of deadline exceeded and 499 if the user requested cancellation. #2156
* [CHANGE] We now enforce queries to be up to `-querier.max-query-into-future` into the future (defaults to 10m). #1929
  * `-store.min-chunk-age` has been removed
  * `-querier.query-store-after` has been added in it's place.
* [CHANGE] Removed unused `/validate_expr endpoint`. #2152
* [CHANGE] Updated Prometheus dependency to v2.16.0. This Prometheus version uses Active Query Tracker to limit concurrent queries. In order to keep `-querier.max-concurrent` working, Active Query Tracker is enabled by default, and is configured to store its data to `active-query-tracker` directory (relative to current directory when Cortex started). This can be changed by using `-querier.active-query-tracker-dir` option. Purpose of Active Query Tracker is to log queries that were running when Cortex crashes. This logging happens on next Cortex start. #2088
* [CHANGE] Default to BigChunk encoding; may result in slightly higher disk usage if many timeseries have a constant value, but should generally result in fewer, bigger chunks. #2207
* [CHANGE] WAL replays are now done while the rest of Cortex is starting, and more specifically, when HTTP server is running. This makes it possible to scrape metrics during WAL replays. Applies to both chunks and experimental blocks storage. #2222
* [CHANGE] Cortex now has `/ready` probe for all services, not just ingester and querier as before. In single-binary mode, /ready reports 204 only if all components are running properly. #2166
* [CHANGE] If you are vendoring Cortex and use its components in your project, be aware that many Cortex components no longer start automatically when they are created. You may want to review PR and attached document. #2166
* [CHANGE] Experimental TSDB: the querier in-memory index cache used by the experimental blocks storage shifted from per-tenant to per-querier. The `-experimental.tsdb.bucket-store.index-cache-size-bytes` now configures the per-querier index cache max size instead of a per-tenant cache and its default has been increased to 1GB. #2189
* [CHANGE] Experimental TSDB: TSDB head compaction interval and concurrency is now configurable (defaults to 1 min interval and 5 concurrent head compactions). New options: `-experimental.tsdb.head-compaction-interval` and `-experimental.tsdb.head-compaction-concurrency`. #2172
* [CHANGE] Experimental TSDB: switched the blocks storage index header to the binary format. This change is expected to have no visible impact, except lower startup times and memory usage in the queriers. It's possible to switch back to the old JSON format via the flag `-experimental.tsdb.bucket-store.binary-index-header-enabled=false`. #2223
* [CHANGE] Experimental Memberlist KV store can now be used in single-binary Cortex. Attempts to use it previously would fail with panic. This change also breaks existing binary protocol used to exchange gossip messages, so this version will not be able to understand gossiped Ring when used in combination with the previous version of Cortex. Easiest way to upgrade is to shutdown old Cortex installation, and restart it with new version. Incremental rollout works too, but with reduced functionality until all components run the same version. #2016
* [FEATURE] Added a read-only local alertmanager config store using files named corresponding to their tenant id. #2125
* [FEATURE] Added flag `-experimental.ruler.enable-api` to enable the ruler api which implements the Prometheus API `/api/v1/rules` and `/api/v1/alerts` endpoints under the configured `-http.prefix`. #1999
* [FEATURE] Added sharding support to compactor when using the experimental TSDB blocks storage. #2113
* [FEATURE] Added ability to override YAML config file settings using environment variables. #2147
  * `-config.expand-env`
* [FEATURE] Added flags to disable Alertmanager notifications methods. #2187
  * `-configs.notifications.disable-email`
  * `-configs.notifications.disable-webhook`
* [FEATURE] Add /config HTTP endpoint which exposes the current Cortex configuration as YAML. #2165
* [FEATURE] Allow Prometheus remote write directly to ingesters. #1491
* [FEATURE] Introduced new standalone service `query-tee` that can be used for testing purposes to send the same Prometheus query to multiple backends (ie. two Cortex clusters ingesting the same metrics) and compare the performances. #2203
* [FEATURE] Fan out parallelizable queries to backend queriers concurrently. #1878
  * `querier.parallelise-shardable-queries` (bool)
  * Requires a shard-compatible schema (v10+)
  * This causes the number of traces to increase accordingly.
  * The query-frontend now requires a schema config to determine how/when to shard queries, either from a file or from flags (i.e. by the `config-yaml` CLI flag). This is the same schema config the queriers consume. The schema is only required to use this option.
  * It's also advised to increase downstream concurrency controls as well:
    * `querier.max-outstanding-requests-per-tenant`
    * `querier.max-query-parallelism`
    * `querier.max-concurrent`
    * `server.grpc-max-concurrent-streams` (for both query-frontends and queriers)
* [FEATURE] Added user sub rings to distribute users to a subset of ingesters. #1947
  * `-experimental.distributor.user-subring-size`
* [FEATURE] Add flag `-experimental.tsdb.stripe-size` to expose TSDB stripe size option. #2185
* [FEATURE] Experimental Delete Series: Added support for Deleting Series with Prometheus style API. Needs to be enabled first by setting `-purger.enable` to `true`. Deletion only supported when using `boltdb` and `filesystem` as index and object store respectively. Support for other stores to follow in separate PRs #2103
* [ENHANCEMENT] Alertmanager: Expose Per-tenant alertmanager metrics #2124
* [ENHANCEMENT] Add `status` label to `cortex_alertmanager_configs` metric to gauge the number of valid and invalid configs. #2125
* [ENHANCEMENT] Cassandra Authentication: added the `custom_authenticators` config option that allows users to authenticate with cassandra clusters using password authenticators that are not approved by default in [gocql](https://github.com/gocql/gocql/blob/81b8263d9fe526782a588ef94d3fa5c6148e5d67/conn.go#L27) #2093
* [ENHANCEMENT] Cassandra Storage: added `max_retries`, `retry_min_backoff` and `retry_max_backoff` configuration options to enable retrying recoverable errors. #2054
* [ENHANCEMENT] Allow to configure HTTP and gRPC server listen address, maximum number of simultaneous connections and connection keepalive settings.
  * `-server.http-listen-address`
  * `-server.http-conn-limit`
  * `-server.grpc-listen-address`
  * `-server.grpc-conn-limit`
  * `-server.grpc.keepalive.max-connection-idle`
  * `-server.grpc.keepalive.max-connection-age`
  * `-server.grpc.keepalive.max-connection-age-grace`
  * `-server.grpc.keepalive.time`
  * `-server.grpc.keepalive.timeout`
* [ENHANCEMENT] PostgreSQL: Bump up `github.com/lib/pq` from `v1.0.0` to `v1.3.0` to support PostgreSQL SCRAM-SHA-256 authentication. #2097
* [ENHANCEMENT] Cassandra Storage: User no longer need `CREATE` privilege on `<all keyspaces>` if given keyspace exists. #2032
* [ENHANCEMENT] Cassandra Storage: added `password_file` configuration options to enable reading Cassandra password from file. #2096
* [ENHANCEMENT] Configs API: Allow GET/POST configs in YAML format. #2181
* [ENHANCEMENT] Background cache writes are batched to improve parallelism and observability. #2135
* [ENHANCEMENT] Add automatic repair for checkpoint and WAL. #2105
* [ENHANCEMENT] Support `lastEvaluation` and `evaluationTime` in `/api/v1/rules` endpoints and make order of groups stable. #2196
* [ENHANCEMENT] Skip expired requests in query-frontend scheduling. #2082
* [ENHANCEMENT] Add ability to configure gRPC keepalive settings. #2066
* [ENHANCEMENT] Experimental TSDB: Export TSDB Syncer metrics from Compactor component, they are prefixed with `cortex_compactor_`. #2023
* [ENHANCEMENT] Experimental TSDB: Added dedicated flag `-experimental.tsdb.bucket-store.tenant-sync-concurrency` to configure the maximum number of concurrent tenants for which blocks are synched. #2026
* [ENHANCEMENT] Experimental TSDB: Expose metrics for objstore operations (prefixed with `cortex_<component>_thanos_objstore_`, component being one of `ingester`, `querier` and `compactor`). #2027
* [ENHANCEMENT] Experimental TSDB: Added support for Azure Storage to be used for block storage, in addition to S3 and GCS. #2083
* [ENHANCEMENT] Experimental TSDB: Reduced memory allocations in the ingesters when using the experimental blocks storage. #2057
* [ENHANCEMENT] Experimental Memberlist KV: expose `-memberlist.gossip-to-dead-nodes-time` and `-memberlist.dead-node-reclaim-time` options to control how memberlist library handles dead nodes and name reuse. #2131
* [BUGFIX] Alertmanager: fixed panic upon applying a new config, caused by duplicate metrics registration in the `NewPipelineBuilder` function. #211
* [BUGFIX] Azure Blob ChunkStore: Fixed issue causing `invalid chunk checksum` errors. #2074
* [BUGFIX] The gauge `cortex_overrides_last_reload_successful` is now only exported by components that use a `RuntimeConfigManager`. Previously, for components that do not initialize a `RuntimeConfigManager` (such as the compactor) the gauge was initialized with 0 (indicating error state) and then never updated, resulting in a false-negative permanent error state. #2092
* [BUGFIX] Fixed WAL metric names, added the `cortex_` prefix.
* [BUGFIX] Restored histogram `cortex_configs_request_duration_seconds` #2138
* [BUGFIX] Fix wrong syntax for `url` in config-file-reference. #2148
* [BUGFIX] Fixed some 5xx status code returned by the query-frontend when they should actually be 4xx. #2122
* [BUGFIX] Fixed leaked goroutines in the querier. #2070
* [BUGFIX] Experimental TSDB: fixed `/all_user_stats` and `/api/prom/user_stats` endpoints when using the experimental TSDB blocks storage. #2042
* [BUGFIX] Experimental TSDB: fixed ruler to correctly work with the experimental TSDB blocks storage. #2101

### Changes to denormalised tokens in the ring

Cortex 0.4.0 is the last version that can *write* denormalised tokens. Cortex 0.5.0 and above always write normalised tokens.

Cortex 0.6.0 is the last version that can *read* denormalised tokens. Starting with Cortex 0.7.0 only normalised tokens are supported, and ingesters writing denormalised tokens to the ring (running Cortex 0.4.0 or earlier with `-ingester.normalise-tokens=false`) are ignored by distributors. Such ingesters should either switch to using normalised tokens, or be upgraded to Cortex 0.5.0 or later.

### Known issues

- The gRPC streaming for ingesters doesn't work when using the experimental TSDB blocks storage. Please do not enable `-querier.ingester-streaming` if you're using the TSDB blocks storage. If you want to enable it, you can build Cortex from `master` given the issue has been fixed after Cortex `0.7` branch has been cut and the fix wasn't included in the `0.7` because related to an experimental feature.

### Annotated config file breaking changes

In this section you can find a config file diff showing the breaking changes introduced in Cortex `0.7`. You can also find the [full configuration file reference doc](https://cortexmetrics.io/docs/configuration/configuration-file/) in the website.

 ```diff
### Root level config

 # "configdb" has been moved to "alertmanager > store > configdb".
-[configdb: <configdb_config>]

 # "config_store" has been renamed to "configs".
-[config_store: <configstore_config>]
+[configs: <configs_config>]


### `distributor_config`

 # The support to hook an external billing system has been removed.
-[enable_billing: <boolean> | default = false]
-billing:
-  [maxbufferedevents: <int> | default = 1024]
-  [retrydelay: <duration> | default = 500ms]
-  [ingesterhostport: <string> | default = "localhost:24225"]


### `querier_config`

 # "ingestermaxquerylookback" has been renamed to "query_ingesters_within".
-[ingestermaxquerylookback: <duration> | default = 0s]
+[query_ingesters_within: <duration> | default = 0s]


### `queryrange_config`

results_cache:
  cache:
     # "defaul_validity" has been renamed to "default_validity".
-    [defaul_validity: <duration> | default = 0s]
+    [default_validity: <duration> | default = 0s]

   # "cache_split_interval" has been deprecated in favor of "split_queries_by_interval".
-  [cache_split_interval: <duration> | default = 24h0m0s]


### `alertmanager_config`

# The "store" config block has been added. This includes "configdb" which previously
# was the "configdb" root level config block.
+store:
+  [type: <string> | default = "configdb"]
+  [configdb: <configstore_config>]
+  local:
+    [path: <string> | default = ""]


### `storage_config`

index_queries_cache_config:
   # "defaul_validity" has been renamed to "default_validity".
-  [defaul_validity: <duration> | default = 0s]
+  [default_validity: <duration> | default = 0s]


### `chunk_store_config`

chunk_cache_config:
   # "defaul_validity" has been renamed to "default_validity".
-  [defaul_validity: <duration> | default = 0s]
+  [default_validity: <duration> | default = 0s]

write_dedupe_cache_config:
   # "defaul_validity" has been renamed to "default_validity".
-  [defaul_validity: <duration> | default = 0s]
+  [default_validity: <duration> | default = 0s]

 # "min_chunk_age" has been removed in favor of "querier > query_store_after".
-[min_chunk_age: <duration> | default = 0s]


### `configs_config`

-# "uri" has been moved to "database > uri".
-[uri: <string> | default = "postgres://postgres@configs-db.weave.local/configs?sslmode=disable"]

-# "migrationsdir" has been moved to "database > migrations_dir".
-[migrationsdir: <string> | default = ""]

-# "passwordfile" has been moved to "database > password_file".
-[passwordfile: <string> | default = ""]

+database:
+  [uri: <string> | default = "postgres://postgres@configs-db.weave.local/configs?sslmode=disable"]
+  [migrations_dir: <string> | default = ""]
+  [password_file: <string> | default = ""]
```

## 0.6.1 / 2020-02-05

* [BUGFIX] Fixed parsing of the WAL configuration when specified in the YAML config file. #2071

## 0.6.0 / 2020-01-28

Note that the ruler flags need to be changed in this upgrade. You're moving from a single node ruler to something that might need to be sharded.
Further, if you're using the configs service, we've upgraded the migration library and this requires some manual intervention. See full instructions below to upgrade your PostgreSQL.

* [CHANGE] The frontend component now does not cache results if it finds a `Cache-Control` header and if one of its values is `no-store`. #1974
* [CHANGE] Flags changed with transition to upstream Prometheus rules manager:
  * `-ruler.client-timeout` is now `ruler.configs.client-timeout` in order to match `ruler.configs.url`.
  * `-ruler.group-timeout`has been removed.
  * `-ruler.num-workers` has been removed.
  * `-ruler.rule-path` has been added to specify where the prometheus rule manager will sync rule files.
  * `-ruler.storage.type` has beem added to specify the rule store backend type, currently only the configdb.
  * `-ruler.poll-interval` has been added to specify the interval in which to poll new rule groups.
  * `-ruler.evaluation-interval` default value has changed from `15s` to `1m` to match the default evaluation interval in Prometheus.
  * Ruler sharding requires a ring which can be configured via the ring flags prefixed by `ruler.ring.`. #1987
* [CHANGE] Use relative links from /ring page to make it work when used behind reverse proxy. #1896
* [CHANGE] Deprecated `-distributor.limiter-reload-period` flag. #1766
* [CHANGE] Ingesters now write only normalised tokens to the ring, although they can still read denormalised tokens used by other ingesters. `-ingester.normalise-tokens` is now deprecated, and ignored. If you want to switch back to using denormalised tokens, you need to downgrade to Cortex 0.4.0. Previous versions don't handle claiming tokens from normalised ingesters correctly. #1809
* [CHANGE] Overrides mechanism has been renamed to "runtime config", and is now separate from limits. Runtime config is simply a file that is reloaded by Cortex every couple of seconds. Limits and now also multi KV use this mechanism.<br />New arguments were introduced: `-runtime-config.file` (defaults to empty) and `-runtime-config.reload-period` (defaults to 10 seconds), which replace previously used `-limits.per-user-override-config` and `-limits.per-user-override-period` options. Old options are still used if `-runtime-config.file` is not specified. This change is also reflected in YAML configuration, where old `limits.per_tenant_override_config` and `limits.per_tenant_override_period` fields are replaced with `runtime_config.file` and `runtime_config.period` respectively. #1749
* [CHANGE] Cortex now rejects data with duplicate labels. Previously, such data was accepted, with duplicate labels removed with only one value left. #1964
* [CHANGE] Changed the default value for `-distributor.ha-tracker.prefix` from `collectors/` to `ha-tracker/` in order to not clash with other keys (ie. ring) stored in the same key-value store. #1940
* [FEATURE] Experimental: Write-Ahead-Log added in ingesters for more data reliability against ingester crashes. #1103
  * `--ingester.wal-enabled`: Setting this to `true` enables writing to WAL during ingestion.
  * `--ingester.wal-dir`: Directory where the WAL data should be stored and/or recovered from.
  * `--ingester.checkpoint-enabled`: Set this to `true` to enable checkpointing of in-memory chunks to disk.
  * `--ingester.checkpoint-duration`: This is the interval at which checkpoints should be created.
  * `--ingester.recover-from-wal`: Set this to `true` to recover data from an existing WAL.
  * For more information, please checkout the ["Ingesters with WAL" guide](https://cortexmetrics.io/docs/guides/ingesters-with-wal/).
* [FEATURE] The distributor can now drop labels from samples (similar to the removal of the replica label for HA ingestion) per user via the `distributor.drop-label` flag. #1726
* [FEATURE] Added flag `debug.mutex-profile-fraction` to enable mutex profiling #1969
* [FEATURE] Added `global` ingestion rate limiter strategy. Deprecated `-distributor.limiter-reload-period` flag. #1766
* [FEATURE] Added support for Microsoft Azure blob storage to be used for storing chunk data. #1913
* [FEATURE] Added readiness probe endpoint`/ready` to queriers. #1934
* [FEATURE] Added "multi" KV store that can interact with two other KV stores, primary one for all reads and writes, and secondary one, which only receives writes. Primary/secondary store can be modified in runtime via runtime-config mechanism (previously "overrides"). #1749
* [FEATURE] Added support to store ring tokens to a file and read it back on startup, instead of generating/fetching the tokens to/from the ring. This feature can be enabled with the flag `-ingester.tokens-file-path`. #1750
* [FEATURE] Experimental TSDB: Added `/series` API endpoint support with TSDB blocks storage. #1830
* [FEATURE] Experimental TSDB: Added TSDB blocks `compactor` component, which iterates over users blocks stored in the bucket and compact them according to the configured block ranges. #1942
* [ENHANCEMENT] metric `cortex_ingester_flush_reasons` gets a new `reason` value: `Spread`, when `-ingester.spread-flushes` option is enabled. #1978
* [ENHANCEMENT] Added `password` and `enable_tls` options to redis cache configuration. Enables usage of Microsoft Azure Cache for Redis service. #1923
* [ENHANCEMENT] Upgraded Kubernetes API version for deployments from `extensions/v1beta1` to `apps/v1`. #1941
* [ENHANCEMENT] Experimental TSDB: Open existing TSDB on startup to prevent ingester from becoming ready before it can accept writes. The max concurrency is set via `--experimental.tsdb.max-tsdb-opening-concurrency-on-startup`. #1917
* [ENHANCEMENT] Experimental TSDB: Querier now exports aggregate metrics from Thanos bucket store and in memory index cache (many metrics to list, but all have `cortex_querier_bucket_store_` or `cortex_querier_blocks_index_cache_` prefix). #1996
* [ENHANCEMENT] Experimental TSDB: Improved multi-tenant bucket store. #1991
  * Allowed to configure the blocks sync interval via `-experimental.tsdb.bucket-store.sync-interval` (0 disables the sync)
  * Limited the number of tenants concurrently synched by `-experimental.tsdb.bucket-store.block-sync-concurrency`
  * Renamed `cortex_querier_sync_seconds` metric to `cortex_querier_blocks_sync_seconds`
  * Track `cortex_querier_blocks_sync_seconds` metric for the initial sync too
* [BUGFIX] Fixed unnecessary CAS operations done by the HA tracker when the jitter is enabled. #1861
* [BUGFIX] Fixed ingesters getting stuck in a LEAVING state after coming up from an ungraceful exit. #1921
* [BUGFIX] Reduce memory usage when ingester Push() errors. #1922
* [BUGFIX] Table Manager: Fixed calculation of expected tables and creation of tables from next active schema considering grace period. #1976
* [BUGFIX] Experimental TSDB: Fixed ingesters consistency during hand-over when using experimental TSDB blocks storage. #1854 #1818
* [BUGFIX] Experimental TSDB: Fixed metrics when using experimental TSDB blocks storage. #1981 #1982 #1990 #1983
* [BUGFIX] Experimental memberlist: Use the advertised address when sending packets to other peers of the Gossip memberlist. #1857
* [BUGFIX] Experimental TSDB: Fixed incorrect query results introduced in #2604 caused by a buffer incorrectly reused while iterating samples. #2697

### Upgrading PostgreSQL (if you're using configs service)

Reference: <https://github.com/golang-migrate/migrate/tree/master/database/postgres#upgrading-from-v1>

1. Install the migrate package cli tool: <https://github.com/golang-migrate/migrate/tree/master/cmd/migrate#installation>
2. Drop the `schema_migrations` table: `DROP TABLE schema_migrations;`.
2. Run the migrate command:

```bash
migrate  -path <absolute_path_to_cortex>/cmd/cortex/migrations -database postgres://localhost:5432/database force 2
```

### Known issues

- The `cortex_prometheus_rule_group_last_evaluation_timestamp_seconds` metric, tracked by the ruler, is not unregistered for rule groups not being used anymore. This issue will be fixed in the next Cortex release (see [2033](https://github.com/cortexproject/cortex/issues/2033)).

- Write-Ahead-Log (WAL) does not have automatic repair of corrupt checkpoint or WAL segments, which is possible if ingester crashes abruptly or the underlying disk corrupts. Currently the only way to resolve this is to manually delete the affected checkpoint and/or WAL segments. Automatic repair will be added in the future releases.

## 0.4.0 / 2019-12-02

* [CHANGE] The frontend component has been refactored to be easier to re-use. When upgrading the frontend, cache entries will be discarded and re-created with the new protobuf schema. #1734
* [CHANGE] Removed direct DB/API access from the ruler. `-ruler.configs.url` has been now deprecated. #1579
* [CHANGE] Removed `Delta` encoding. Any old chunks with `Delta` encoding cannot be read anymore. If `ingester.chunk-encoding` is set to `Delta` the ingester will fail to start. #1706
* [CHANGE] Setting `-ingester.max-transfer-retries` to 0 now disables hand-over when ingester is shutting down. Previously, zero meant infinite number of attempts. #1771
* [CHANGE] `dynamo` has been removed as a valid storage name to make it consistent for all components. `aws` and `aws-dynamo` remain as valid storage names.
* [CHANGE/FEATURE] The frontend split and cache intervals can now be configured using the respective flag `--querier.split-queries-by-interval` and `--frontend.cache-split-interval`.
  * If `--querier.split-queries-by-interval` is not provided request splitting is disabled by default.
  * __`--querier.split-queries-by-day` is still accepted for backward compatibility but has been deprecated. You should now use `--querier.split-queries-by-interval`. We recommend a to use a multiple of 24 hours.__
* [FEATURE] Global limit on the max series per user and metric #1760
  * `-ingester.max-global-series-per-user`
  * `-ingester.max-global-series-per-metric`
  * Requires `-distributor.replication-factor` and `-distributor.shard-by-all-labels` set for the ingesters too
* [FEATURE] Flush chunks with stale markers early with `ingester.max-stale-chunk-idle`. #1759
* [FEATURE] EXPERIMENTAL: Added new KV Store backend based on memberlist library. Components can gossip about tokens and ingester states, instead of using Consul or Etcd. #1721
* [FEATURE] EXPERIMENTAL: Use TSDB in the ingesters & flush blocks to S3/GCS ala Thanos. This will let us use an Object Store more efficiently and reduce costs. #1695
* [FEATURE] Allow Query Frontend to log slow queries with `frontend.log-queries-longer-than`. #1744
* [FEATURE] Add HTTP handler to trigger ingester flush & shutdown - used when running as a stateful set with the WAL enabled.  #1746
* [FEATURE] EXPERIMENTAL: Added GCS support to TSDB blocks storage. #1772
* [ENHANCEMENT] Reduce memory allocations in the write path. #1706
* [ENHANCEMENT] Consul client now follows recommended practices for blocking queries wrt returned Index value. #1708
* [ENHANCEMENT] Consul client can optionally rate-limit itself during Watch (used e.g. by ring watchers) and WatchPrefix (used by HA feature) operations. Rate limiting is disabled by default. New flags added: `--consul.watch-rate-limit`, and `--consul.watch-burst-size`. #1708
* [ENHANCEMENT] Added jitter to HA deduping heartbeats, configure using `distributor.ha-tracker.update-timeout-jitter-max` #1534
* [ENHANCEMENT] Add ability to flush chunks with stale markers early. #1759
* [BUGFIX] Stop reporting successful actions as 500 errors in KV store metrics. #1798
* [BUGFIX] Fix bug where duplicate labels can be returned through metadata APIs. #1790
* [BUGFIX] Fix reading of old, v3 chunk data. #1779
* [BUGFIX] Now support IAM roles in service accounts in AWS EKS. #1803
* [BUGFIX] Fixed duplicated series returned when querying both ingesters and store with the experimental TSDB blocks storage. #1778

In this release we updated the following dependencies:

- gRPC v1.25.0  (resulted in a drop of 30% CPU usage when compression is on)
- jaeger-client v2.20.0
- aws-sdk-go to v1.25.22

## 0.3.0 / 2019-10-11

This release adds support for Redis as an alternative to Memcached, and also includes many optimisations which reduce CPU and memory usage.

* [CHANGE] Gauge metrics were renamed to drop the `_total` suffix. #1685
  * In Alertmanager, `alertmanager_configs_total` is now `alertmanager_configs`
  * In Ruler, `scheduler_configs_total` is now `scheduler_configs`
  * `scheduler_groups_total` is now `scheduler_groups`.
* [CHANGE] `--alertmanager.configs.auto-slack-root` flag was dropped as auto Slack root is not supported anymore. #1597
* [CHANGE] In table-manager, default DynamoDB capacity was reduced from 3,000 units to 1,000 units. We recommend you do not run with the defaults: find out what figures are needed for your environment and set that via `-dynamodb.periodic-table.write-throughput` and `-dynamodb.chunk-table.write-throughput`.
* [FEATURE] Add Redis support for caching #1612
* [FEATURE] Allow spreading chunk writes across multiple S3 buckets #1625
* [FEATURE] Added `/shutdown` endpoint for ingester to shutdown all operations of the ingester. #1746
* [ENHANCEMENT] Upgraded Prometheus to 2.12.0 and Alertmanager to 0.19.0. #1597
* [ENHANCEMENT] Cortex is now built with Go 1.13 #1675, #1676, #1679
* [ENHANCEMENT] Many optimisations, mostly impacting ingester and querier: #1574, #1624, #1638, #1644, #1649, #1654, #1702

Full list of changes: <https://github.com/cortexproject/cortex/compare/v0.2.0...v0.3.0>

## 0.2.0 / 2019-09-05

This release has several exciting features, the most notable of them being setting `-ingester.spread-flushes` to potentially reduce your storage space by upto 50%.

* [CHANGE] Flags changed due to changes upstream in Prometheus Alertmanager #929:
  * `alertmanager.mesh.listen-address` is now `cluster.listen-address`
  * `alertmanager.mesh.peer.host` and `alertmanager.mesh.peer.service` can be replaced by `cluster.peer`
  * `alertmanager.mesh.hardware-address`, `alertmanager.mesh.nickname`, `alertmanager.mesh.password`, and `alertmanager.mesh.peer.refresh-interval` all disappear.
* [CHANGE] --claim-on-rollout flag deprecated; feature is now always on #1566
* [CHANGE] Retention period must now be a multiple of periodic table duration #1564
* [CHANGE] The value for the name label for the chunks memcache in all `cortex_cache_` metrics is now `chunksmemcache` (before it was `memcache`) #1569
* [FEATURE] Makes the ingester flush each timeseries at a specific point in the max-chunk-age cycle with `-ingester.spread-flushes`. This means multiple replicas of a chunk are very likely to contain the same contents which cuts chunk storage space by up to 66%. #1578
* [FEATURE] Make minimum number of chunk samples configurable per user #1620
* [FEATURE] Honor HTTPS for custom S3 URLs #1603
* [FEATURE] You can now point the query-frontend at a normal Prometheus for parallelisation and caching #1441
* [FEATURE] You can now specify `http_config` on alert receivers #929
* [FEATURE] Add option to use jump hashing to load balance requests to memcached #1554
* [FEATURE] Add status page for HA tracker to distributors #1546
* [FEATURE] The distributor ring page is now easier to read with alternate rows grayed out #1621

## 0.1.0 / 2019-08-07

* [CHANGE] HA Tracker flags were renamed to provide more clarity #1465
  * `distributor.accept-ha-labels` is now `distributor.ha-tracker.enable`
  * `distributor.accept-ha-samples` is now `distributor.ha-tracker.enable-for-all-users`
  * `ha-tracker.replica` is now `distributor.ha-tracker.replica`
  * `ha-tracker.cluster` is now `distributor.ha-tracker.cluster`
* [FEATURE] You can specify "heap ballast" to reduce Go GC Churn #1489
* [BUGFIX] HA Tracker no longer always makes a request to Consul/Etcd when a request is not from the active replica #1516
* [BUGFIX] Queries are now correctly cancelled by the query-frontend #1508<|MERGE_RESOLUTION|>--- conflicted
+++ resolved
@@ -8,9 +8,7 @@
   * `cortex_ingester_received_files`
   * `cortex_ingester_received_bytes_total`
   * `cortex_ingester_sent_bytes_total`
-<<<<<<< HEAD
-* [CHANGE] The buckets for the `cortex_chunk_store_index_lookups_per_query` have been changed to 1, 2, 4, 8, 16. #3021
-=======
+* [CHANGE] The buckets for the `cortex_chunk_store_index_lookups_per_query` metric have been changed to 1, 2, 4, 8, 16. #3021
 * [CHANGE] Experimental blocks storage: the `operation` label value `getrange` has changed into `get_range` for the metrics `thanos_store_bucket_cache_operation_requests_total` and `thanos_store_bucket_cache_operation_hits_total`. #3000
 * [CHANGE] Experimental Delete Series: `/api/v1/admin/tsdb/delete_series` and `/api/v1/admin/tsdb/cancel_delete_request` purger APIs to return status code `204` instead of `200` for success. #2946
 * [CHANGE] Histogram `cortex_memcache_request_duration_seconds` `method` label value changes from `Memcached.Get` to `Memcached.GetBatched` for batched lookups, and is not reported for non-batched lookups (label value `Memcached.GetMulti` remains, and had exactly the same value as `Get` in nonbatched lookups).  The same change applies to tracing spans. #3046
@@ -20,7 +18,6 @@
 * [FEATURE] Experimental blocks storage: added shuffle sharding support to store-gateway blocks sharding. Added the following additional metrics to store-gateway: #3069
   * `cortex_bucket_stores_tenants_discovered`
   * `cortex_bucket_stores_tenants_synced`
->>>>>>> 1b96eaae
 * [ENHANCEMENT] Add support for azure storage in China, German and US Government environments. #2988
 * [ENHANCEMENT] Query-tee: added a small tolerance to floating point sample values comparison. #2994
 * [ENHANCEMENT] Query-tee: add support for doing a passthrough of requests to preferred backend for unregistered routes #3018
