# Changelog

## master / unreleased

* [CHANGE] Ingester: don't update internal "last updated" timestamp of TSDB if tenant only sends invalid samples. This affects how "idle" time is computed. #3727
* [CHANGE] Require explicit flag `-<prefix>.tls-enabled` to enable TLS in GRPC clients. Previously it was enough to specify a TLS flag to enable TLS validation. #3156
* [CHANGE] Query-frontend: removed `-querier.split-queries-by-day` (deprecated in Cortex 0.4.0). You should use `-querier.split-queries-by-interval` instead. #3813
* [FEATURE] Adds support to S3 server side encryption using KMS. Deprecated `-<prefix>.s3.sse-encryption`, you should use the following CLI flags that have been added. #3651 #3810
  - `-<prefix>.s3.sse.type`
  - `-<prefix>.s3.sse.kms-key-id`
  - `-<prefix>.s3.sse.kms-encryption-context`
* [FEATURE] Querier: Enable `@ <timestamp>` modifier in PromQL using the new `-querier.at-modifier-enabled` flag. #3744
* [FEATURE] Overrides Exporter: Add `overrides-exporter` module for exposing per-tenant resource limit overrides as metrics. It is not included in `all` target, and must be explicitly enabled. #3785
* [ENHANCEMENT] Ruler: Add TLS and explicit basis authentication configuration options for the HTTP client the ruler uses to communicate with the alertmanager. #3752
  * `-ruler.alertmanager-client.basic-auth-username`: Configure the basic authentication username used by the client. Takes precedent over a URL configured username.
  * `-ruler.alertmanager-client.basic-auth-password`: Configure the basic authentication password used by the client. Takes precedent over a URL configured password.
  * `-ruler.alertmanager-client.tls-ca-path`: File path to the CA file.
  * `-ruler.alertmanager-client.tls-cert-path`: File path to the TLS certificate.
  * `-ruler.alertmanager-client.tls-insecure-skip-verify`: Boolean to disable verifying the certificate.
  * `-ruler.alertmanager-client.tls-key-path`: File path to the TLS key certificate.
  * `-ruler.alertmanager-client.tls-server-name`: Expected name on the TLS certificate.
* [FEATURE] Experimental thanosconvert: introduce an experimental tool `thanosconvert` to migrate Thanos block metadata to Cortex metadata. #3770
* [ENHANCEMENT] Ingester: exposed metric `cortex_ingester_oldest_unshipped_block_timestamp_seconds`, tracking the unix timestamp of the oldest TSDB block not shipped to the storage yet. #3705
* [ENHANCEMENT] Prometheus upgraded. #3739
  * Avoid unnecessary `runtime.GC()` during compactions.
  * Prevent compaction loop in TSDB on data gap.
* [ENHANCEMENT] Return server side performance metrics for query-frontend (using Server-timing header). #3685
* [ENHANCEMENT] Runtime Config: Add a `mode` query parameter for the runtime config endpoint. `/runtime_config?mode=diff` now shows the YAML runtime configuration with all values that differ from the defaults. #3700
* [ENHANCEMENT] Distributor: Enable downstream projects to wrap distributor push function and access the deserialized write requests berfore/after they are pushed. #3755
* [ENHANCEMENT] Add flag `-<prefix>.tls-server-name` to require a specific server name instead of the hostname on the certificate. #3156
* [ENHANCEMENT] Alertmanager: Remove a tenant's alertmanager instead of pausing it as we determine it is no longer needed. #3722
* [ENHANCEMENT] Blocks storage: added more configuration options to S3 client. #3775
  * `-blocks-storage.s3.tls-handshake-timeout`: Maximum time to wait for a TLS handshake. 0 means no limit.
  * `-blocks-storage.s3.expect-continue-timeout`: The time to wait for a server's first response headers after fully writing the request headers if the request has an Expect header. 0 to send the request body immediately.
  * `-blocks-storage.s3.max-idle-connections`: Maximum number of idle (keep-alive) connections across all hosts. 0 means no limit.
  * `-blocks-storage.s3.max-idle-connections-per-host`: Maximum number of idle (keep-alive) connections to keep per-host. If 0, a built-in default value is used.
  * `-blocks-storage.s3.max-connections-per-host`: Maximum number of connections per host. 0 means no limit.
* [ENHANCEMENT] Ingester: when tenant's TSDB is closed, Ingester now removes pushed metrics-metadata from memory, and removes metadata (`cortex_ingester_memory_metadata`, `cortex_ingester_memory_metadata_created_total`, `cortex_ingester_memory_metadata_removed_total`) and validation metrics (`cortex_discarded_samples_total`, `cortex_discarded_metadata_total`). #3782
* [ENHANCEMENT] Distributor: cleanup metrics for inactive tenants. #3784
* [ENHANCEMENT] Ingester: Have ingester to re-emit following TSDB metrics. #3800
  * `cortex_ingester_tsdb_blocks_loaded`
  * `cortex_ingester_tsdb_reloads_total`
  * `cortex_ingester_tsdb_reloads_failures_total`
  * `cortex_ingester_tsdb_symbol_table_size_bytes`
  * `cortex_ingester_tsdb_storage_blocks_bytes`
  * `cortex_ingester_tsdb_time_retentions_total`
<<<<<<< HEAD
* [ENHANCEMENT] Querier: distribute workload across `-store-gateway.sharding-ring.replication-factor` store-gateway replicas when querying blocks and `-store-gateway.sharding-enabled=true`. #3824
=======
* [ENHANCEMENT] Distributor / HA Tracker: added cleanup of unused elected HA replicas from KV store. Added following metrics to monitor this process: #3809
  * `cortex_ha_tracker_replicas_cleanup_started_total`
  * `cortex_ha_tracker_replicas_cleanup_marked_for_deletion_total`
  * `cortex_ha_tracker_replicas_cleanup_deleted_total`
  * `cortex_ha_tracker_replicas_cleanup_delete_failed_total`
* [ENHANCEMENT] Tenant deletion endpoints now support deletion of ruler groups. This only works when using rule store that supports deletion. #3750
>>>>>>> dfededd9
* [BUGFIX] Cortex: Fixed issue where fatal errors and various log messages where not logged. #3778
* [BUGFIX] HA Tracker: don't track as error in the `cortex_kv_request_duration_seconds` metric a CAS operation intentionally aborted. #3745
* [BUGFIX] Querier / ruler: do not log "error removing stale clients" if the ring is empty. #3761
* [BUGFIX] Store-gateway: fixed a panic caused by a race condition when the index-header lazy loading is enabled. #3775 #3789
* [BUGFIX] Compactor: fixed "could not guess file size" log when uploading blocks deletion marks to the global location. #3807
* [BUGFIX] Prevent panic at start if the http_prefix setting doesn't have a valid value. #3796

## 1.7.0 in progress

* [CHANGE] FramedSnappy encoding support has been removed from Push and Remote Read APIs. This means Prometheus 1.6 support has been removed and the oldest Prometheus version supported in the remote write is 1.7. #3682
* [CHANGE] Ruler: removed the flag `-ruler.evaluation-delay-duration-deprecated` which was deprecated in 1.4.0. Please use the `ruler_evaluation_delay_duration` per-tenant limit instead. #3693
* [CHANGE] Removed the flags `-<prefix>.grpc-use-gzip-compression` which were deprecated in 1.3.0: #3693
  * `-query-scheduler.grpc-client-config.grpc-use-gzip-compression`: use `-query-scheduler.grpc-client-config.grpc-compression` instead
  * `-frontend.grpc-client-config.grpc-use-gzip-compression`: use `-frontend.grpc-client-config.grpc-compression` instead
  * `-ruler.client.grpc-use-gzip-compression`: use `-ruler.client.grpc-compression` instead
  * `-bigtable.grpc-use-gzip-compression`: use `-bigtable.grpc-compression` instead
  * `-ingester.client.grpc-use-gzip-compression`: use `-ingester.client.grpc-compression` instead
  * `-querier.frontend-client.grpc-use-gzip-compression`: use `-querier.frontend-client.grpc-compression` instead
* [CHANGE] Querier: it's not required to set `-frontend.query-stats-enabled=true` in the querier anymore to enable query statistics logging in the query-frontend. The flag is now required to be configured only in the query-frontend and it will be propagated to the queriers. #3595 #3693
* [CHANGE] Blocks storage: compactor is now required when running a Cortex cluster with the blocks storage, because it also keeps the bucket index updated. #3583
* [CHANGE] Blocks storage: block deletion marks are now stored in a per-tenant global markers/ location too, other than within the block location. The compactor, at startup, will copy deletion marks from the block location to the global location. This migration is required only once, so you can safely disable it via `-compactor.block-deletion-marks-migration-enabled=false` once new compactor has successfully started once in your cluster. #3583
* [CHANGE] OpenStack Swift: the default value for the `-ruler.storage.swift.container-name` and `-swift.container-name` config options has changed from `cortex` to empty string. If you were relying on the default value, you should set it back to `cortex`. #3660
* [CHANGE] HA Tracker: configured replica label is now verified against label value length limit (`-validation.max-length-label-value`). #3668
* [CHANGE] Distributor: `extend_writes` field in YAML configuration has moved from `lifecycler` (inside `ingester_config`) to `distributor_config`. This doesn't affect command line option `-distributor.extend-writes`, which stays the same. #3719
* [CHANGE] Alertmanager: Deprecated `-cluster.` CLI flags in favor of their `-alertmanager.cluster.` equivalent. The deprecated flags (and their respective YAML config options) are: #3677
  * `-cluster.listen-address` in favor of `-alertmanager.cluster.listen-address`
  * `-cluster.advertise-address` in favor of `-alertmanager.cluster.advertise-address`
  * `-cluster.peer` in favor of `-alertmanager.cluster.peers`
  * `-cluster.peer-timeout` in favor of `-alertmanager.cluster.peer-timeout`
* [CHANGE] Blocks storage: the default value of `-blocks-storage.bucket-store.sync-interval` has been changed from `5m` to `15m`. #3724
* [FEATURE] Querier: Queries can be federated across multiple tenants. The tenants IDs involved need to be specified separated by a `|` character in the `X-Scope-OrgID` request header. This is an experimental feature, which can be enabled by setting `-tenant-federation.enabled=true` on all Cortex services. #3250
* [ENHANCEMENT] Allow specifying JAEGER_ENDPOINT instead of sampling server or local agent port. #3682
* [FEATURE] Alertmanager: introduced the experimental option `-alertmanager.sharding-enabled` to shard tenants across multiple Alertmanager instances. This feature is still under heavy development and its usage is discouraged. The following new metrics are exported by the Alertmanager: #3664
  * `cortex_alertmanager_ring_check_errors_total`
  * `cortex_alertmanager_sync_configs_total`
  * `cortex_alertmanager_sync_configs_failed_total`
  * `cortex_alertmanager_tenants_discovered`
  * `cortex_alertmanager_tenants_owned`
* [ENHANCEMENT] Blocks storage: introduced a per-tenant bucket index, periodically updated by the compactor, used to avoid full bucket scanning done by queriers, store-gateways and rulers. The bucket index is updated by the compactor during blocks cleanup, on every `-compactor.cleanup-interval`. #3553 #3555 #3561 #3583 #3625 #3711 #3715
* [ENHANCEMENT] Blocks storage: introduced an option `-blocks-storage.bucket-store.bucket-index.enabled` to enable the usage of the bucket index in the querier, store-gateway and ruler. When enabled, the querier, store-gateway and ruler will use the bucket index to find a tenant's blocks instead of running the periodic bucket scan. The following new metrics are exported by the querier and ruler: #3614 #3625
  * `cortex_bucket_index_loads_total`
  * `cortex_bucket_index_load_failures_total`
  * `cortex_bucket_index_load_duration_seconds`
  * `cortex_bucket_index_loaded`
* [ENHANCEMENT] Compactor: exported the following metrics. #3583 #3625
  * `cortex_bucket_blocks_count`: Total number of blocks per tenant in the bucket. Includes blocks marked for deletion, but not partial blocks.
  * `cortex_bucket_blocks_marked_for_deletion_count`: Total number of blocks per tenant marked for deletion in the bucket.
  * `cortex_bucket_blocks_partials_count`: Total number of partial blocks.
  * `cortex_bucket_index_last_successful_update_timestamp_seconds`: Timestamp of the last successful update of a tenant's bucket index.
* [ENHANCEMENT] Ruler: Add `cortex_prometheus_last_evaluation_samples` to expose the number of samples generated by a rule group per tenant. #3582
* [ENHANCEMENT] Memberlist: add status page (/memberlist) with available details about memberlist-based KV store and memberlist cluster. It's also possible to view KV values in Go struct or JSON format, or download for inspection. #3575
* [ENHANCEMENT] Memberlist: client can now keep a size-bounded buffer with sent and received messages and display them in the admin UI (/memberlist) for troubleshooting. #3581 #3602
* [ENHANCEMENT] Blocks storage: added block index attributes caching support to metadata cache. The TTL can be configured via `-blocks-storage.bucket-store.metadata-cache.block-index-attributes-ttl`. #3629
* [ENHANCEMENT] Alertmanager: Add support for Azure blob storage. #3634
* [ENHANCEMENT] Compactor: tenants marked for deletion will now be fully cleaned up after some delay since deletion of last block. Cleanup includes removal of remaining marker files (including tenant deletion mark file) and files under `debug/metas`. #3613
* [ENHANCEMENT] Compactor: retry compaction of a single tenant on failure instead of re-running compaction for all tenants. #3627
* [ENHANCEMENT] Querier: Implement result caching for tenant query federation. #3640
* [ENHANCEMENT] API: Add a `mode` query parameter for the config endpoint: #3645
  * `/config?mode=diff`: Shows the YAML configuration with all values that differ from the defaults.
  * `/config?mode=defaults`: Shows the YAML configuration with all the default values.
* [ENHANCEMENT] OpenStack Swift: added the following config options to OpenStack Swift backend client: #3660
  - Chunks storage: `-swift.auth-version`, `-swift.max-retries`, `-swift.connect-timeout`, `-swift.request-timeout`.
  - Blocks storage: ` -blocks-storage.swift.auth-version`, ` -blocks-storage.swift.max-retries`, ` -blocks-storage.swift.connect-timeout`, ` -blocks-storage.swift.request-timeout`.
  - Ruler: `-ruler.storage.swift.auth-version`, `-ruler.storage.swift.max-retries`, `-ruler.storage.swift.connect-timeout`, `-ruler.storage.swift.request-timeout`.
* [ENHANCEMENT] Disabled in-memory shuffle-sharding subring cache in the store-gateway, ruler and compactor. This should reduce the memory utilisation in these services when shuffle-sharding is enabled, without introducing a significantly increase CPU utilisation. #3601
* [ENHANCEMENT] Shuffle sharding: optimised subring generation used by shuffle sharding. #3601
* [ENHANCEMENT] New /runtime_config endpoint that returns the defined runtime configuration in YAML format. The returned configuration includes overrides. #3639
* [ENHANCEMENT] Query-frontend: included the parameter name failed to validate in HTTP 400 message. #3703
* [ENHANCEMENT] Fail to startup Cortex if provided runtime config is invalid. #3707
* [ENHANCEMENT] Alertmanager: Add flags to customize the cluster configuration: #3667
  * `-alertmanager.cluster.gossip-interval`: The interval between sending gossip messages. By lowering this value (more frequent) gossip messages are propagated across cluster more quickly at the expense of increased bandwidth usage.
  * `-alertmanager.cluster.push-pull-interval`: The interval between gossip state syncs. Setting this interval lower (more frequent) will increase convergence speeds across larger clusters at the expense of increased bandwidth usage.
* [ENHANCEMENT] Distributor: change the error message returned when a received series has too many label values. The new message format has the series at the end and this plays better with Prometheus logs truncation. #3718
  - From: `sample for '<series>' has <value> label names; limit <value>`
  - To: `series has too many labels (actual: <value>, limit: <value>) series: '<series>'`
* [BUGFIX] Allow `-querier.max-query-lookback` use `y|w|d` suffix like deprecated `-store.max-look-back-period`. #3598
* [BUGFIX] Memberlist: Entry in the ring should now not appear again after using "Forget" feature (unless it's still heartbeating). #3603
* [BUGFIX] Ingester: do not close idle TSDBs while blocks shipping is in progress. #3630
* [BUGFIX] Ingester: correctly update `cortex_ingester_memory_users` and `cortex_ingester_active_series` when a tenant's idle TSDB is closed, when running Cortex with the blocks storage. #3646
* [BUGFIX] Querier: fix default value incorrectly overriding `-querier.frontend-address` in single-binary mode. #3650
* [BUGFIX] Compactor: delete `deletion-mark.json` at last when deleting a block in order to not leave partial blocks without deletion mark in the bucket if the compactor is interrupted while deleting a block. #3660
* [BUGFIX] Blocks storage: do not cleanup a partially uploaded block when `meta.json` upload fails. Despite failure to upload `meta.json`, this file may in some cases still appear in the bucket later. By skipping early cleanup, we avoid having corrupted blocks in the storage. #3660
* [BUGFIX] Alertmanager: disable access to `/alertmanager/metrics` (which exposes all Cortex metrics), `/alertmanager/-/reload` and `/alertmanager/debug/*`, which were available to any authenticated user with enabled AlertManager. #3678
* [BUGFIX] Query-Frontend: avoid creating many small sub-queries by discarding cache extents under 5 minutes #3653
* [BUGFIX] Ruler: Ensure the stale markers generated for evaluated rules respect the configured `-ruler.evaluation-delay-duration`. This will avoid issues with samples with NaN be persisted with timestamps set ahead of the next rule evaluation. #3687
* [BUGFIX] Alertmanager: don't serve HTTP requests until Alertmanager has fully started. Serving HTTP requests earlier may result in loss of configuration for the user. #3679
* [BUGFIX] Do not log "failed to load config" if runtime config file is empty. #3706
* [BUGFIX] Do not allow to use a runtime config file containing multiple YAML documents. #3706
* [BUGFIX] Memberlist: fixed panic caused by race condition in `armon/go-metrics` used by memberlist client. #3724

## 1.6.0

* [CHANGE] Query Frontend: deprecate `-querier.compress-http-responses` in favour of `-api.response-compression-enabled`. #3544
* [CHANGE] Querier: deprecated `-store.max-look-back-period`. You should use `-querier.max-query-lookback` instead. #3452
* [CHANGE] Blocks storage: increased `-blocks-storage.bucket-store.chunks-cache.attributes-ttl` default from `24h` to `168h` (1 week). #3528
* [CHANGE] Blocks storage: the config option `-blocks-storage.bucket-store.index-cache.postings-compression-enabled` has been deprecated and postings compression is always enabled. #3538
* [CHANGE] Ruler: gRPC message size default limits on the Ruler-client side have changed: #3523
  - limit for outgoing gRPC messages has changed from 2147483647 to 16777216 bytes
  - limit for incoming gRPC messages has changed from 4194304 to 104857600 bytes
* [FEATURE] Distributor/Ingester: Provide ability to not overflow writes in the presence of a leaving or unhealthy ingester. This allows for more efficient ingester rolling restarts. #3305
* [FEATURE] Query-frontend: introduced query statistics logged in the query-frontend when enabled via `-frontend.query-stats-enabled=true`. When enabled, the metric `cortex_query_seconds_total` is tracked, counting the sum of the wall time spent across all queriers while running queries (on a per-tenant basis). The metrics `cortex_request_duration_seconds` and `cortex_query_seconds_total` are different: the first one tracks the request duration (eg. HTTP request from the client), while the latter tracks the sum of the wall time on all queriers involved executing the query. #3539
* [ENHANCEMENT] API: Add GZIP HTTP compression to the API responses. Compression can be enabled via `-api.response-compression-enabled`. #3536
* [ENHANCEMENT] Added zone-awareness support on queries. When zone-awareness is enabled, queries will still succeed if all ingesters in a single zone will fail. #3414
* [ENHANCEMENT] Blocks storage ingester: exported more TSDB-related metrics. #3412
  - `cortex_ingester_tsdb_wal_corruptions_total`
  - `cortex_ingester_tsdb_head_truncations_failed_total`
  - `cortex_ingester_tsdb_head_truncations_total`
  - `cortex_ingester_tsdb_head_gc_duration_seconds`
* [ENHANCEMENT] Enforced keepalive on all gRPC clients used for inter-service communication. #3431
* [ENHANCEMENT] Added `cortex_alertmanager_config_hash` metric to expose hash of Alertmanager Config loaded per user. #3388
* [ENHANCEMENT] Query-Frontend / Query-Scheduler: New component called "Query-Scheduler" has been introduced. Query-Scheduler is simply a queue of requests, moved outside of Query-Frontend. This allows Query-Frontend to be scaled separately from number of queues. To make Query-Frontend and Querier use Query-Scheduler, they need to be started with `-frontend.scheduler-address` and `-querier.scheduler-address` options respectively. #3374 #3471
* [ENHANCEMENT] Query-frontend / Querier / Ruler: added `-querier.max-query-lookback` to limit how long back data (series and metadata) can be queried. This setting can be overridden on a per-tenant basis and is enforced in the query-frontend, querier and ruler. #3452 #3458
* [ENHANCEMENT] Querier: added `-querier.query-store-for-labels-enabled` to query store for label names, label values and series APIs. Only works with blocks storage engine. #3461 #3520
* [ENHANCEMENT] Ingester: exposed `-blocks-storage.tsdb.wal-segment-size-bytes` config option to customise the TSDB WAL segment max size. #3476
* [ENHANCEMENT] Compactor: concurrently run blocks cleaner for multiple tenants. Concurrency can be configured via `-compactor.cleanup-concurrency`. #3483
* [ENHANCEMENT] Compactor: shuffle tenants before running compaction. #3483
* [ENHANCEMENT] Compactor: wait for a stable ring at startup, when sharding is enabled. #3484
* [ENHANCEMENT] Store-gateway: added `-blocks-storage.bucket-store.index-header-lazy-loading-enabled` to enable index-header lazy loading (experimental). When enabled, index-headers will be mmap-ed only once required by a query and will be automatically released after `-blocks-storage.bucket-store.index-header-lazy-loading-idle-timeout` time of inactivity. #3498
* [ENHANCEMENT] Alertmanager: added metrics `cortex_alertmanager_notification_requests_total` and `cortex_alertmanager_notification_requests_failed_total`. #3518
* [ENHANCEMENT] Ingester: added `-blocks-storage.tsdb.head-chunks-write-buffer-size-bytes` to fine-tune the TSDB head chunks write buffer size when running Cortex blocks storage. #3518
* [ENHANCEMENT] /metrics now supports OpenMetrics output. HTTP and gRPC servers metrics can now include exemplars. #3524
* [ENHANCEMENT] Expose gRPC keepalive policy options by gRPC server. #3524
* [ENHANCEMENT] Blocks storage: enabled caching of `meta.json` attributes, configurable via `-blocks-storage.bucket-store.metadata-cache.metafile-attributes-ttl`. #3528
* [ENHANCEMENT] Compactor: added a config validation check to fail fast if the compactor has been configured invalid block range periods (each period is expected to be a multiple of the previous one). #3534
* [ENHANCEMENT] Blocks storage: concurrently fetch deletion marks from object storage. #3538
* [ENHANCEMENT] Blocks storage ingester: ingester can now close idle TSDB and delete local data. #3491 #3552
* [ENHANCEMENT] Blocks storage: add option to use V2 signatures for S3 authentication. #3540
* [ENHANCEMENT] Exported process metrics to monitor the number of memory map areas allocated. #3537
  * - `process_memory_map_areas`
  * - `process_memory_map_areas_limit`
* [ENHANCEMENT] Ruler: Expose gRPC client options. #3523
* [ENHANCEMENT] Compactor: added metrics to track on-going compaction. #3535
  * `cortex_compactor_tenants_discovered`
  * `cortex_compactor_tenants_skipped`
  * `cortex_compactor_tenants_processing_succeeded`
  * `cortex_compactor_tenants_processing_failed`
* [ENHANCEMENT] Added new experimental API endpoints: `POST /purger/delete_tenant` and `GET /purger/delete_tenant_status` for deleting all tenant data. Only works with blocks storage. Compactor removes blocks that belong to user marked for deletion. #3549 #3558
* [ENHANCEMENT] Chunks storage: add option to use V2 signatures for S3 authentication. #3560
* [ENHANCEMENT] HA Tracker: Added new limit `ha_max_clusters` to set the max number of clusters tracked for single user. This limit is disabled by default. #3668
* [BUGFIX] Query-Frontend: `cortex_query_seconds_total` now return seconds not nanoseconds. #3589
* [BUGFIX] Blocks storage ingester: fixed some cases leading to a TSDB WAL corruption after a partial write to disk. #3423
* [BUGFIX] Blocks storage: Fix the race between ingestion and `/flush` call resulting in overlapping blocks. #3422
* [BUGFIX] Querier: fixed `-querier.max-query-into-future` which wasn't correctly enforced on range queries. #3452
* [BUGFIX] Fixed float64 precision stability when aggregating metrics before exposing them. This could have lead to false counters resets when querying some metrics exposed by Cortex. #3506
* [BUGFIX] Querier: the meta.json sync concurrency done when running Cortex with the blocks storage is now controlled by `-blocks-storage.bucket-store.meta-sync-concurrency` instead of the incorrect `-blocks-storage.bucket-store.block-sync-concurrency` (default values are the same). #3531
* [BUGFIX] Querier: fixed initialization order of querier module when using blocks storage. It now (again) waits until blocks have been synchronized. #3551

## Blocksconvert

* [ENHANCEMENT] Scheduler: ability to ignore users based on regexp, using `-scheduler.ignore-users-regex` flag. #3477
* [ENHANCEMENT] Builder: Parallelize reading chunks in the final stage of building block. #3470
* [ENHANCEMENT] Builder: remove duplicate label names from chunk. #3547

## 1.5.0 / 2020-11-09

### Cortex

* [CHANGE] Blocks storage: update the default HTTP configuration values for the S3 client to the upstream Thanos default values. #3244
  - `-blocks-storage.s3.http.idle-conn-timeout` is set 90 seconds.
  - `-blocks-storage.s3.http.response-header-timeout` is set to 2 minutes.
* [CHANGE] Improved shuffle sharding support in the write path. This work introduced some config changes: #3090
  * Introduced `-distributor.sharding-strategy` CLI flag (and its respective `sharding_strategy` YAML config option) to explicitly specify which sharding strategy should be used in the write path
  * `-experimental.distributor.user-subring-size` flag renamed to `-distributor.ingestion-tenant-shard-size`
  * `user_subring_size` limit YAML config option renamed to `ingestion_tenant_shard_size`
* [CHANGE] Dropped "blank Alertmanager configuration; using fallback" message from Info to Debug level. #3205
* [CHANGE] Zone-awareness replication for time-series now should be explicitly enabled in the distributor via the `-distributor.zone-awareness-enabled` CLI flag (or its respective YAML config option). Before, zone-aware replication was implicitly enabled if a zone was set on ingesters. #3200
* [CHANGE] Removed the deprecated CLI flag `-config-yaml`. You should use `-schema-config-file` instead. #3225
* [CHANGE] Enforced the HTTP method required by some API endpoints which did (incorrectly) allow any method before that. #3228
  - `GET /`
  - `GET /config`
  - `GET /debug/fgprof`
  - `GET /distributor/all_user_stats`
  - `GET /distributor/ha_tracker`
  - `GET /all_user_stats`
  - `GET /ha-tracker`
  - `GET /api/v1/user_stats`
  - `GET /api/v1/chunks`
  - `GET <legacy-http-prefix>/user_stats`
  - `GET <legacy-http-prefix>/chunks`
  - `GET /services`
  - `GET /multitenant_alertmanager/status`
  - `GET /status` (alertmanager microservice)
  - `GET|POST /ingester/ring`
  - `GET|POST /ring`
  - `GET|POST /store-gateway/ring`
  - `GET|POST /compactor/ring`
  - `GET|POST /ingester/flush`
  - `GET|POST /ingester/shutdown`
  - `GET|POST /flush`
  - `GET|POST /shutdown`
  - `GET|POST /ruler/ring`
  - `POST /api/v1/push`
  - `POST <legacy-http-prefix>/push`
  - `POST /push`
  - `POST /ingester/push`
* [CHANGE] Renamed CLI flags to configure the network interface names from which automatically detect the instance IP. #3295
  - `-compactor.ring.instance-interface` renamed to `-compactor.ring.instance-interface-names`
  - `-store-gateway.sharding-ring.instance-interface` renamed to `-store-gateway.sharding-ring.instance-interface-names`
  - `-distributor.ring.instance-interface` renamed to `-distributor.ring.instance-interface-names`
  - `-ruler.ring.instance-interface` renamed to `-ruler.ring.instance-interface-names`
* [CHANGE] Renamed `-<prefix>.redis.enable-tls` CLI flag to `-<prefix>.redis.tls-enabled`, and its respective YAML config option from `enable_tls` to `tls_enabled`. #3298
* [CHANGE] Increased default `-<prefix>.redis.timeout` from `100ms` to `500ms`. #3301
* [CHANGE] `cortex_alertmanager_config_invalid` has been removed in favor of `cortex_alertmanager_config_last_reload_successful`. #3289
* [CHANGE] Query-frontend: POST requests whose body size exceeds 10MiB will be rejected. The max body size can be customised via `-frontend.max-body-size`. #3276
* [FEATURE] Shuffle sharding: added support for shuffle-sharding queriers in the query-frontend. When configured (`-frontend.max-queriers-per-tenant` globally, or using per-tenant limit `max_queriers_per_tenant`), each tenants's requests will be handled by different set of queriers. #3113 #3257
* [FEATURE] Shuffle sharding: added support for shuffle-sharding ingesters on the read path. When ingesters shuffle-sharding is enabled and `-querier.shuffle-sharding-ingesters-lookback-period` is set, queriers will fetch in-memory series from the minimum set of required ingesters, selecting only ingesters which may have received series since 'now - lookback period'. #3252
* [FEATURE] Query-frontend: added `compression` config to support results cache with compression. #3217
* [FEATURE] Add OpenStack Swift support to blocks storage. #3303
* [FEATURE] Added support for applying Prometheus relabel configs on series received by the distributor. A `metric_relabel_configs` field has been added to the per-tenant limits configuration. #3329
* [FEATURE] Support for Cassandra client SSL certificates. #3384
* [ENHANCEMENT] Ruler: Introduces two new limits `-ruler.max-rules-per-rule-group` and `-ruler.max-rule-groups-per-tenant` to control the number of rules per rule group and the total number of rule groups for a given user. They are disabled by default. #3366
* [ENHANCEMENT] Allow to specify multiple comma-separated Cortex services to `-target` CLI option (or its respective YAML config option). For example, `-target=all,compactor` can be used to start Cortex single-binary with compactor as well. #3275
* [ENHANCEMENT] Expose additional HTTP configs for the S3 backend client. New flag are listed below: #3244
  - `-blocks-storage.s3.http.idle-conn-timeout`
  - `-blocks-storage.s3.http.response-header-timeout`
  - `-blocks-storage.s3.http.insecure-skip-verify`
* [ENHANCEMENT] Added `cortex_query_frontend_connected_clients` metric to show the number of workers currently connected to the frontend. #3207
* [ENHANCEMENT] Shuffle sharding: improved shuffle sharding in the write path. Shuffle sharding now should be explicitly enabled via `-distributor.sharding-strategy` CLI flag (or its respective YAML config option) and guarantees stability, consistency, shuffling and balanced zone-awareness properties. #3090 #3214
* [ENHANCEMENT] Ingester: added new metric `cortex_ingester_active_series` to track active series more accurately. Also added options to control whether active series tracking is enabled (`-ingester.active-series-metrics-enabled`, defaults to false), and how often this metric is updated (`-ingester.active-series-metrics-update-period`) and max idle time for series to be considered inactive (`-ingester.active-series-metrics-idle-timeout`). #3153
* [ENHANCEMENT] Store-gateway: added zone-aware replication support to blocks replication in the store-gateway. #3200
* [ENHANCEMENT] Store-gateway: exported new metrics. #3231
  - `cortex_bucket_store_cached_series_fetch_duration_seconds`
  - `cortex_bucket_store_cached_postings_fetch_duration_seconds`
  - `cortex_bucket_stores_gate_queries_max`
* [ENHANCEMENT] Added `-version` flag to Cortex. #3233
* [ENHANCEMENT] Hash ring: added instance registered timestamp to the ring. #3248
* [ENHANCEMENT] Reduce tail latency by smoothing out spikes in rate of chunk flush operations. #3191
* [ENHANCEMENT] User Cortex as User Agent in http requests issued by Configs DB client. #3264
* [ENHANCEMENT] Experimental Ruler API: Fetch rule groups from object storage in parallel. #3218
* [ENHANCEMENT] Chunks GCS object storage client uses the `fields` selector to limit the payload size when listing objects in the bucket. #3218 #3292
* [ENHANCEMENT] Added shuffle sharding support to ruler. Added new metric `cortex_ruler_sync_rules_total`. #3235
* [ENHANCEMENT] Return an explicit error when the store-gateway is explicitly requested without a blocks storage engine. #3287
* [ENHANCEMENT] Ruler: only load rules that belong to the ruler. Improves rules synching performances when ruler sharding is enabled. #3269
* [ENHANCEMENT] Added `-<prefix>.redis.tls-insecure-skip-verify` flag. #3298
* [ENHANCEMENT] Added `cortex_alertmanager_config_last_reload_successful_seconds` metric to show timestamp of last successful AM config reload. #3289
* [ENHANCEMENT] Blocks storage: reduced number of bucket listing operations to list block content (applies to newly created blocks only). #3363
* [ENHANCEMENT] Ruler: Include the tenant ID on the notifier logs. #3372
* [ENHANCEMENT] Blocks storage Compactor: Added `-compactor.enabled-tenants` and `-compactor.disabled-tenants` to explicitly enable or disable compaction of specific tenants. #3385
* [ENHANCEMENT] Blocks storage ingester: Creating checkpoint only once even when there are multiple Head compactions in a single `Compact()` call. #3373
* [BUGFIX] Blocks storage ingester: Read repair memory-mapped chunks file which can end up being empty on abrupt shutdowns combined with faulty disks. #3373
* [BUGFIX] Blocks storage ingester: Close TSDB resources on failed startup preventing ingester OOMing. #3373
* [BUGFIX] No-longer-needed ingester operations for queries triggered by queriers and rulers are now canceled. #3178
* [BUGFIX] Ruler: directories in the configured `rules-path` will be removed on startup and shutdown in order to ensure they don't persist between runs. #3195
* [BUGFIX] Handle hash-collisions in the query path. #3192
* [BUGFIX] Check for postgres rows errors. #3197
* [BUGFIX] Ruler Experimental API: Don't allow rule groups without names or empty rule groups. #3210
* [BUGFIX] Experimental Alertmanager API: Do not allow empty Alertmanager configurations or bad template filenames to be submitted through the configuration API. #3185
* [BUGFIX] Reduce failures to update heartbeat when using Consul. #3259
* [BUGFIX] When using ruler sharding, moving all user rule groups from ruler to a different one and then back could end up with some user groups not being evaluated at all. #3235
* [BUGFIX] Fixed shuffle sharding consistency when zone-awareness is enabled and the shard size is increased or instances in a new zone are added. #3299
* [BUGFIX] Use a valid grpc header when logging IP addresses. #3307
* [BUGFIX] Fixed the metric `cortex_prometheus_rule_group_duration_seconds` in the Ruler, it wouldn't report any values. #3310
* [BUGFIX] Fixed gRPC connections leaking in rulers when rulers sharding is enabled and APIs called. #3314
* [BUGFIX] Fixed shuffle sharding consistency when zone-awareness is enabled and the shard size is increased or instances in a new zone are added. #3299
* [BUGFIX] Fixed Gossip memberlist members joining when addresses are configured using DNS-based service discovery. #3360
* [BUGFIX] Ingester: fail to start an ingester running the blocks storage, if unable to load any existing TSDB at startup. #3354
* [BUGFIX] Blocks storage: Avoid deletion of blocks in the ingester which are not shipped to the storage yet. #3346
* [BUGFIX] Fix common prefixes returned by List method of S3 client. #3358
* [BUGFIX] Honor configured timeout in Azure and GCS object clients. #3285
* [BUGFIX] Blocks storage: Avoid creating blocks larger than configured block range period on forced compaction and when TSDB is idle. #3344
* [BUGFIX] Shuffle sharding: fixed max global series per user/metric limit when shuffle sharding and `-distributor.shard-by-all-labels=true` are both enabled in distributor. When using these global limits you should now set `-distributor.sharding-strategy` and `-distributor.zone-awareness-enabled` to ingesters too. #3369
* [BUGFIX] Slow query logging: when using downstream server request parameters were not logged. #3276
* [BUGFIX] Fixed tenant detection in the ruler and alertmanager API when running without auth. #3343

### Blocksconvert

* [ENHANCEMENT] Blocksconvert – Builder: download plan file locally before processing it. #3209
* [ENHANCEMENT] Blocksconvert – Cleaner: added new tool for deleting chunks data. #3283
* [ENHANCEMENT] Blocksconvert – Scanner: support for scanning specific date-range only. #3222
* [ENHANCEMENT] Blocksconvert – Scanner: metrics for tracking progress. #3222
* [ENHANCEMENT] Blocksconvert – Builder: retry block upload before giving up. #3245
* [ENHANCEMENT] Blocksconvert – Scanner: upload plans concurrently. #3340
* [BUGFIX] Blocksconvert: fix chunks ordering in the block. Chunks in different order than series work just fine in TSDB blocks at the moment, but it's not consistent with what Prometheus does and future Prometheus and Cortex optimizations may rely on this ordering. #3371

## 1.4.0 / 2020-10-02

* [CHANGE] TLS configuration for gRPC, HTTP and etcd clients is now marked as experimental. These features are not yet fully baked, and we expect possible small breaking changes in Cortex 1.5. #3198
* [CHANGE] Cassandra backend support is now GA (stable). #3180
* [CHANGE] Blocks storage is now GA (stable). The `-experimental` prefix has been removed from all CLI flags related to the blocks storage (no YAML config changes). #3180 #3201
  - `-experimental.blocks-storage.*` flags renamed to `-blocks-storage.*`
  - `-experimental.store-gateway.*` flags renamed to `-store-gateway.*`
  - `-experimental.querier.store-gateway-client.*` flags renamed to `-querier.store-gateway-client.*`
  - `-experimental.querier.store-gateway-addresses` flag renamed to `-querier.store-gateway-addresses`
  - `-store-gateway.replication-factor` flag renamed to `-store-gateway.sharding-ring.replication-factor`
  - `-store-gateway.tokens-file-path` flag renamed to `store-gateway.sharding-ring.tokens-file-path`
* [CHANGE] Ingester: Removed deprecated untyped record from chunks WAL. Only if you are running `v1.0` or below, it is recommended to first upgrade to `v1.1`/`v1.2`/`v1.3` and run it for a day before upgrading to `v1.4` to avoid data loss. #3115
* [CHANGE] Distributor API endpoints are no longer served unless target is set to `distributor` or `all`. #3112
* [CHANGE] Increase the default Cassandra client replication factor to 3. #3007
* [CHANGE] Blocks storage: removed the support to transfer blocks between ingesters on shutdown. When running the Cortex blocks storage, ingesters are expected to run with a persistent disk. The following metrics have been removed: #2996
  * `cortex_ingester_sent_files`
  * `cortex_ingester_received_files`
  * `cortex_ingester_received_bytes_total`
  * `cortex_ingester_sent_bytes_total`
* [CHANGE] The buckets for the `cortex_chunk_store_index_lookups_per_query` metric have been changed to 1, 2, 4, 8, 16. #3021
* [CHANGE] Blocks storage: the `operation` label value `getrange` has changed into `get_range` for the metrics `thanos_store_bucket_cache_operation_requests_total` and `thanos_store_bucket_cache_operation_hits_total`. #3000
* [CHANGE] Experimental Delete Series: `/api/v1/admin/tsdb/delete_series` and `/api/v1/admin/tsdb/cancel_delete_request` purger APIs to return status code `204` instead of `200` for success. #2946
* [CHANGE] Histogram `cortex_memcache_request_duration_seconds` `method` label value changes from `Memcached.Get` to `Memcached.GetBatched` for batched lookups, and is not reported for non-batched lookups (label value `Memcached.GetMulti` remains, and had exactly the same value as `Get` in nonbatched lookups).  The same change applies to tracing spans. #3046
* [CHANGE] TLS server validation is now enabled by default, a new parameter `tls_insecure_skip_verify` can be set to true to skip validation optionally. #3030
* [CHANGE] `cortex_ruler_config_update_failures_total` has been removed in favor of `cortex_ruler_config_last_reload_successful`. #3056
* [CHANGE] `ruler.evaluation_delay_duration` field in YAML config has been moved and renamed to `limits.ruler_evaluation_delay_duration`. #3098
* [CHANGE] Removed obsolete `results_cache.max_freshness` from YAML config (deprecated since Cortex 1.2). #3145
* [CHANGE] Removed obsolete `-promql.lookback-delta` option (deprecated since Cortex 1.2, replaced with `-querier.lookback-delta`). #3144
* [CHANGE] Cache: added support for Redis Cluster and Redis Sentinel. #2961
  - The following changes have been made in Redis configuration:
   - `-redis.master_name` added
   - `-redis.db` added
   - `-redis.max-active-conns` changed to `-redis.pool-size`
   - `-redis.max-conn-lifetime` changed to `-redis.max-connection-age`
   - `-redis.max-idle-conns` removed
   - `-redis.wait-on-pool-exhaustion` removed
* [CHANGE] TLS configuration for gRPC, HTTP and etcd clients is now marked as experimental. These features are not yet fully baked, and we expect possible small breaking changes in Cortex 1.5. #3198
* [CHANGE] Fixed store-gateway CLI flags inconsistencies. #3201
  - `-store-gateway.replication-factor` flag renamed to `-store-gateway.sharding-ring.replication-factor`
  - `-store-gateway.tokens-file-path` flag renamed to `store-gateway.sharding-ring.tokens-file-path`
* [FEATURE] Logging of the source IP passed along by a reverse proxy is now supported by setting the `-server.log-source-ips-enabled`. For non standard headers the settings `-server.log-source-ips-header` and `-server.log-source-ips-regex` can be used. #2985
* [FEATURE] Blocks storage: added shuffle sharding support to store-gateway blocks sharding. Added the following additional metrics to store-gateway: #3069
  * `cortex_bucket_stores_tenants_discovered`
  * `cortex_bucket_stores_tenants_synced`
* [FEATURE] Experimental blocksconvert: introduce an experimental tool `blocksconvert` to migrate long-term storage chunks to blocks. #3092 #3122 #3127 #3162
* [ENHANCEMENT] Improve the Alertmanager logging when serving requests from its API / UI. #3397
* [ENHANCEMENT] Add support for azure storage in China, German and US Government environments. #2988
* [ENHANCEMENT] Query-tee: added a small tolerance to floating point sample values comparison. #2994
* [ENHANCEMENT] Query-tee: add support for doing a passthrough of requests to preferred backend for unregistered routes #3018
* [ENHANCEMENT] Expose `storage.aws.dynamodb.backoff_config` configuration file field. #3026
* [ENHANCEMENT] Added `cortex_request_message_bytes` and `cortex_response_message_bytes` histograms to track received and sent gRPC message and HTTP request/response sizes. Added `cortex_inflight_requests` gauge to track number of inflight gRPC and HTTP requests. #3064
* [ENHANCEMENT] Publish ruler's ring metrics. #3074
* [ENHANCEMENT] Add config validation to the experimental Alertmanager API. Invalid configs are no longer accepted. #3053
* [ENHANCEMENT] Add "integration" as a label for `cortex_alertmanager_notifications_total` and `cortex_alertmanager_notifications_failed_total` metrics. #3056
* [ENHANCEMENT] Add `cortex_ruler_config_last_reload_successful` and `cortex_ruler_config_last_reload_successful_seconds` to check status of users rule manager. #3056
* [ENHANCEMENT] The configuration validation now fails if an empty YAML node has been set for a root YAML config property. #3080
* [ENHANCEMENT] Memcached dial() calls now have a circuit-breaker to avoid hammering a broken cache. #3051, #3189
* [ENHANCEMENT] `-ruler.evaluation-delay-duration` is now overridable as a per-tenant limit, `ruler_evaluation_delay_duration`. #3098
* [ENHANCEMENT] Add TLS support to etcd client. #3102
* [ENHANCEMENT] When a tenant accesses the Alertmanager UI or its API, if we have valid `-alertmanager.configs.fallback` we'll use that to start the manager and avoid failing the request. #3073
* [ENHANCEMENT] Add `DELETE api/v1/rules/{namespace}` to the Ruler. It allows all the rule groups of a namespace to be deleted. #3120
* [ENHANCEMENT] Experimental Delete Series: Retry processing of Delete requests during failures. #2926
* [ENHANCEMENT] Improve performance of QueryStream() in ingesters. #3177
* [ENHANCEMENT] Modules included in "All" target are now visible in output of `-modules` CLI flag. #3155
* [ENHANCEMENT] Added `/debug/fgprof` endpoint to debug running Cortex process using `fgprof`. This adds up to the existing `/debug/...` endpoints. #3131
* [ENHANCEMENT] Blocks storage: optimised `/api/v1/series` for blocks storage. (#2976)
* [BUGFIX] Ruler: when loading rules from "local" storage, check for directory after resolving symlink. #3137
* [BUGFIX] Query-frontend: Fixed rounding for incoming query timestamps, to be 100% Prometheus compatible. #2990
* [BUGFIX] Querier: Merge results from chunks and blocks ingesters when using streaming of results. #3013
* [BUGFIX] Querier: query /series from ingesters regardless the `-querier.query-ingesters-within` setting. #3035
* [BUGFIX] Blocks storage: Ingester is less likely to hit gRPC message size limit when streaming data to queriers. #3015
* [BUGFIX] Blocks storage: fixed memberlist support for the store-gateways and compactors ring used when blocks sharding is enabled. #3058 #3095
* [BUGFIX] Fix configuration for TLS server validation, TLS skip verify was hardcoded to true for all TLS configurations and prevented validation of server certificates. #3030
* [BUGFIX] Fixes the Alertmanager panicking when no `-alertmanager.web.external-url` is provided. #3017
* [BUGFIX] Fixes the registration of the Alertmanager API metrics `cortex_alertmanager_alerts_received_total` and `cortex_alertmanager_alerts_invalid_total`. #3065
* [BUGFIX] Fixes `flag needs an argument: -config.expand-env` error. #3087
* [BUGFIX] An index optimisation actually slows things down when using caching. Moved it to the right location. #2973
* [BUGFIX] Ingester: If push request contained both valid and invalid samples, valid samples were ingested but not stored to WAL of the chunks storage. This has been fixed. #3067
* [BUGFIX] Cassandra: fixed consistency setting in the CQL session when creating the keyspace. #3105
* [BUGFIX] Ruler: Config API would return both the `record` and `alert` in `YAML` response keys even when one of them must be empty. #3120
* [BUGFIX] Index page now uses configured HTTP path prefix when creating links. #3126
* [BUGFIX] Purger: fixed deadlock when reloading of tombstones failed. #3182
* [BUGFIX] Fixed panic in flusher job, when error writing chunks to the store would cause "idle" chunks to be flushed, which triggered panic. #3140
* [BUGFIX] Index page no longer shows links that are not valid for running Cortex instance. #3133
* [BUGFIX] Configs: prevent validation of templates to fail when using template functions. #3157
* [BUGFIX] Configuring the S3 URL with an `@` but without username and password doesn't enable the AWS static credentials anymore. #3170
* [BUGFIX] Limit errors on ranged queries (`api/v1/query_range`) no longer return a status code `500` but `422` instead. #3167
* [BUGFIX] Handle hash-collisions in the query path. Before this fix, Cortex could occasionally mix up two different series in a query, leading to invalid results, when `-querier.ingester-streaming` was used. #3192

## 1.3.0 / 2020-08-21

* [CHANGE] Replace the metric `cortex_alertmanager_configs` with `cortex_alertmanager_config_invalid` exposed by Alertmanager. #2960
* [CHANGE] Experimental Delete Series: Change target flag for purger from `data-purger` to `purger`. #2777
* [CHANGE] Experimental blocks storage: The max concurrent queries against the long-term storage, configured via `-experimental.blocks-storage.bucket-store.max-concurrent`, is now a limit shared across all tenants and not a per-tenant limit anymore. The default value has changed from `20` to `100` and the following new metrics have been added: #2797
  * `cortex_bucket_stores_gate_queries_concurrent_max`
  * `cortex_bucket_stores_gate_queries_in_flight`
  * `cortex_bucket_stores_gate_duration_seconds`
* [CHANGE] Metric `cortex_ingester_flush_reasons` has been renamed to `cortex_ingester_flushing_enqueued_series_total`, and new metric `cortex_ingester_flushing_dequeued_series_total` with `outcome` label (superset of reason) has been added. #2802 #2818 #2998
* [CHANGE] Experimental Delete Series: Metric `cortex_purger_oldest_pending_delete_request_age_seconds` would track age of delete requests since they are over their cancellation period instead of their creation time. #2806
* [CHANGE] Experimental blocks storage: the store-gateway service is required in a Cortex cluster running with the experimental blocks storage. Removed the `-experimental.tsdb.store-gateway-enabled` CLI flag and `store_gateway_enabled` YAML config option. The store-gateway is now always enabled when the storage engine is `blocks`. #2822
* [CHANGE] Experimental blocks storage: removed support for `-experimental.blocks-storage.bucket-store.max-sample-count` flag because the implementation was flawed. To limit the number of samples/chunks processed by a single query you can set `-store.query-chunk-limit`, which is now supported by the blocks storage too. #2852
* [CHANGE] Ingester: Chunks flushed via /flush stay in memory until retention period is reached. This affects `cortex_ingester_memory_chunks` metric. #2778
* [CHANGE] Querier: the error message returned when the query time range exceeds `-store.max-query-length` has changed from `invalid query, length > limit (X > Y)` to `the query time range exceeds the limit (query length: X, limit: Y)`. #2826
* [CHANGE] Add `component` label to metrics exposed by chunk, delete and index store clients. #2774
* [CHANGE] Querier: when `-querier.query-ingesters-within` is configured, the time range of the query sent to ingesters is now manipulated to ensure the query start time is not older than 'now - query-ingesters-within'. #2904
* [CHANGE] KV: The `role` label which was a label of `multi` KV store client only has been added to metrics of every KV store client. If KV store client is not `multi`, then the value of `role` label is `primary`. #2837
* [CHANGE] Added the `engine` label to the metrics exposed by the Prometheus query engine, to distinguish between `ruler` and `querier` metrics. #2854
* [CHANGE] Added ruler to the single binary when started with `-target=all` (default). #2854
* [CHANGE] Experimental blocks storage: compact head when opening TSDB. This should only affect ingester startup after it was unable to compact head in previous run. #2870
* [CHANGE] Metric `cortex_overrides_last_reload_successful` has been renamed to `cortex_runtime_config_last_reload_successful`. #2874
* [CHANGE] HipChat support has been removed from the alertmanager (because removed from the Prometheus upstream too). #2902
* [CHANGE] Add constant label `name` to metric `cortex_cache_request_duration_seconds`. #2903
* [CHANGE] Add `user` label to metric `cortex_query_frontend_queue_length`. #2939
* [CHANGE] Experimental blocks storage: cleaned up the config and renamed "TSDB" to "blocks storage". #2937
  - The storage engine setting value has been changed from `tsdb` to `blocks`; this affects `-store.engine` CLI flag and its respective YAML option.
  - The root level YAML config has changed from `tsdb` to `blocks_storage`
  - The prefix of all CLI flags has changed from `-experimental.tsdb.` to `-experimental.blocks-storage.`
  - The following settings have been grouped under `tsdb` property in the YAML config and their CLI flags changed:
    - `-experimental.tsdb.dir` changed to `-experimental.blocks-storage.tsdb.dir`
    - `-experimental.tsdb.block-ranges-period` changed to `-experimental.blocks-storage.tsdb.block-ranges-period`
    - `-experimental.tsdb.retention-period` changed to `-experimental.blocks-storage.tsdb.retention-period`
    - `-experimental.tsdb.ship-interval` changed to `-experimental.blocks-storage.tsdb.ship-interval`
    - `-experimental.tsdb.ship-concurrency` changed to `-experimental.blocks-storage.tsdb.ship-concurrency`
    - `-experimental.tsdb.max-tsdb-opening-concurrency-on-startup` changed to `-experimental.blocks-storage.tsdb.max-tsdb-opening-concurrency-on-startup`
    - `-experimental.tsdb.head-compaction-interval` changed to `-experimental.blocks-storage.tsdb.head-compaction-interval`
    - `-experimental.tsdb.head-compaction-concurrency` changed to `-experimental.blocks-storage.tsdb.head-compaction-concurrency`
    - `-experimental.tsdb.head-compaction-idle-timeout` changed to `-experimental.blocks-storage.tsdb.head-compaction-idle-timeout`
    - `-experimental.tsdb.stripe-size` changed to `-experimental.blocks-storage.tsdb.stripe-size`
    - `-experimental.tsdb.wal-compression-enabled` changed to `-experimental.blocks-storage.tsdb.wal-compression-enabled`
    - `-experimental.tsdb.flush-blocks-on-shutdown` changed to `-experimental.blocks-storage.tsdb.flush-blocks-on-shutdown`
* [CHANGE] Flags `-bigtable.grpc-use-gzip-compression`, `-ingester.client.grpc-use-gzip-compression`, `-querier.frontend-client.grpc-use-gzip-compression` are now deprecated. #2940
* [CHANGE] Limit errors reported by ingester during query-time now return HTTP status code 422. #2941
* [FEATURE] Introduced `ruler.for-outage-tolerance`, Max time to tolerate outage for restoring "for" state of alert. #2783
* [FEATURE] Introduced `ruler.for-grace-period`, Minimum duration between alert and restored "for" state. This is maintained only for alerts with configured "for" time greater than grace period. #2783
* [FEATURE] Introduced `ruler.resend-delay`, Minimum amount of time to wait before resending an alert to Alertmanager. #2783
* [FEATURE] Ruler: added `local` filesystem support to store rules (read-only). #2854
* [ENHANCEMENT] Upgraded Docker base images to `alpine:3.12`. #2862
* [ENHANCEMENT] Experimental: Querier can now optionally query secondary store. This is specified by using `-querier.second-store-engine` option, with values `chunks` or `blocks`. Standard configuration options for this store are used. Additionally, this querying can be configured to happen only for queries that need data older than `-querier.use-second-store-before-time`. Default value of zero will always query secondary store. #2747
* [ENHANCEMENT] Query-tee: increased the `cortex_querytee_request_duration_seconds` metric buckets granularity. #2799
* [ENHANCEMENT] Query-tee: fail to start if the configured `-backend.preferred` is unknown. #2799
* [ENHANCEMENT] Ruler: Added the following metrics: #2786
  * `cortex_prometheus_notifications_latency_seconds`
  * `cortex_prometheus_notifications_errors_total`
  * `cortex_prometheus_notifications_sent_total`
  * `cortex_prometheus_notifications_dropped_total`
  * `cortex_prometheus_notifications_queue_length`
  * `cortex_prometheus_notifications_queue_capacity`
  * `cortex_prometheus_notifications_alertmanagers_discovered`
* [ENHANCEMENT] The behavior of the `/ready` was changed for the query frontend to indicate when it was ready to accept queries. This is intended for use by a read path load balancer that would want to wait for the frontend to have attached queriers before including it in the backend. #2733
* [ENHANCEMENT] Experimental Delete Series: Add support for deletion of chunks for remaining stores. #2801
* [ENHANCEMENT] Add `-modules` command line flag to list possible values for `-target`. Also, log warning if given target is internal component. #2752
* [ENHANCEMENT] Added `-ingester.flush-on-shutdown-with-wal-enabled` option to enable chunks flushing even when WAL is enabled. #2780
* [ENHANCEMENT] Query-tee: Support for custom API prefix by using `-server.path-prefix` option. #2814
* [ENHANCEMENT] Query-tee: Forward `X-Scope-OrgId` header to backend, if present in the request. #2815
* [ENHANCEMENT] Experimental blocks storage: Added `-experimental.blocks-storage.tsdb.head-compaction-idle-timeout` option to force compaction of data in memory into a block. #2803
* [ENHANCEMENT] Experimental blocks storage: Added support for flushing blocks via `/flush`, `/shutdown` (previously these only worked for chunks storage) and by using `-experimental.blocks-storage.tsdb.flush-blocks-on-shutdown` option. #2794
* [ENHANCEMENT] Experimental blocks storage: Added support to enforce max query time range length via `-store.max-query-length`. #2826
* [ENHANCEMENT] Experimental blocks storage: Added support to limit the max number of chunks that can be fetched from the long-term storage while executing a query. The limit is enforced both in the querier and store-gateway, and is configurable via `-store.query-chunk-limit`. #2852 #2922
* [ENHANCEMENT] Ingester: Added new metric `cortex_ingester_flush_series_in_progress` that reports number of ongoing flush-series operations. Useful when calling `/flush` handler: if `cortex_ingester_flush_queue_length + cortex_ingester_flush_series_in_progress` is 0, all flushes are finished. #2778
* [ENHANCEMENT] Memberlist members can join cluster via SRV records. #2788
* [ENHANCEMENT] Added configuration options for chunks s3 client. #2831
  * `s3.endpoint`
  * `s3.region`
  * `s3.access-key-id`
  * `s3.secret-access-key`
  * `s3.insecure`
  * `s3.sse-encryption`
  * `s3.http.idle-conn-timeout`
  * `s3.http.response-header-timeout`
  * `s3.http.insecure-skip-verify`
* [ENHANCEMENT] Prometheus upgraded. #2798 #2849 #2867 #2902 #2918
  * Optimized labels regex matchers for patterns containing literals (eg. `foo.*`, `.*foo`, `.*foo.*`)
* [ENHANCEMENT] Add metric `cortex_ruler_config_update_failures_total` to Ruler to track failures of loading rules files. #2857
* [ENHANCEMENT] Experimental Alertmanager: Alertmanager configuration persisted to object storage using an experimental API that accepts and returns YAML-based Alertmanager configuration. #2768
* [ENHANCEMENT] Ruler: `-ruler.alertmanager-url` now supports multiple URLs. Each URL is treated as a separate Alertmanager group. Support for multiple Alertmanagers in a group can be achieved by using DNS service discovery. #2851
* [ENHANCEMENT] Experimental blocks storage: Cortex Flusher now works with blocks engine. Flusher needs to be provided with blocks-engine configuration, existing Flusher flags are not used (they are only relevant for chunks engine). Note that flush errors are only reported via log. #2877
* [ENHANCEMENT] Flusher: Added `-flusher.exit-after-flush` option (defaults to true) to control whether Cortex should stop completely after Flusher has finished its work. #2877
* [ENHANCEMENT] Added metrics `cortex_config_hash` and `cortex_runtime_config_hash` to expose hash of the currently active config file. #2874
* [ENHANCEMENT] Logger: added JSON logging support, configured via the `-log.format=json` CLI flag or its respective YAML config option. #2386
* [ENHANCEMENT] Added new flags `-bigtable.grpc-compression`, `-ingester.client.grpc-compression`, `-querier.frontend-client.grpc-compression` to configure compression used by gRPC. Valid values are `gzip`, `snappy`, or empty string (no compression, default). #2940
* [ENHANCEMENT] Clarify limitations of the `/api/v1/series`, `/api/v1/labels` and `/api/v1/label/{name}/values` endpoints. #2953
* [ENHANCEMENT] Ingester: added `Dropped` outcome to metric `cortex_ingester_flushing_dequeued_series_total`. #2998
* [BUGFIX] Fixed a bug with `api/v1/query_range` where no responses would return null values for `result` and empty values for `resultType`. #2962
* [BUGFIX] Fixed a bug in the index intersect code causing storage to return more chunks/series than required. #2796
* [BUGFIX] Fixed the number of reported keys in the background cache queue. #2764
* [BUGFIX] Fix race in processing of headers in sharded queries. #2762
* [BUGFIX] Query Frontend: Do not re-split sharded requests around ingester boundaries. #2766
* [BUGFIX] Experimental Delete Series: Fixed a problem with cache generation numbers prefixed to cache keys. #2800
* [BUGFIX] Ingester: Flushing chunks via `/flush` endpoint could previously lead to panic, if chunks were already flushed before and then removed from memory during the flush caused by `/flush` handler. Immediate flush now doesn't cause chunks to be flushed again. Samples received during flush triggered via `/flush` handler are no longer discarded. #2778
* [BUGFIX] Prometheus upgraded. #2849
  * Fixed unknown symbol error during head compaction
* [BUGFIX] Fix panic when using cassandra as store for both index and delete requests. #2774
* [BUGFIX] Experimental Delete Series: Fixed a data race in Purger. #2817
* [BUGFIX] KV: Fixed a bug that triggered a panic due to metrics being registered with the same name but different labels when using a `multi` configured KV client. #2837
* [BUGFIX] Query-frontend: Fix passing HTTP `Host` header if `-frontend.downstream-url` is configured. #2880
* [BUGFIX] Ingester: Improve time-series distribution when `-experimental.distributor.user-subring-size` is enabled. #2887
* [BUGFIX] Set content type to `application/x-protobuf` for remote_read responses. #2915
* [BUGFIX] Fixed ruler and store-gateway instance registration in the ring (when sharding is enabled) when a new instance replaces abruptly terminated one, and the only difference between the two instances is the address. #2954
* [BUGFIX] Fixed `Missing chunks and index config causing silent failure` Absence of chunks and index from schema config is not validated. #2732
* [BUGFIX] Fix panic caused by KVs from boltdb being used beyond their life. #2971
* [BUGFIX] Experimental blocks storage: `/api/v1/series`, `/api/v1/labels` and `/api/v1/label/{name}/values` only query the TSDB head regardless of the configured `-experimental.blocks-storage.tsdb.retention-period`. #2974
* [BUGFIX] Ingester: Avoid indefinite checkpointing in case of surge in number of series. #2955
* [BUGFIX] Querier: query /series from ingesters regardless the `-querier.query-ingesters-within` setting. #3035
* [BUGFIX] Ruler: fixed an unintentional breaking change introduced in the ruler's `alertmanager_url` YAML config option, which changed the value from a string to a list of strings. #2989

## 1.2.0 / 2020-07-01

* [CHANGE] Metric `cortex_kv_request_duration_seconds` now includes `name` label to denote which client is being used as well as the `backend` label to denote the KV backend implementation in use. #2648
* [CHANGE] Experimental Ruler: Rule groups persisted to object storage using the experimental API have an updated object key encoding to better handle special characters. Rule groups previously-stored using object storage must be renamed to the new format. #2646
* [CHANGE] Query Frontend now uses Round Robin to choose a tenant queue to service next. #2553
* [CHANGE] `-promql.lookback-delta` is now deprecated and has been replaced by `-querier.lookback-delta` along with `lookback_delta` entry under `querier` in the config file. `-promql.lookback-delta` will be removed in v1.4.0. #2604
* [CHANGE] Experimental TSDB: removed `-experimental.tsdb.bucket-store.binary-index-header-enabled` flag. Now the binary index-header is always enabled.
* [CHANGE] Experimental TSDB: Renamed index-cache metrics to use original metric names from Thanos, as Cortex is not aggregating them in any way: #2627
  * `cortex_<service>_blocks_index_cache_items_evicted_total` => `thanos_store_index_cache_items_evicted_total{name="index-cache"}`
  * `cortex_<service>_blocks_index_cache_items_added_total` => `thanos_store_index_cache_items_added_total{name="index-cache"}`
  * `cortex_<service>_blocks_index_cache_requests_total` => `thanos_store_index_cache_requests_total{name="index-cache"}`
  * `cortex_<service>_blocks_index_cache_items_overflowed_total` => `thanos_store_index_cache_items_overflowed_total{name="index-cache"}`
  * `cortex_<service>_blocks_index_cache_hits_total` => `thanos_store_index_cache_hits_total{name="index-cache"}`
  * `cortex_<service>_blocks_index_cache_items` => `thanos_store_index_cache_items{name="index-cache"}`
  * `cortex_<service>_blocks_index_cache_items_size_bytes` => `thanos_store_index_cache_items_size_bytes{name="index-cache"}`
  * `cortex_<service>_blocks_index_cache_total_size_bytes` => `thanos_store_index_cache_total_size_bytes{name="index-cache"}`
  * `cortex_<service>_blocks_index_cache_memcached_operations_total` =>  `thanos_memcached_operations_total{name="index-cache"}`
  * `cortex_<service>_blocks_index_cache_memcached_operation_failures_total` =>  `thanos_memcached_operation_failures_total{name="index-cache"}`
  * `cortex_<service>_blocks_index_cache_memcached_operation_duration_seconds` =>  `thanos_memcached_operation_duration_seconds{name="index-cache"}`
  * `cortex_<service>_blocks_index_cache_memcached_operation_skipped_total` =>  `thanos_memcached_operation_skipped_total{name="index-cache"}`
* [CHANGE] Experimental TSDB: Renamed metrics in bucket stores: #2627
  * `cortex_<service>_blocks_meta_syncs_total` => `cortex_blocks_meta_syncs_total{component="<service>"}`
  * `cortex_<service>_blocks_meta_sync_failures_total` => `cortex_blocks_meta_sync_failures_total{component="<service>"}`
  * `cortex_<service>_blocks_meta_sync_duration_seconds` => `cortex_blocks_meta_sync_duration_seconds{component="<service>"}`
  * `cortex_<service>_blocks_meta_sync_consistency_delay_seconds` => `cortex_blocks_meta_sync_consistency_delay_seconds{component="<service>"}`
  * `cortex_<service>_blocks_meta_synced` => `cortex_blocks_meta_synced{component="<service>"}`
  * `cortex_<service>_bucket_store_block_loads_total` => `cortex_bucket_store_block_loads_total{component="<service>"}`
  * `cortex_<service>_bucket_store_block_load_failures_total` => `cortex_bucket_store_block_load_failures_total{component="<service>"}`
  * `cortex_<service>_bucket_store_block_drops_total` => `cortex_bucket_store_block_drops_total{component="<service>"}`
  * `cortex_<service>_bucket_store_block_drop_failures_total` => `cortex_bucket_store_block_drop_failures_total{component="<service>"}`
  * `cortex_<service>_bucket_store_blocks_loaded` => `cortex_bucket_store_blocks_loaded{component="<service>"}`
  * `cortex_<service>_bucket_store_series_data_touched` => `cortex_bucket_store_series_data_touched{component="<service>"}`
  * `cortex_<service>_bucket_store_series_data_fetched` => `cortex_bucket_store_series_data_fetched{component="<service>"}`
  * `cortex_<service>_bucket_store_series_data_size_touched_bytes` => `cortex_bucket_store_series_data_size_touched_bytes{component="<service>"}`
  * `cortex_<service>_bucket_store_series_data_size_fetched_bytes` => `cortex_bucket_store_series_data_size_fetched_bytes{component="<service>"}`
  * `cortex_<service>_bucket_store_series_blocks_queried` => `cortex_bucket_store_series_blocks_queried{component="<service>"}`
  * `cortex_<service>_bucket_store_series_get_all_duration_seconds` => `cortex_bucket_store_series_get_all_duration_seconds{component="<service>"}`
  * `cortex_<service>_bucket_store_series_merge_duration_seconds` => `cortex_bucket_store_series_merge_duration_seconds{component="<service>"}`
  * `cortex_<service>_bucket_store_series_refetches_total` => `cortex_bucket_store_series_refetches_total{component="<service>"}`
  * `cortex_<service>_bucket_store_series_result_series` => `cortex_bucket_store_series_result_series{component="<service>"}`
  * `cortex_<service>_bucket_store_cached_postings_compressions_total` => `cortex_bucket_store_cached_postings_compressions_total{component="<service>"}`
  * `cortex_<service>_bucket_store_cached_postings_compression_errors_total` => `cortex_bucket_store_cached_postings_compression_errors_total{component="<service>"}`
  * `cortex_<service>_bucket_store_cached_postings_compression_time_seconds` => `cortex_bucket_store_cached_postings_compression_time_seconds{component="<service>"}`
  * `cortex_<service>_bucket_store_cached_postings_original_size_bytes_total` => `cortex_bucket_store_cached_postings_original_size_bytes_total{component="<service>"}`
  * `cortex_<service>_bucket_store_cached_postings_compressed_size_bytes_total` => `cortex_bucket_store_cached_postings_compressed_size_bytes_total{component="<service>"}`
  * `cortex_<service>_blocks_sync_seconds` => `cortex_bucket_stores_blocks_sync_seconds{component="<service>"}`
  * `cortex_<service>_blocks_last_successful_sync_timestamp_seconds` => `cortex_bucket_stores_blocks_last_successful_sync_timestamp_seconds{component="<service>"}`
* [CHANGE] Available command-line flags are printed to stdout, and only when requested via `-help`. Using invalid flag no longer causes printing of all available flags. #2691
* [CHANGE] Experimental Memberlist ring: randomize gossip node names to avoid conflicts when running multiple clients on the same host, or reusing host names (eg. pods in statefulset). Node name randomization can be disabled by using `-memberlist.randomize-node-name=false`. #2715
* [CHANGE] Memberlist KV client is no longer considered experimental. #2725
* [CHANGE] Experimental Delete Series: Make delete request cancellation duration configurable. #2760
* [CHANGE] Removed `-store.fullsize-chunks` option which was undocumented and unused (it broke ingester hand-overs). #2656
* [CHANGE] Query with no metric name that has previously resulted in HTTP status code 500 now returns status code 422 instead. #2571
* [FEATURE] TLS config options added for GRPC clients in Querier (Query-frontend client & Ingester client), Ruler, Store Gateway, as well as HTTP client in Config store client. #2502
* [FEATURE] The flag `-frontend.max-cache-freshness` is now supported within the limits overrides, to specify per-tenant max cache freshness values. The corresponding YAML config parameter has been changed from `results_cache.max_freshness` to `limits_config.max_cache_freshness`. The legacy YAML config parameter (`results_cache.max_freshness`) will continue to be supported till Cortex release `v1.4.0`. #2609
* [FEATURE] Experimental gRPC Store: Added support to 3rd parties index and chunk stores using gRPC client/server plugin mechanism. #2220
* [FEATURE] Add `-cassandra.table-options` flag to customize table options of Cassandra when creating the index or chunk table. #2575
* [ENHANCEMENT] Propagate GOPROXY value when building `build-image`. This is to help the builders building the code in a Network where default Go proxy is not accessible (e.g. when behind some corporate VPN). #2741
* [ENHANCEMENT] Querier: Added metric `cortex_querier_request_duration_seconds` for all requests to the querier. #2708
* [ENHANCEMENT] Cortex is now built with Go 1.14. #2480 #2749 #2753
* [ENHANCEMENT] Experimental TSDB: added the following metrics to the ingester: #2580 #2583 #2589 #2654
  * `cortex_ingester_tsdb_appender_add_duration_seconds`
  * `cortex_ingester_tsdb_appender_commit_duration_seconds`
  * `cortex_ingester_tsdb_refcache_purge_duration_seconds`
  * `cortex_ingester_tsdb_compactions_total`
  * `cortex_ingester_tsdb_compaction_duration_seconds`
  * `cortex_ingester_tsdb_wal_fsync_duration_seconds`
  * `cortex_ingester_tsdb_wal_page_flushes_total`
  * `cortex_ingester_tsdb_wal_completed_pages_total`
  * `cortex_ingester_tsdb_wal_truncations_failed_total`
  * `cortex_ingester_tsdb_wal_truncations_total`
  * `cortex_ingester_tsdb_wal_writes_failed_total`
  * `cortex_ingester_tsdb_checkpoint_deletions_failed_total`
  * `cortex_ingester_tsdb_checkpoint_deletions_total`
  * `cortex_ingester_tsdb_checkpoint_creations_failed_total`
  * `cortex_ingester_tsdb_checkpoint_creations_total`
  * `cortex_ingester_tsdb_wal_truncate_duration_seconds`
  * `cortex_ingester_tsdb_head_active_appenders`
  * `cortex_ingester_tsdb_head_series_not_found_total`
  * `cortex_ingester_tsdb_head_chunks`
  * `cortex_ingester_tsdb_mmap_chunk_corruptions_total`
  * `cortex_ingester_tsdb_head_chunks_created_total`
  * `cortex_ingester_tsdb_head_chunks_removed_total`
* [ENHANCEMENT] Experimental TSDB: added metrics useful to alert on critical conditions of the blocks storage: #2573
  * `cortex_compactor_last_successful_run_timestamp_seconds`
  * `cortex_querier_blocks_last_successful_sync_timestamp_seconds` (when store-gateway is disabled)
  * `cortex_querier_blocks_last_successful_scan_timestamp_seconds` (when store-gateway is enabled)
  * `cortex_storegateway_blocks_last_successful_sync_timestamp_seconds`
* [ENHANCEMENT] Experimental TSDB: added the flag `-experimental.tsdb.wal-compression-enabled` to allow to enable TSDB WAL compression. #2585
* [ENHANCEMENT] Experimental TSDB: Querier and store-gateway components can now use so-called "caching bucket", which can currently cache fetched chunks into shared memcached server. #2572
* [ENHANCEMENT] Ruler: Automatically remove unhealthy rulers from the ring. #2587
* [ENHANCEMENT] Query-tee: added support to `/metadata`, `/alerts`, and `/rules` endpoints #2600
* [ENHANCEMENT] Query-tee: added support to query results comparison between two different backends. The comparison is disabled by default and can be enabled via `-proxy.compare-responses=true`. #2611
* [ENHANCEMENT] Query-tee: improved the query-tee to not wait all backend responses before sending back the response to the client. The query-tee now sends back to the client first successful response, while honoring the `-backend.preferred` option. #2702
* [ENHANCEMENT] Thanos and Prometheus upgraded. #2602 #2604 #2634 #2659 #2686 #2756
  * TSDB now holds less WAL files after Head Truncation.
  * TSDB now does memory-mapping of Head chunks and reduces memory usage.
* [ENHANCEMENT] Experimental TSDB: decoupled blocks deletion from blocks compaction in the compactor, so that blocks deletion is not blocked by a busy compactor. The following metrics have been added: #2623
  * `cortex_compactor_block_cleanup_started_total`
  * `cortex_compactor_block_cleanup_completed_total`
  * `cortex_compactor_block_cleanup_failed_total`
  * `cortex_compactor_block_cleanup_last_successful_run_timestamp_seconds`
* [ENHANCEMENT] Experimental TSDB: Use shared cache for metadata. This is especially useful when running multiple querier and store-gateway components to reduce number of object store API calls. #2626 #2640
* [ENHANCEMENT] Experimental TSDB: when `-querier.query-store-after` is configured and running the experimental blocks storage, the time range of the query sent to the store is now manipulated to ensure the query end time is not more recent than 'now - query-store-after'. #2642
* [ENHANCEMENT] Experimental TSDB: small performance improvement in concurrent usage of RefCache, used during samples ingestion. #2651
* [ENHANCEMENT] The following endpoints now respond appropriately to an `Accept` header with the value `application/json` #2673
  * `/distributor/all_user_stats`
  * `/distributor/ha_tracker`
  * `/ingester/ring`
  * `/store-gateway/ring`
  * `/compactor/ring`
  * `/ruler/ring`
  * `/services`
* [ENHANCEMENT] Experimental Cassandra backend: Add `-cassandra.num-connections` to allow increasing the number of TCP connections to each Cassandra server. #2666
* [ENHANCEMENT] Experimental Cassandra backend: Use separate Cassandra clients and connections for reads and writes. #2666
* [ENHANCEMENT] Experimental Cassandra backend: Add `-cassandra.reconnect-interval` to allow specifying the reconnect interval to a Cassandra server that has been marked `DOWN` by the gocql driver. Also change the default value of the reconnect interval from `60s` to `1s`. #2687
* [ENHANCEMENT] Experimental Cassandra backend: Add option `-cassandra.convict-hosts-on-failure=false` to not convict host of being down when a request fails. #2684
* [ENHANCEMENT] Experimental TSDB: Applied a jitter to the period bucket scans in order to better distribute bucket operations over the time and increase the probability of hitting the shared cache (if configured). #2693
* [ENHANCEMENT] Experimental TSDB: Series limit per user and per metric now work in TSDB blocks. #2676
* [ENHANCEMENT] Experimental Memberlist: Added ability to periodically rejoin the memberlist cluster. #2724
* [ENHANCEMENT] Experimental Delete Series: Added the following metrics for monitoring processing of delete requests: #2730
  - `cortex_purger_load_pending_requests_attempts_total`: Number of attempts that were made to load pending requests with status.
  - `cortex_purger_oldest_pending_delete_request_age_seconds`: Age of oldest pending delete request in seconds.
  - `cortex_purger_pending_delete_requests_count`: Count of requests which are in process or are ready to be processed.
* [ENHANCEMENT] Experimental TSDB: Improved compactor to hard-delete also partial blocks with an deletion mark (even if the deletion mark threshold has not been reached). #2751
* [ENHANCEMENT] Experimental TSDB: Introduced a consistency check done by the querier to ensure all expected blocks have been queried via the store-gateway. If a block is missing on a store-gateway, the querier retries fetching series from missing blocks up to 3 times. If the consistency check fails once all retries have been exhausted, the query execution fails. The following metrics have been added: #2593 #2630 #2689 #2695
  * `cortex_querier_blocks_consistency_checks_total`
  * `cortex_querier_blocks_consistency_checks_failed_total`
  * `cortex_querier_storegateway_refetches_per_query`
* [ENHANCEMENT] Delete requests can now be canceled #2555
* [ENHANCEMENT] Table manager can now provision tables for delete store #2546
* [BUGFIX] Ruler: Ensure temporary rule files with special characters are properly mapped and cleaned up. #2506
* [BUGFIX] Fixes #2411, Ensure requests are properly routed to the prometheus api embedded in the query if `-server.path-prefix` is set. #2372
* [BUGFIX] Experimental TSDB: fixed chunk data corruption when querying back series using the experimental blocks storage. #2400
* [BUGFIX] Fixed collection of tracing spans from Thanos components used internally. #2655
* [BUGFIX] Experimental TSDB: fixed memory leak in ingesters. #2586
* [BUGFIX] QueryFrontend: fixed a situation where HTTP error is ignored and an incorrect status code is set. #2590
* [BUGFIX] Ingester: Fix an ingester starting up in the JOINING state and staying there forever. #2565
* [BUGFIX] QueryFrontend: fixed a panic (`integer divide by zero`) in the query-frontend. The query-frontend now requires the `-querier.default-evaluation-interval` config to be set to the same value of the querier. #2614
* [BUGFIX] Experimental TSDB: when the querier receives a `/series` request with a time range older than the data stored in the ingester, it now ignores the requested time range and returns known series anyway instead of returning an empty response. This aligns the behaviour with the chunks storage. #2617
* [BUGFIX] Cassandra: fixed an edge case leading to an invalid CQL query when querying the index on a Cassandra store. #2639
* [BUGFIX] Ingester: increment series per metric when recovering from WAL or transfer. #2674
* [BUGFIX] Fixed `wrong number of arguments for 'mget' command` Redis error when a query has no chunks to lookup from storage. #2700 #2796
* [BUGFIX] Ingester: Automatically remove old tmp checkpoints, fixing a potential disk space leak after an ingester crashes. #2726

## 1.1.0 / 2020-05-21

This release brings the usual mix of bugfixes and improvements. The biggest change is that WAL support for chunks is now considered to be production-ready!

Please make sure to review renamed metrics, and update your dashboards and alerts accordingly.

* [CHANGE] Added v1 API routes documented in #2327. #2372
  * Added `-http.alertmanager-http-prefix` flag which allows the configuration of the path where the Alertmanager API and UI can be reached. The default is set to `/alertmanager`.
  * Added `-http.prometheus-http-prefix` flag which allows the configuration of the path where the Prometheus API and UI can be reached. The default is set to `/prometheus`.
  * Updated the index hosted at the root prefix to point to the updated routes.
  * Legacy routes hardcoded with the `/api/prom` prefix now respect the `-http.prefix` flag.
* [CHANGE] The metrics `cortex_distributor_ingester_appends_total` and `distributor_ingester_append_failures_total` now include a `type` label to differentiate between `samples` and `metadata`. #2336
* [CHANGE] The metrics for number of chunks and bytes flushed to the chunk store are renamed. Note that previous metrics were counted pre-deduplication, while new metrics are counted after deduplication. #2463
  * `cortex_ingester_chunks_stored_total` > `cortex_chunk_store_stored_chunks_total`
  * `cortex_ingester_chunk_stored_bytes_total` > `cortex_chunk_store_stored_chunk_bytes_total`
* [CHANGE] Experimental TSDB: renamed blocks meta fetcher metrics: #2375
  * `cortex_querier_bucket_store_blocks_meta_syncs_total` > `cortex_querier_blocks_meta_syncs_total`
  * `cortex_querier_bucket_store_blocks_meta_sync_failures_total` > `cortex_querier_blocks_meta_sync_failures_total`
  * `cortex_querier_bucket_store_blocks_meta_sync_duration_seconds` > `cortex_querier_blocks_meta_sync_duration_seconds`
  * `cortex_querier_bucket_store_blocks_meta_sync_consistency_delay_seconds` > `cortex_querier_blocks_meta_sync_consistency_delay_seconds`
* [CHANGE] Experimental TSDB: Modified default values for `compactor.deletion-delay` option from 48h to 12h and `-experimental.tsdb.bucket-store.ignore-deletion-marks-delay` from 24h to 6h. #2414
* [CHANGE] WAL: Default value of `-ingester.checkpoint-enabled` changed to `true`. #2416
* [CHANGE] `trace_id` field in log files has been renamed to `traceID`. #2518
* [CHANGE] Slow query log has a different output now. Previously used `url` field has been replaced with `host` and `path`, and query parameters are logged as individual log fields with `qs_` prefix. #2520
* [CHANGE] WAL: WAL and checkpoint compression is now disabled. #2436
* [CHANGE] Update in dependency `go-kit/kit` from `v0.9.0` to `v0.10.0`. HTML escaping disabled in JSON Logger. #2535
* [CHANGE] Experimental TSDB: Removed `cortex_<service>_` prefix from Thanos objstore metrics and added `component` label to distinguish which Cortex component is doing API calls to the object storage when running in single-binary mode: #2568
  - `cortex_<service>_thanos_objstore_bucket_operations_total` renamed to `thanos_objstore_bucket_operations_total{component="<name>"}`
  - `cortex_<service>_thanos_objstore_bucket_operation_failures_total` renamed to `thanos_objstore_bucket_operation_failures_total{component="<name>"}`
  - `cortex_<service>_thanos_objstore_bucket_operation_duration_seconds` renamed to `thanos_objstore_bucket_operation_duration_seconds{component="<name>"}`
  - `cortex_<service>_thanos_objstore_bucket_last_successful_upload_time` renamed to `thanos_objstore_bucket_last_successful_upload_time{component="<name>"}`
* [CHANGE] FIFO cache: The `-<prefix>.fifocache.size` CLI flag has been renamed to `-<prefix>.fifocache.max-size-items` as well as its YAML config option `size` renamed to `max_size_items`. #2319
* [FEATURE] Ruler: The `-ruler.evaluation-delay` flag was added to allow users to configure a default evaluation delay for all rules in cortex. The default value is 0 which is the current behavior. #2423
* [FEATURE] Experimental: Added a new object storage client for OpenStack Swift. #2440
* [FEATURE] TLS config options added to the Server. #2535
* [FEATURE] Experimental: Added support for `/api/v1/metadata` Prometheus-based endpoint. #2549
* [FEATURE] Add ability to limit concurrent queries to Cassandra with `-cassandra.query-concurrency` flag. #2562
* [FEATURE] Experimental TSDB: Introduced store-gateway service used by the experimental blocks storage to load and query blocks. The store-gateway optionally supports blocks sharding and replication via a dedicated hash ring, configurable via `-experimental.store-gateway.sharding-enabled` and `-experimental.store-gateway.sharding-ring.*` flags. The following metrics have been added: #2433 #2458 #2469 #2523
  * `cortex_querier_storegateway_instances_hit_per_query`
* [ENHANCEMENT] Experimental TSDB: sample ingestion errors are now reported via existing `cortex_discarded_samples_total` metric. #2370
* [ENHANCEMENT] Failures on samples at distributors and ingesters return the first validation error as opposed to the last. #2383
* [ENHANCEMENT] Experimental TSDB: Added `cortex_querier_blocks_meta_synced`, which reflects current state of synced blocks over all tenants. #2392
* [ENHANCEMENT] Added `cortex_distributor_latest_seen_sample_timestamp_seconds` metric to see how far behind Prometheus servers are in sending data. #2371
* [ENHANCEMENT] FIFO cache to support eviction based on memory usage. Added `-<prefix>.fifocache.max-size-bytes` CLI flag and YAML config option `max_size_bytes` to specify memory limit of the cache. #2319, #2527
* [ENHANCEMENT] Added `-querier.worker-match-max-concurrent`. Force worker concurrency to match the `-querier.max-concurrent` option.  Overrides `-querier.worker-parallelism`.  #2456
* [ENHANCEMENT] Added the following metrics for monitoring delete requests: #2445
  - `cortex_purger_delete_requests_received_total`: Number of delete requests received per user.
  - `cortex_purger_delete_requests_processed_total`: Number of delete requests processed per user.
  - `cortex_purger_delete_requests_chunks_selected_total`: Number of chunks selected while building delete plans per user.
  - `cortex_purger_delete_requests_processing_failures_total`: Number of delete requests processing failures per user.
* [ENHANCEMENT] Single Binary: Added query-frontend to the single binary.  Single binary users will now benefit from various query-frontend features.  Primarily: sharding, parallelization, load shedding, additional caching (if configured), and query retries. #2437
* [ENHANCEMENT] Allow 1w (where w denotes week) and 1y (where y denotes year) when setting `-store.cache-lookups-older-than` and `-store.max-look-back-period`. #2454
* [ENHANCEMENT] Optimize index queries for matchers using "a|b|c"-type regex. #2446 #2475
* [ENHANCEMENT] Added per tenant metrics for queries and chunks and bytes read from chunk store: #2463
  * `cortex_chunk_store_fetched_chunks_total` and `cortex_chunk_store_fetched_chunk_bytes_total`
  * `cortex_query_frontend_queries_total` (per tenant queries counted by the frontend)
* [ENHANCEMENT] WAL: New metrics `cortex_ingester_wal_logged_bytes_total` and `cortex_ingester_checkpoint_logged_bytes_total` added to track total bytes logged to disk for WAL and checkpoints. #2497
* [ENHANCEMENT] Add de-duplicated chunks counter `cortex_chunk_store_deduped_chunks_total` which counts every chunk not sent to the store because it was already sent by another replica. #2485
* [ENHANCEMENT] Query-frontend now also logs the POST data of long queries. #2481
* [ENHANCEMENT] WAL: Ingester WAL records now have type header and the custom WAL records have been replaced by Prometheus TSDB's WAL records. Old records will not be supported from 1.3 onwards. Note: once this is deployed, you cannot downgrade without data loss. #2436
* [ENHANCEMENT] Redis Cache: Added `idle_timeout`, `wait_on_pool_exhaustion` and `max_conn_lifetime` options to redis cache configuration. #2550
* [ENHANCEMENT] WAL: the experimental tag has been removed on the WAL in ingesters. #2560
* [ENHANCEMENT] Use newer AWS API for paginated queries - removes 'Deprecated' message from logfiles. #2452
* [ENHANCEMENT] Experimental memberlist: Add retry with backoff on memberlist join other members. #2705
* [ENHANCEMENT] Experimental TSDB: when the store-gateway sharding is enabled, unhealthy store-gateway instances are automatically removed from the ring after 10 consecutive `-experimental.store-gateway.sharding-ring.heartbeat-timeout` periods. #2526
* [BUGFIX] Ruler: Ensure temporary rule files with special characters are properly mapped and cleaned up. #2506
* [BUGFIX] Ensure requests are properly routed to the prometheus api embedded in the query if `-server.path-prefix` is set. Fixes #2411. #2372
* [BUGFIX] Experimental TSDB: Fixed chunk data corruption when querying back series using the experimental blocks storage. #2400
* [BUGFIX] Cassandra Storage: Fix endpoint TLS host verification. #2109
* [BUGFIX] Experimental TSDB: Fixed response status code from `422` to `500` when an error occurs while iterating chunks with the experimental blocks storage. #2402
* [BUGFIX] Ring: Fixed a situation where upgrading from pre-1.0 cortex with a rolling strategy caused new 1.0 ingesters to lose their zone value in the ring until manually forced to re-register. #2404
* [BUGFIX] Distributor: `/all_user_stats` now show API and Rule Ingest Rate correctly. #2457
* [BUGFIX] Fixed `version`, `revision` and `branch` labels exported by the `cortex_build_info` metric. #2468
* [BUGFIX] QueryFrontend: fixed a situation where span context missed when downstream_url is used. #2539
* [BUGFIX] Querier: Fixed a situation where querier would crash because of an unresponsive frontend instance. #2569

## 1.0.1 / 2020-04-23

* [BUGFIX] Fix gaps when querying ingesters with replication factor = 3 and 2 ingesters in the cluster. #2503

## 1.0.0 / 2020-04-02

This is the first major release of Cortex. We made a lot of **breaking changes** in this release which have been detailed below. Please also see the stability guarantees we provide as part of a major release: https://cortexmetrics.io/docs/configuration/v1guarantees/

* [CHANGE] Remove the following deprecated flags: #2339
  - `-metrics.error-rate-query` (use `-metrics.write-throttle-query` instead).
  - `-store.cardinality-cache-size` (use `-store.index-cache-read.enable-fifocache` and `-store.index-cache-read.fifocache.size` instead).
  - `-store.cardinality-cache-validity` (use `-store.index-cache-read.enable-fifocache` and `-store.index-cache-read.fifocache.duration` instead).
  - `-distributor.limiter-reload-period` (flag unused)
  - `-ingester.claim-on-rollout` (flag unused)
  - `-ingester.normalise-tokens` (flag unused)
* [CHANGE] Renamed YAML file options to be more consistent. See [full config file changes below](#config-file-breaking-changes). #2273
* [CHANGE] AWS based autoscaling has been removed. You can only use metrics based autoscaling now. `-applicationautoscaling.url` has been removed. See https://cortexmetrics.io/docs/production/aws/#dynamodb-capacity-provisioning on how to migrate. #2328
* [CHANGE] Renamed the `memcache.write-back-goroutines` and `memcache.write-back-buffer` flags to `background.write-back-concurrency` and `background.write-back-buffer`. This affects the following flags: #2241
  - `-frontend.memcache.write-back-buffer` --> `-frontend.background.write-back-buffer`
  - `-frontend.memcache.write-back-goroutines` --> `-frontend.background.write-back-concurrency`
  - `-store.index-cache-read.memcache.write-back-buffer` --> `-store.index-cache-read.background.write-back-buffer`
  - `-store.index-cache-read.memcache.write-back-goroutines` --> `-store.index-cache-read.background.write-back-concurrency`
  - `-store.index-cache-write.memcache.write-back-buffer` --> `-store.index-cache-write.background.write-back-buffer`
  - `-store.index-cache-write.memcache.write-back-goroutines` --> `-store.index-cache-write.background.write-back-concurrency`
  - `-memcache.write-back-buffer` --> `-store.chunks-cache.background.write-back-buffer`. Note the next change log for the difference.
  - `-memcache.write-back-goroutines` --> `-store.chunks-cache.background.write-back-concurrency`. Note the next change log for the difference.

* [CHANGE] Renamed the chunk cache flags to have `store.chunks-cache.` as prefix. This means the following flags have been changed: #2241
  - `-cache.enable-fifocache` --> `-store.chunks-cache.cache.enable-fifocache`
  - `-default-validity` --> `-store.chunks-cache.default-validity`
  - `-fifocache.duration` --> `-store.chunks-cache.fifocache.duration`
  - `-fifocache.size` --> `-store.chunks-cache.fifocache.size`
  - `-memcache.write-back-buffer` --> `-store.chunks-cache.background.write-back-buffer`. Note the previous change log for the difference.
  - `-memcache.write-back-goroutines` --> `-store.chunks-cache.background.write-back-concurrency`. Note the previous change log for the difference.
  - `-memcached.batchsize` --> `-store.chunks-cache.memcached.batchsize`
  - `-memcached.consistent-hash` --> `-store.chunks-cache.memcached.consistent-hash`
  - `-memcached.expiration` --> `-store.chunks-cache.memcached.expiration`
  - `-memcached.hostname` --> `-store.chunks-cache.memcached.hostname`
  - `-memcached.max-idle-conns` --> `-store.chunks-cache.memcached.max-idle-conns`
  - `-memcached.parallelism` --> `-store.chunks-cache.memcached.parallelism`
  - `-memcached.service` --> `-store.chunks-cache.memcached.service`
  - `-memcached.timeout` --> `-store.chunks-cache.memcached.timeout`
  - `-memcached.update-interval` --> `-store.chunks-cache.memcached.update-interval`
  - `-redis.enable-tls` --> `-store.chunks-cache.redis.enable-tls`
  - `-redis.endpoint` --> `-store.chunks-cache.redis.endpoint`
  - `-redis.expiration` --> `-store.chunks-cache.redis.expiration`
  - `-redis.max-active-conns` --> `-store.chunks-cache.redis.max-active-conns`
  - `-redis.max-idle-conns` --> `-store.chunks-cache.redis.max-idle-conns`
  - `-redis.password` --> `-store.chunks-cache.redis.password`
  - `-redis.timeout` --> `-store.chunks-cache.redis.timeout`
* [CHANGE] Rename the `-store.chunk-cache-stubs` to `-store.chunks-cache.cache-stubs` to be more inline with above. #2241
* [CHANGE] Change prefix of flags `-dynamodb.periodic-table.*` to `-table-manager.index-table.*`. #2359
* [CHANGE] Change prefix of flags `-dynamodb.chunk-table.*` to `-table-manager.chunk-table.*`. #2359
* [CHANGE] Change the following flags: #2359
  - `-dynamodb.poll-interval` --> `-table-manager.poll-interval`
  - `-dynamodb.periodic-table.grace-period` --> `-table-manager.periodic-table.grace-period`
* [CHANGE] Renamed the following flags: #2273
  - `-dynamodb.chunk.gang.size` --> `-dynamodb.chunk-gang-size`
  - `-dynamodb.chunk.get.max.parallelism` --> `-dynamodb.chunk-get-max-parallelism`
* [CHANGE] Don't support mixed time units anymore for duration. For example, 168h5m0s doesn't work anymore, please use just one unit (s|m|h|d|w|y). #2252
* [CHANGE] Utilize separate protos for rule state and storage. Experimental ruler API will not be functional until the rollout is complete. #2226
* [CHANGE] Frontend worker in querier now starts after all Querier module dependencies are started. This fixes issue where frontend worker started to send queries to querier before it was ready to serve them (mostly visible when using experimental blocks storage). #2246
* [CHANGE] Lifecycler component now enters Failed state on errors, and doesn't exit the process. (Important if you're vendoring Cortex and use Lifecycler) #2251
* [CHANGE] `/ready` handler now returns 200 instead of 204. #2330
* [CHANGE] Better defaults for the following options: #2344
  - `-<prefix>.consul.consistent-reads`: Old default: `true`, new default: `false`. This reduces the load on Consul.
  - `-<prefix>.consul.watch-rate-limit`: Old default: 0, new default: 1. This rate limits the reads to 1 per second. Which is good enough for ring watches.
  - `-distributor.health-check-ingesters`: Old default: `false`, new default: `true`.
  - `-ingester.max-stale-chunk-idle`: Old default: 0, new default: 2m. This lets us expire series that we know are stale early.
  - `-ingester.spread-flushes`: Old default: false, new default: true. This allows to better de-duplicate data and use less space.
  - `-ingester.chunk-age-jitter`: Old default: 20mins, new default: 0. This is to enable the `-ingester.spread-flushes` to true.
  - `-<prefix>.memcached.batchsize`: Old default: 0, new default: 1024. This allows batching of requests and keeps the concurrent requests low.
  - `-<prefix>.memcached.consistent-hash`: Old default: false, new default: true. This allows for better cache hits when the memcaches are scaled up and down.
  - `-querier.batch-iterators`: Old default: false, new default: true.
  - `-querier.ingester-streaming`: Old default: false, new default: true.
* [CHANGE] Experimental TSDB: Added `-experimental.tsdb.bucket-store.postings-cache-compression-enabled` to enable postings compression when storing to cache. #2335
* [CHANGE] Experimental TSDB: Added `-compactor.deletion-delay`, which is time before a block marked for deletion is deleted from bucket. If not 0, blocks will be marked for deletion and compactor component will delete blocks marked for deletion from the bucket. If delete-delay is 0, blocks will be deleted straight away. Note that deleting blocks immediately can cause query failures, if store gateway / querier still has the block loaded, or compactor is ignoring the deletion because it's compacting the block at the same time. Default value is 48h. #2335
* [CHANGE] Experimental TSDB: Added `-experimental.tsdb.bucket-store.index-cache.postings-compression-enabled`, to set duration after which the blocks marked for deletion will be filtered out while fetching blocks used for querying. This option allows querier to ignore blocks that are marked for deletion with some delay. This ensures store can still serve blocks that are meant to be deleted but do not have a replacement yet. Default is 24h, half of the default value for `-compactor.deletion-delay`. #2335
* [CHANGE] Experimental TSDB: Added `-experimental.tsdb.bucket-store.index-cache.memcached.max-item-size` to control maximum size of item that is stored to memcached. Defaults to 1 MiB. #2335
* [FEATURE] Added experimental storage API to the ruler service that is enabled when the `-experimental.ruler.enable-api` is set to true #2269
  * `-ruler.storage.type` flag now allows `s3`,`gcs`, and `azure` values
  * `-ruler.storage.(s3|gcs|azure)` flags exist to allow the configuration of object clients set for rule storage
* [CHANGE] Renamed table manager metrics. #2307 #2359
  * `cortex_dynamo_sync_tables_seconds` -> `cortex_table_manager_sync_duration_seconds`
  * `cortex_dynamo_table_capacity_units` -> `cortex_table_capacity_units`
* [FEATURE] Flusher target to flush the WAL. #2075
  * `-flusher.wal-dir` for the WAL directory to recover from.
  * `-flusher.concurrent-flushes` for number of concurrent flushes.
  * `-flusher.flush-op-timeout` is duration after which a flush should timeout.
* [FEATURE] Ingesters can now have an optional availability zone set, to ensure metric replication is distributed across zones. This is set via the `-ingester.availability-zone` flag or the `availability_zone` field in the config file. #2317
* [ENHANCEMENT] Better re-use of connections to DynamoDB and S3. #2268
* [ENHANCEMENT] Reduce number of goroutines used while executing a single index query. #2280
* [ENHANCEMENT] Experimental TSDB: Add support for local `filesystem` backend. #2245
* [ENHANCEMENT] Experimental TSDB: Added memcached support for the TSDB index cache. #2290
* [ENHANCEMENT] Experimental TSDB: Removed gRPC server to communicate between querier and BucketStore. #2324
* [ENHANCEMENT] Allow 1w (where w denotes week) and 1y (where y denotes year) when setting table period and retention. #2252
* [ENHANCEMENT] Added FIFO cache metrics for current number of entries and memory usage. #2270
* [ENHANCEMENT] Output all config fields to /config API, including those with empty value. #2209
* [ENHANCEMENT] Add "missing_metric_name" and "metric_name_invalid" reasons to cortex_discarded_samples_total metric. #2346
* [ENHANCEMENT] Experimental TSDB: sample ingestion errors are now reported via existing `cortex_discarded_samples_total` metric. #2370
* [BUGFIX] Ensure user state metrics are updated if a transfer fails. #2338
* [BUGFIX] Fixed etcd client keepalive settings. #2278
* [BUGFIX] Register the metrics of the WAL. #2295
* [BUXFIX] Experimental TSDB: fixed error handling when ingesting out of bound samples. #2342

### Known issues

- This experimental blocks storage in Cortex `1.0.0` has a bug which may lead to the error `cannot iterate chunk for series` when running queries. This bug has been fixed in #2400. If you're running the experimental blocks storage, please build Cortex from `master`.

### Config file breaking changes

In this section you can find a config file diff showing the breaking changes introduced in Cortex. You can also find the [full configuration file reference doc](https://cortexmetrics.io/docs/configuration/configuration-file/) in the website.

```diff
### ingester_config

 # Period with which to attempt to flush chunks.
 # CLI flag: -ingester.flush-period
-[flushcheckperiod: <duration> | default = 1m0s]
+[flush_period: <duration> | default = 1m0s]

 # Period chunks will remain in memory after flushing.
 # CLI flag: -ingester.retain-period
-[retainperiod: <duration> | default = 5m0s]
+[retain_period: <duration> | default = 5m0s]

 # Maximum chunk idle time before flushing.
 # CLI flag: -ingester.max-chunk-idle
-[maxchunkidle: <duration> | default = 5m0s]
+[max_chunk_idle_time: <duration> | default = 5m0s]

 # Maximum chunk idle time for chunks terminating in stale markers before
 # flushing. 0 disables it and a stale series is not flushed until the
 # max-chunk-idle timeout is reached.
 # CLI flag: -ingester.max-stale-chunk-idle
-[maxstalechunkidle: <duration> | default = 0s]
+[max_stale_chunk_idle_time: <duration> | default = 2m0s]

 # Timeout for individual flush operations.
 # CLI flag: -ingester.flush-op-timeout
-[flushoptimeout: <duration> | default = 1m0s]
+[flush_op_timeout: <duration> | default = 1m0s]

 # Maximum chunk age before flushing.
 # CLI flag: -ingester.max-chunk-age
-[maxchunkage: <duration> | default = 12h0m0s]
+[max_chunk_age: <duration> | default = 12h0m0s]

-# Range of time to subtract from MaxChunkAge to spread out flushes
+# Range of time to subtract from -ingester.max-chunk-age to spread out flushes
 # CLI flag: -ingester.chunk-age-jitter
-[chunkagejitter: <duration> | default = 20m0s]
+[chunk_age_jitter: <duration> | default = 0]

 # Number of concurrent goroutines flushing to dynamodb.
 # CLI flag: -ingester.concurrent-flushes
-[concurrentflushes: <int> | default = 50]
+[concurrent_flushes: <int> | default = 50]

-# If true, spread series flushes across the whole period of MaxChunkAge
+# If true, spread series flushes across the whole period of
+# -ingester.max-chunk-age.
 # CLI flag: -ingester.spread-flushes
-[spreadflushes: <boolean> | default = false]
+[spread_flushes: <boolean> | default = true]

 # Period with which to update the per-user ingestion rates.
 # CLI flag: -ingester.rate-update-period
-[rateupdateperiod: <duration> | default = 15s]
+[rate_update_period: <duration> | default = 15s]


### querier_config

 # The maximum number of concurrent queries.
 # CLI flag: -querier.max-concurrent
-[maxconcurrent: <int> | default = 20]
+[max_concurrent: <int> | default = 20]

 # Use batch iterators to execute query, as opposed to fully materialising the
 # series in memory.  Takes precedent over the -querier.iterators flag.
 # CLI flag: -querier.batch-iterators
-[batchiterators: <boolean> | default = false]
+[batch_iterators: <boolean> | default = true]

 # Use streaming RPCs to query ingester.
 # CLI flag: -querier.ingester-streaming
-[ingesterstreaming: <boolean> | default = false]
+[ingester_streaming: <boolean> | default = true]

 # Maximum number of samples a single query can load into memory.
 # CLI flag: -querier.max-samples
-[maxsamples: <int> | default = 50000000]
+[max_samples: <int> | default = 50000000]

 # The default evaluation interval or step size for subqueries.
 # CLI flag: -querier.default-evaluation-interval
-[defaultevaluationinterval: <duration> | default = 1m0s]
+[default_evaluation_interval: <duration> | default = 1m0s]

### query_frontend_config

 # URL of downstream Prometheus.
 # CLI flag: -frontend.downstream-url
-[downstream: <string> | default = ""]
+[downstream_url: <string> | default = ""]


### ruler_config

 # URL of alerts return path.
 # CLI flag: -ruler.external.url
-[externalurl: <url> | default = ]
+[external_url: <url> | default = ]

 # How frequently to evaluate rules
 # CLI flag: -ruler.evaluation-interval
-[evaluationinterval: <duration> | default = 1m0s]
+[evaluation_interval: <duration> | default = 1m0s]

 # How frequently to poll for rule changes
 # CLI flag: -ruler.poll-interval
-[pollinterval: <duration> | default = 1m0s]
+[poll_interval: <duration> | default = 1m0s]

-storeconfig:
+storage:

 # file path to store temporary rule files for the prometheus rule managers
 # CLI flag: -ruler.rule-path
-[rulepath: <string> | default = "/rules"]
+[rule_path: <string> | default = "/rules"]

 # URL of the Alertmanager to send notifications to.
 # CLI flag: -ruler.alertmanager-url
-[alertmanagerurl: <url> | default = ]
+[alertmanager_url: <url> | default = ]

 # Use DNS SRV records to discover alertmanager hosts.
 # CLI flag: -ruler.alertmanager-discovery
-[alertmanagerdiscovery: <boolean> | default = false]
+[enable_alertmanager_discovery: <boolean> | default = false]

 # How long to wait between refreshing alertmanager hosts.
 # CLI flag: -ruler.alertmanager-refresh-interval
-[alertmanagerrefreshinterval: <duration> | default = 1m0s]
+[alertmanager_refresh_interval: <duration> | default = 1m0s]

 # If enabled requests to alertmanager will utilize the V2 API.
 # CLI flag: -ruler.alertmanager-use-v2
-[alertmanangerenablev2api: <boolean> | default = false]
+[enable_alertmanager_v2: <boolean> | default = false]

 # Capacity of the queue for notifications to be sent to the Alertmanager.
 # CLI flag: -ruler.notification-queue-capacity
-[notificationqueuecapacity: <int> | default = 10000]
+[notification_queue_capacity: <int> | default = 10000]

 # HTTP timeout duration when sending notifications to the Alertmanager.
 # CLI flag: -ruler.notification-timeout
-[notificationtimeout: <duration> | default = 10s]
+[notification_timeout: <duration> | default = 10s]

 # Distribute rule evaluation using ring backend
 # CLI flag: -ruler.enable-sharding
-[enablesharding: <boolean> | default = false]
+[enable_sharding: <boolean> | default = false]

 # Time to spend searching for a pending ruler when shutting down.
 # CLI flag: -ruler.search-pending-for
-[searchpendingfor: <duration> | default = 5m0s]
+[search_pending_for: <duration> | default = 5m0s]

 # Period with which to attempt to flush rule groups.
 # CLI flag: -ruler.flush-period
-[flushcheckperiod: <duration> | default = 1m0s]
+[flush_period: <duration> | default = 1m0s]

### alertmanager_config

 # Base path for data storage.
 # CLI flag: -alertmanager.storage.path
-[datadir: <string> | default = "data/"]
+[data_dir: <string> | default = "data/"]

 # will be used to prefix all HTTP endpoints served by Alertmanager. If omitted,
 # relevant URL components will be derived automatically.
 # CLI flag: -alertmanager.web.external-url
-[externalurl: <url> | default = ]
+[external_url: <url> | default = ]

 # How frequently to poll Cortex configs
 # CLI flag: -alertmanager.configs.poll-interval
-[pollinterval: <duration> | default = 15s]
+[poll_interval: <duration> | default = 15s]

 # Listen address for cluster.
 # CLI flag: -cluster.listen-address
-[clusterbindaddr: <string> | default = "0.0.0.0:9094"]
+[cluster_bind_address: <string> | default = "0.0.0.0:9094"]

 # Explicit address to advertise in cluster.
 # CLI flag: -cluster.advertise-address
-[clusteradvertiseaddr: <string> | default = ""]
+[cluster_advertise_address: <string> | default = ""]

 # Time to wait between peers to send notifications.
 # CLI flag: -cluster.peer-timeout
-[peertimeout: <duration> | default = 15s]
+[peer_timeout: <duration> | default = 15s]

 # Filename of fallback config to use if none specified for instance.
 # CLI flag: -alertmanager.configs.fallback
-[fallbackconfigfile: <string> | default = ""]
+[fallback_config_file: <string> | default = ""]

 # Root of URL to generate if config is http://internal.monitor
 # CLI flag: -alertmanager.configs.auto-webhook-root
-[autowebhookroot: <string> | default = ""]
+[auto_webhook_root: <string> | default = ""]

### table_manager_config

-store:
+storage:

-# How frequently to poll DynamoDB to learn our capacity.
-# CLI flag: -dynamodb.poll-interval
-[dynamodb_poll_interval: <duration> | default = 2m0s]
+# How frequently to poll backend to learn our capacity.
+# CLI flag: -table-manager.poll-interval
+[poll_interval: <duration> | default = 2m0s]

-# DynamoDB periodic tables grace period (duration which table will be
-# created/deleted before/after it's needed).
-# CLI flag: -dynamodb.periodic-table.grace-period
+# Periodic tables grace period (duration which table will be created/deleted
+# before/after it's needed).
+# CLI flag: -table-manager.periodic-table.grace-period
 [creation_grace_period: <duration> | default = 10m0s]

 index_tables_provisioning:
   # Enables on demand throughput provisioning for the storage provider (if
-  # supported). Applies only to tables which are not autoscaled
-  # CLI flag: -dynamodb.periodic-table.enable-ondemand-throughput-mode
-  [provisioned_throughput_on_demand_mode: <boolean> | default = false]
+  # supported). Applies only to tables which are not autoscaled. Supported by
+  # DynamoDB
+  # CLI flag: -table-manager.index-table.enable-ondemand-throughput-mode
+  [enable_ondemand_throughput_mode: <boolean> | default = false]


   # Enables on demand throughput provisioning for the storage provider (if
-  # supported). Applies only to tables which are not autoscaled
-  # CLI flag: -dynamodb.periodic-table.inactive-enable-ondemand-throughput-mode
-  [inactive_throughput_on_demand_mode: <boolean> | default = false]
+  # supported). Applies only to tables which are not autoscaled. Supported by
+  # DynamoDB
+  # CLI flag: -table-manager.index-table.inactive-enable-ondemand-throughput-mode
+  [enable_inactive_throughput_on_demand_mode: <boolean> | default = false]


 chunk_tables_provisioning:
   # Enables on demand throughput provisioning for the storage provider (if
-  # supported). Applies only to tables which are not autoscaled
-  # CLI flag: -dynamodb.chunk-table.enable-ondemand-throughput-mode
-  [provisioned_throughput_on_demand_mode: <boolean> | default = false]
+  # supported). Applies only to tables which are not autoscaled. Supported by
+  # DynamoDB
+  # CLI flag: -table-manager.chunk-table.enable-ondemand-throughput-mode
+  [enable_ondemand_throughput_mode: <boolean> | default = false]

### storage_config

 aws:
-  dynamodbconfig:
+  dynamodb:
     # DynamoDB endpoint URL with escaped Key and Secret encoded. If only region
     # is specified as a host, proper endpoint will be deduced. Use
     # inmemory:///<table-name> to use a mock in-memory implementation.
     # CLI flag: -dynamodb.url
-    [dynamodb: <url> | default = ]
+    [dynamodb_url: <url> | default = ]

     # DynamoDB table management requests per second limit.
     # CLI flag: -dynamodb.api-limit
-    [apilimit: <float> | default = 2]
+    [api_limit: <float> | default = 2]

     # DynamoDB rate cap to back off when throttled.
     # CLI flag: -dynamodb.throttle-limit
-    [throttlelimit: <float> | default = 10]
+    [throttle_limit: <float> | default = 10]
-
-    # ApplicationAutoscaling endpoint URL with escaped Key and Secret encoded.
-    # CLI flag: -applicationautoscaling.url
-    [applicationautoscaling: <url> | default = ]


       # Queue length above which we will scale up capacity
       # CLI flag: -metrics.target-queue-length
-      [targetqueuelen: <int> | default = 100000]
+      [target_queue_length: <int> | default = 100000]

       # Scale up capacity by this multiple
       # CLI flag: -metrics.scale-up-factor
-      [scaleupfactor: <float> | default = 1.3]
+      [scale_up_factor: <float> | default = 1.3]

       # Ignore throttling below this level (rate per second)
       # CLI flag: -metrics.ignore-throttle-below
-      [minthrottling: <float> | default = 1]
+      [ignore_throttle_below: <float> | default = 1]

       # query to fetch ingester queue length
       # CLI flag: -metrics.queue-length-query
-      [queuelengthquery: <string> | default = "sum(avg_over_time(cortex_ingester_flush_queue_length{job=\"cortex/ingester\"}[2m]))"]
+      [queue_length_query: <string> | default = "sum(avg_over_time(cortex_ingester_flush_queue_length{job=\"cortex/ingester\"}[2m]))"]

       # query to fetch throttle rates per table
       # CLI flag: -metrics.write-throttle-query
-      [throttlequery: <string> | default = "sum(rate(cortex_dynamo_throttled_total{operation=\"DynamoDB.BatchWriteItem\"}[1m])) by (table) > 0"]
+      [write_throttle_query: <string> | default = "sum(rate(cortex_dynamo_throttled_total{operation=\"DynamoDB.BatchWriteItem\"}[1m])) by (table) > 0"]

       # query to fetch write capacity usage per table
       # CLI flag: -metrics.usage-query
-      [usagequery: <string> | default = "sum(rate(cortex_dynamo_consumed_capacity_total{operation=\"DynamoDB.BatchWriteItem\"}[15m])) by (table) > 0"]
+      [write_usage_query: <string> | default = "sum(rate(cortex_dynamo_consumed_capacity_total{operation=\"DynamoDB.BatchWriteItem\"}[15m])) by (table) > 0"]

       # query to fetch read capacity usage per table
       # CLI flag: -metrics.read-usage-query
-      [readusagequery: <string> | default = "sum(rate(cortex_dynamo_consumed_capacity_total{operation=\"DynamoDB.QueryPages\"}[1h])) by (table) > 0"]
+      [read_usage_query: <string> | default = "sum(rate(cortex_dynamo_consumed_capacity_total{operation=\"DynamoDB.QueryPages\"}[1h])) by (table) > 0"]

       # query to fetch read errors per table
       # CLI flag: -metrics.read-error-query
-      [readerrorquery: <string> | default = "sum(increase(cortex_dynamo_failures_total{operation=\"DynamoDB.QueryPages\",error=\"ProvisionedThroughputExceededException\"}[1m])) by (table) > 0"]
+      [read_error_query: <string> | default = "sum(increase(cortex_dynamo_failures_total{operation=\"DynamoDB.QueryPages\",error=\"ProvisionedThroughputExceededException\"}[1m])) by (table) > 0"]

     # Number of chunks to group together to parallelise fetches (zero to
     # disable)
-    # CLI flag: -dynamodb.chunk.gang.size
-    [chunkgangsize: <int> | default = 10]
+    # CLI flag: -dynamodb.chunk-gang-size
+    [chunk_gang_size: <int> | default = 10]

     # Max number of chunk-get operations to start in parallel
-    # CLI flag: -dynamodb.chunk.get.max.parallelism
-    [chunkgetmaxparallelism: <int> | default = 32]
+    # CLI flag: -dynamodb.chunk.get-max-parallelism
+    [chunk_get_max_parallelism: <int> | default = 32]

     backoff_config:
       # Minimum delay when backing off.
       # CLI flag: -bigtable.backoff-min-period
-      [minbackoff: <duration> | default = 100ms]
+      [min_period: <duration> | default = 100ms]

       # Maximum delay when backing off.
       # CLI flag: -bigtable.backoff-max-period
-      [maxbackoff: <duration> | default = 10s]
+      [max_period: <duration> | default = 10s]

       # Number of times to backoff and retry before failing.
       # CLI flag: -bigtable.backoff-retries
-      [maxretries: <int> | default = 10]
+      [max_retries: <int> | default = 10]

   # If enabled, once a tables info is fetched, it is cached.
   # CLI flag: -bigtable.table-cache.enabled
-  [tablecacheenabled: <boolean> | default = true]
+  [table_cache_enabled: <boolean> | default = true]

   # Duration to cache tables before checking again.
   # CLI flag: -bigtable.table-cache.expiration
-  [tablecacheexpiration: <duration> | default = 30m0s]
+  [table_cache_expiration: <duration> | default = 30m0s]

 # Cache validity for active index entries. Should be no higher than
 # -ingester.max-chunk-idle.
 # CLI flag: -store.index-cache-validity
-[indexcachevalidity: <duration> | default = 5m0s]
+[index_cache_validity: <duration> | default = 5m0s]

### ingester_client_config

 grpc_client_config:
   backoff_config:
     # Minimum delay when backing off.
     # CLI flag: -ingester.client.backoff-min-period
-    [minbackoff: <duration> | default = 100ms]
+    [min_period: <duration> | default = 100ms]

     # Maximum delay when backing off.
     # CLI flag: -ingester.client.backoff-max-period
-    [maxbackoff: <duration> | default = 10s]
+    [max_period: <duration> | default = 10s]

     # Number of times to backoff and retry before failing.
     # CLI flag: -ingester.client.backoff-retries
-    [maxretries: <int> | default = 10]
+    [max_retries: <int> | default = 10]

### frontend_worker_config

-# Address of query frontend service.
+# Address of query frontend service, in host:port format.
 # CLI flag: -querier.frontend-address
-[address: <string> | default = ""]
+[frontend_address: <string> | default = ""]

 # How often to query DNS.
 # CLI flag: -querier.dns-lookup-period
-[dnslookupduration: <duration> | default = 10s]
+[dns_lookup_duration: <duration> | default = 10s]

 grpc_client_config:
   backoff_config:
     # Minimum delay when backing off.
     # CLI flag: -querier.frontend-client.backoff-min-period
-    [minbackoff: <duration> | default = 100ms]
+    [min_period: <duration> | default = 100ms]

     # Maximum delay when backing off.
     # CLI flag: -querier.frontend-client.backoff-max-period
-    [maxbackoff: <duration> | default = 10s]
+    [max_period: <duration> | default = 10s]

     # Number of times to backoff and retry before failing.
     # CLI flag: -querier.frontend-client.backoff-retries
-    [maxretries: <int> | default = 10]
+    [max_retries: <int> | default = 10]

### consul_config

 # ACL Token used to interact with Consul.
-# CLI flag: -<prefix>.consul.acltoken
-[acltoken: <string> | default = ""]
+# CLI flag: -<prefix>.consul.acl-token
+[acl_token: <string> | default = ""]

 # HTTP timeout when talking to Consul
 # CLI flag: -<prefix>.consul.client-timeout
-[httpclienttimeout: <duration> | default = 20s]
+[http_client_timeout: <duration> | default = 20s]

 # Enable consistent reads to Consul.
 # CLI flag: -<prefix>.consul.consistent-reads
-[consistentreads: <boolean> | default = true]
+[consistent_reads: <boolean> | default = false]

 # Rate limit when watching key or prefix in Consul, in requests per second. 0
 # disables the rate limit.
 # CLI flag: -<prefix>.consul.watch-rate-limit
-[watchkeyratelimit: <float> | default = 0]
+[watch_rate_limit: <float> | default = 1]

 # Burst size used in rate limit. Values less than 1 are treated as 1.
 # CLI flag: -<prefix>.consul.watch-burst-size
-[watchkeyburstsize: <int> | default = 1]
+[watch_burst_size: <int> | default = 1]


### configstore_config
 # URL of configs API server.
 # CLI flag: -<prefix>.configs.url
-[configsapiurl: <url> | default = ]
+[configs_api_url: <url> | default = ]

 # Timeout for requests to Weave Cloud configs service.
 # CLI flag: -<prefix>.configs.client-timeout
-[clienttimeout: <duration> | default = 5s]
+[client_timeout: <duration> | default = 5s]
```

## 0.7.0 / 2020-03-16

Cortex `0.7.0` is a major step forward the upcoming `1.0` release. In this release, we've got 164 contributions from 26 authors. Thanks to all contributors! ❤️

Please be aware that Cortex `0.7.0` introduces some **breaking changes**. You're encouraged to read all the `[CHANGE]` entries below before upgrading your Cortex cluster. In particular:

- Cleaned up some configuration options in preparation for the Cortex `1.0.0` release (see also the [annotated config file breaking changes](#annotated-config-file-breaking-changes) below):
  - Removed CLI flags support to configure the schema (see [how to migrate from flags to schema file](https://cortexmetrics.io/docs/configuration/schema-configuration/#migrating-from-flags-to-schema-file))
  - Renamed CLI flag `-config-yaml` to `-schema-config-file`
  - Removed CLI flag `-store.min-chunk-age` in favor of `-querier.query-store-after`. The corresponding YAML config option `ingestermaxquerylookback` has been renamed to [`query_ingesters_within`](https://cortexmetrics.io/docs/configuration/configuration-file/#querier-config)
  - Deprecated CLI flag `-frontend.cache-split-interval` in favor of `-querier.split-queries-by-interval`
  - Renamed the YAML config option `defaul_validity` to `default_validity`
  - Removed the YAML config option `config_store` (in the [`alertmanager YAML config`](https://cortexmetrics.io/docs/configuration/configuration-file/#alertmanager-config)) in favor of `store`
  - Removed the YAML config root block `configdb` in favor of [`configs`](https://cortexmetrics.io/docs/configuration/configuration-file/#configs-config). This change is also reflected in the following CLI flags renaming:
      * `-database.*` -> `-configs.database.*`
      * `-database.migrations` -> `-configs.database.migrations-dir`
  - Removed the fluentd-based billing infrastructure including the CLI flags:
      * `-distributor.enable-billing`
      * `-billing.max-buffered-events`
      * `-billing.retry-delay`
      * `-billing.ingester`
- Removed support for using denormalised tokens in the ring. Before upgrading, make sure your Cortex cluster is already running `v0.6.0` or an earlier version with `-ingester.normalise-tokens=true`

### Full changelog

* [CHANGE] Removed support for flags to configure schema. Further, the flag for specifying the config file (`-config-yaml`) has been deprecated. Please use `-schema-config-file`. See the [Schema Configuration documentation](https://cortexmetrics.io/docs/configuration/schema-configuration/) for more details on how to configure the schema using the YAML file. #2221
* [CHANGE] In the config file, the root level `config_store` config option has been moved to `alertmanager` > `store` > `configdb`. #2125
* [CHANGE] Removed unnecessary `frontend.cache-split-interval` in favor of `querier.split-queries-by-interval` both to reduce configuration complexity and guarantee alignment of these two configs. Starting from now, `-querier.cache-results` may only be enabled in conjunction with `-querier.split-queries-by-interval` (previously the cache interval default was `24h` so if you want to preserve the same behaviour you should set `-querier.split-queries-by-interval=24h`). #2040
* [CHANGE] Renamed Configs configuration options. #2187
  * configuration options
    * `-database.*` -> `-configs.database.*`
    * `-database.migrations` -> `-configs.database.migrations-dir`
  * config file
    * `configdb.uri:` -> `configs.database.uri:`
    * `configdb.migrationsdir:` -> `configs.database.migrations_dir:`
    * `configdb.passwordfile:` -> `configs.database.password_file:`
* [CHANGE] Moved `-store.min-chunk-age` to the Querier config as `-querier.query-store-after`, allowing the store to be skipped during query time if the metrics wouldn't be found. The YAML config option `ingestermaxquerylookback` has been renamed to `query_ingesters_within` to match its CLI flag. #1893
* [CHANGE] Renamed the cache configuration setting `defaul_validity` to `default_validity`. #2140
* [CHANGE] Remove fluentd-based billing infrastructure and flags such as `-distributor.enable-billing`. #1491
* [CHANGE] Removed remaining support for using denormalised tokens in the ring. If you're still running ingesters with denormalised tokens (Cortex 0.4 or earlier, with `-ingester.normalise-tokens=false`), such ingesters will now be completely invisible to distributors and need to be either switched to Cortex 0.6.0 or later, or be configured to use normalised tokens. #2034
* [CHANGE] The frontend http server will now send 502 in case of deadline exceeded and 499 if the user requested cancellation. #2156
* [CHANGE] We now enforce queries to be up to `-querier.max-query-into-future` into the future (defaults to 10m). #1929
  * `-store.min-chunk-age` has been removed
  * `-querier.query-store-after` has been added in it's place.
* [CHANGE] Removed unused `/validate_expr endpoint`. #2152
* [CHANGE] Updated Prometheus dependency to v2.16.0. This Prometheus version uses Active Query Tracker to limit concurrent queries. In order to keep `-querier.max-concurrent` working, Active Query Tracker is enabled by default, and is configured to store its data to `active-query-tracker` directory (relative to current directory when Cortex started). This can be changed by using `-querier.active-query-tracker-dir` option. Purpose of Active Query Tracker is to log queries that were running when Cortex crashes. This logging happens on next Cortex start. #2088
* [CHANGE] Default to BigChunk encoding; may result in slightly higher disk usage if many timeseries have a constant value, but should generally result in fewer, bigger chunks. #2207
* [CHANGE] WAL replays are now done while the rest of Cortex is starting, and more specifically, when HTTP server is running. This makes it possible to scrape metrics during WAL replays. Applies to both chunks and experimental blocks storage. #2222
* [CHANGE] Cortex now has `/ready` probe for all services, not just ingester and querier as before. In single-binary mode, /ready reports 204 only if all components are running properly. #2166
* [CHANGE] If you are vendoring Cortex and use its components in your project, be aware that many Cortex components no longer start automatically when they are created. You may want to review PR and attached document. #2166
* [CHANGE] Experimental TSDB: the querier in-memory index cache used by the experimental blocks storage shifted from per-tenant to per-querier. The `-experimental.tsdb.bucket-store.index-cache-size-bytes` now configures the per-querier index cache max size instead of a per-tenant cache and its default has been increased to 1GB. #2189
* [CHANGE] Experimental TSDB: TSDB head compaction interval and concurrency is now configurable (defaults to 1 min interval and 5 concurrent head compactions). New options: `-experimental.tsdb.head-compaction-interval` and `-experimental.tsdb.head-compaction-concurrency`. #2172
* [CHANGE] Experimental TSDB: switched the blocks storage index header to the binary format. This change is expected to have no visible impact, except lower startup times and memory usage in the queriers. It's possible to switch back to the old JSON format via the flag `-experimental.tsdb.bucket-store.binary-index-header-enabled=false`. #2223
* [CHANGE] Experimental Memberlist KV store can now be used in single-binary Cortex. Attempts to use it previously would fail with panic. This change also breaks existing binary protocol used to exchange gossip messages, so this version will not be able to understand gossiped Ring when used in combination with the previous version of Cortex. Easiest way to upgrade is to shutdown old Cortex installation, and restart it with new version. Incremental rollout works too, but with reduced functionality until all components run the same version. #2016
* [FEATURE] Added a read-only local alertmanager config store using files named corresponding to their tenant id. #2125
* [FEATURE] Added flag `-experimental.ruler.enable-api` to enable the ruler api which implements the Prometheus API `/api/v1/rules` and `/api/v1/alerts` endpoints under the configured `-http.prefix`. #1999
* [FEATURE] Added sharding support to compactor when using the experimental TSDB blocks storage. #2113
* [FEATURE] Added ability to override YAML config file settings using environment variables. #2147
  * `-config.expand-env`
* [FEATURE] Added flags to disable Alertmanager notifications methods. #2187
  * `-configs.notifications.disable-email`
  * `-configs.notifications.disable-webhook`
* [FEATURE] Add /config HTTP endpoint which exposes the current Cortex configuration as YAML. #2165
* [FEATURE] Allow Prometheus remote write directly to ingesters. #1491
* [FEATURE] Introduced new standalone service `query-tee` that can be used for testing purposes to send the same Prometheus query to multiple backends (ie. two Cortex clusters ingesting the same metrics) and compare the performances. #2203
* [FEATURE] Fan out parallelizable queries to backend queriers concurrently. #1878
  * `querier.parallelise-shardable-queries` (bool)
  * Requires a shard-compatible schema (v10+)
  * This causes the number of traces to increase accordingly.
  * The query-frontend now requires a schema config to determine how/when to shard queries, either from a file or from flags (i.e. by the `config-yaml` CLI flag). This is the same schema config the queriers consume. The schema is only required to use this option.
  * It's also advised to increase downstream concurrency controls as well:
    * `querier.max-outstanding-requests-per-tenant`
    * `querier.max-query-parallelism`
    * `querier.max-concurrent`
    * `server.grpc-max-concurrent-streams` (for both query-frontends and queriers)
* [FEATURE] Added user sub rings to distribute users to a subset of ingesters. #1947
  * `-experimental.distributor.user-subring-size`
* [FEATURE] Add flag `-experimental.tsdb.stripe-size` to expose TSDB stripe size option. #2185
* [FEATURE] Experimental Delete Series: Added support for Deleting Series with Prometheus style API. Needs to be enabled first by setting `-purger.enable` to `true`. Deletion only supported when using `boltdb` and `filesystem` as index and object store respectively. Support for other stores to follow in separate PRs #2103
* [ENHANCEMENT] Alertmanager: Expose Per-tenant alertmanager metrics #2124
* [ENHANCEMENT] Add `status` label to `cortex_alertmanager_configs` metric to gauge the number of valid and invalid configs. #2125
* [ENHANCEMENT] Cassandra Authentication: added the `custom_authenticators` config option that allows users to authenticate with cassandra clusters using password authenticators that are not approved by default in [gocql](https://github.com/gocql/gocql/blob/81b8263d9fe526782a588ef94d3fa5c6148e5d67/conn.go#L27) #2093
* [ENHANCEMENT] Cassandra Storage: added `max_retries`, `retry_min_backoff` and `retry_max_backoff` configuration options to enable retrying recoverable errors. #2054
* [ENHANCEMENT] Allow to configure HTTP and gRPC server listen address, maximum number of simultaneous connections and connection keepalive settings.
  * `-server.http-listen-address`
  * `-server.http-conn-limit`
  * `-server.grpc-listen-address`
  * `-server.grpc-conn-limit`
  * `-server.grpc.keepalive.max-connection-idle`
  * `-server.grpc.keepalive.max-connection-age`
  * `-server.grpc.keepalive.max-connection-age-grace`
  * `-server.grpc.keepalive.time`
  * `-server.grpc.keepalive.timeout`
* [ENHANCEMENT] PostgreSQL: Bump up `github.com/lib/pq` from `v1.0.0` to `v1.3.0` to support PostgreSQL SCRAM-SHA-256 authentication. #2097
* [ENHANCEMENT] Cassandra Storage: User no longer need `CREATE` privilege on `<all keyspaces>` if given keyspace exists. #2032
* [ENHANCEMENT] Cassandra Storage: added `password_file` configuration options to enable reading Cassandra password from file. #2096
* [ENHANCEMENT] Configs API: Allow GET/POST configs in YAML format. #2181
* [ENHANCEMENT] Background cache writes are batched to improve parallelism and observability. #2135
* [ENHANCEMENT] Add automatic repair for checkpoint and WAL. #2105
* [ENHANCEMENT] Support `lastEvaluation` and `evaluationTime` in `/api/v1/rules` endpoints and make order of groups stable. #2196
* [ENHANCEMENT] Skip expired requests in query-frontend scheduling. #2082
* [ENHANCEMENT] Add ability to configure gRPC keepalive settings. #2066
* [ENHANCEMENT] Experimental TSDB: Export TSDB Syncer metrics from Compactor component, they are prefixed with `cortex_compactor_`. #2023
* [ENHANCEMENT] Experimental TSDB: Added dedicated flag `-experimental.tsdb.bucket-store.tenant-sync-concurrency` to configure the maximum number of concurrent tenants for which blocks are synched. #2026
* [ENHANCEMENT] Experimental TSDB: Expose metrics for objstore operations (prefixed with `cortex_<component>_thanos_objstore_`, component being one of `ingester`, `querier` and `compactor`). #2027
* [ENHANCEMENT] Experimental TSDB: Added support for Azure Storage to be used for block storage, in addition to S3 and GCS. #2083
* [ENHANCEMENT] Experimental TSDB: Reduced memory allocations in the ingesters when using the experimental blocks storage. #2057
* [ENHANCEMENT] Experimental Memberlist KV: expose `-memberlist.gossip-to-dead-nodes-time` and `-memberlist.dead-node-reclaim-time` options to control how memberlist library handles dead nodes and name reuse. #2131
* [BUGFIX] Alertmanager: fixed panic upon applying a new config, caused by duplicate metrics registration in the `NewPipelineBuilder` function. #211
* [BUGFIX] Azure Blob ChunkStore: Fixed issue causing `invalid chunk checksum` errors. #2074
* [BUGFIX] The gauge `cortex_overrides_last_reload_successful` is now only exported by components that use a `RuntimeConfigManager`. Previously, for components that do not initialize a `RuntimeConfigManager` (such as the compactor) the gauge was initialized with 0 (indicating error state) and then never updated, resulting in a false-negative permanent error state. #2092
* [BUGFIX] Fixed WAL metric names, added the `cortex_` prefix.
* [BUGFIX] Restored histogram `cortex_configs_request_duration_seconds` #2138
* [BUGFIX] Fix wrong syntax for `url` in config-file-reference. #2148
* [BUGFIX] Fixed some 5xx status code returned by the query-frontend when they should actually be 4xx. #2122
* [BUGFIX] Fixed leaked goroutines in the querier. #2070
* [BUGFIX] Experimental TSDB: fixed `/all_user_stats` and `/api/prom/user_stats` endpoints when using the experimental TSDB blocks storage. #2042
* [BUGFIX] Experimental TSDB: fixed ruler to correctly work with the experimental TSDB blocks storage. #2101

### Changes to denormalised tokens in the ring

Cortex 0.4.0 is the last version that can *write* denormalised tokens. Cortex 0.5.0 and above always write normalised tokens.

Cortex 0.6.0 is the last version that can *read* denormalised tokens. Starting with Cortex 0.7.0 only normalised tokens are supported, and ingesters writing denormalised tokens to the ring (running Cortex 0.4.0 or earlier with `-ingester.normalise-tokens=false`) are ignored by distributors. Such ingesters should either switch to using normalised tokens, or be upgraded to Cortex 0.5.0 or later.

### Known issues

- The gRPC streaming for ingesters doesn't work when using the experimental TSDB blocks storage. Please do not enable `-querier.ingester-streaming` if you're using the TSDB blocks storage. If you want to enable it, you can build Cortex from `master` given the issue has been fixed after Cortex `0.7` branch has been cut and the fix wasn't included in the `0.7` because related to an experimental feature.

### Annotated config file breaking changes

In this section you can find a config file diff showing the breaking changes introduced in Cortex `0.7`. You can also find the [full configuration file reference doc](https://cortexmetrics.io/docs/configuration/configuration-file/) in the website.

 ```diff
### Root level config

 # "configdb" has been moved to "alertmanager > store > configdb".
-[configdb: <configdb_config>]

 # "config_store" has been renamed to "configs".
-[config_store: <configstore_config>]
+[configs: <configs_config>]


### `distributor_config`

 # The support to hook an external billing system has been removed.
-[enable_billing: <boolean> | default = false]
-billing:
-  [maxbufferedevents: <int> | default = 1024]
-  [retrydelay: <duration> | default = 500ms]
-  [ingesterhostport: <string> | default = "localhost:24225"]


### `querier_config`

 # "ingestermaxquerylookback" has been renamed to "query_ingesters_within".
-[ingestermaxquerylookback: <duration> | default = 0s]
+[query_ingesters_within: <duration> | default = 0s]


### `queryrange_config`

results_cache:
  cache:
     # "defaul_validity" has been renamed to "default_validity".
-    [defaul_validity: <duration> | default = 0s]
+    [default_validity: <duration> | default = 0s]

   # "cache_split_interval" has been deprecated in favor of "split_queries_by_interval".
-  [cache_split_interval: <duration> | default = 24h0m0s]


### `alertmanager_config`

# The "store" config block has been added. This includes "configdb" which previously
# was the "configdb" root level config block.
+store:
+  [type: <string> | default = "configdb"]
+  [configdb: <configstore_config>]
+  local:
+    [path: <string> | default = ""]


### `storage_config`

index_queries_cache_config:
   # "defaul_validity" has been renamed to "default_validity".
-  [defaul_validity: <duration> | default = 0s]
+  [default_validity: <duration> | default = 0s]


### `chunk_store_config`

chunk_cache_config:
   # "defaul_validity" has been renamed to "default_validity".
-  [defaul_validity: <duration> | default = 0s]
+  [default_validity: <duration> | default = 0s]

write_dedupe_cache_config:
   # "defaul_validity" has been renamed to "default_validity".
-  [defaul_validity: <duration> | default = 0s]
+  [default_validity: <duration> | default = 0s]

 # "min_chunk_age" has been removed in favor of "querier > query_store_after".
-[min_chunk_age: <duration> | default = 0s]


### `configs_config`

-# "uri" has been moved to "database > uri".
-[uri: <string> | default = "postgres://postgres@configs-db.weave.local/configs?sslmode=disable"]

-# "migrationsdir" has been moved to "database > migrations_dir".
-[migrationsdir: <string> | default = ""]

-# "passwordfile" has been moved to "database > password_file".
-[passwordfile: <string> | default = ""]

+database:
+  [uri: <string> | default = "postgres://postgres@configs-db.weave.local/configs?sslmode=disable"]
+  [migrations_dir: <string> | default = ""]
+  [password_file: <string> | default = ""]
```

## 0.6.1 / 2020-02-05

* [BUGFIX] Fixed parsing of the WAL configuration when specified in the YAML config file. #2071

## 0.6.0 / 2020-01-28

Note that the ruler flags need to be changed in this upgrade. You're moving from a single node ruler to something that might need to be sharded.
Further, if you're using the configs service, we've upgraded the migration library and this requires some manual intervention. See full instructions below to upgrade your PostgreSQL.

* [CHANGE] The frontend component now does not cache results if it finds a `Cache-Control` header and if one of its values is `no-store`. #1974
* [CHANGE] Flags changed with transition to upstream Prometheus rules manager:
  * `-ruler.client-timeout` is now `ruler.configs.client-timeout` in order to match `ruler.configs.url`.
  * `-ruler.group-timeout`has been removed.
  * `-ruler.num-workers` has been removed.
  * `-ruler.rule-path` has been added to specify where the prometheus rule manager will sync rule files.
  * `-ruler.storage.type` has beem added to specify the rule store backend type, currently only the configdb.
  * `-ruler.poll-interval` has been added to specify the interval in which to poll new rule groups.
  * `-ruler.evaluation-interval` default value has changed from `15s` to `1m` to match the default evaluation interval in Prometheus.
  * Ruler sharding requires a ring which can be configured via the ring flags prefixed by `ruler.ring.`. #1987
* [CHANGE] Use relative links from /ring page to make it work when used behind reverse proxy. #1896
* [CHANGE] Deprecated `-distributor.limiter-reload-period` flag. #1766
* [CHANGE] Ingesters now write only normalised tokens to the ring, although they can still read denormalised tokens used by other ingesters. `-ingester.normalise-tokens` is now deprecated, and ignored. If you want to switch back to using denormalised tokens, you need to downgrade to Cortex 0.4.0. Previous versions don't handle claiming tokens from normalised ingesters correctly. #1809
* [CHANGE] Overrides mechanism has been renamed to "runtime config", and is now separate from limits. Runtime config is simply a file that is reloaded by Cortex every couple of seconds. Limits and now also multi KV use this mechanism.<br />New arguments were introduced: `-runtime-config.file` (defaults to empty) and `-runtime-config.reload-period` (defaults to 10 seconds), which replace previously used `-limits.per-user-override-config` and `-limits.per-user-override-period` options. Old options are still used if `-runtime-config.file` is not specified. This change is also reflected in YAML configuration, where old `limits.per_tenant_override_config` and `limits.per_tenant_override_period` fields are replaced with `runtime_config.file` and `runtime_config.period` respectively. #1749
* [CHANGE] Cortex now rejects data with duplicate labels. Previously, such data was accepted, with duplicate labels removed with only one value left. #1964
* [CHANGE] Changed the default value for `-distributor.ha-tracker.prefix` from `collectors/` to `ha-tracker/` in order to not clash with other keys (ie. ring) stored in the same key-value store. #1940
* [FEATURE] Experimental: Write-Ahead-Log added in ingesters for more data reliability against ingester crashes. #1103
  * `--ingester.wal-enabled`: Setting this to `true` enables writing to WAL during ingestion.
  * `--ingester.wal-dir`: Directory where the WAL data should be stored and/or recovered from.
  * `--ingester.checkpoint-enabled`: Set this to `true` to enable checkpointing of in-memory chunks to disk.
  * `--ingester.checkpoint-duration`: This is the interval at which checkpoints should be created.
  * `--ingester.recover-from-wal`: Set this to `true` to recover data from an existing WAL.
  * For more information, please checkout the ["Ingesters with WAL" guide](https://cortexmetrics.io/docs/guides/ingesters-with-wal/).
* [FEATURE] The distributor can now drop labels from samples (similar to the removal of the replica label for HA ingestion) per user via the `distributor.drop-label` flag. #1726
* [FEATURE] Added flag `debug.mutex-profile-fraction` to enable mutex profiling #1969
* [FEATURE] Added `global` ingestion rate limiter strategy. Deprecated `-distributor.limiter-reload-period` flag. #1766
* [FEATURE] Added support for Microsoft Azure blob storage to be used for storing chunk data. #1913
* [FEATURE] Added readiness probe endpoint`/ready` to queriers. #1934
* [FEATURE] Added "multi" KV store that can interact with two other KV stores, primary one for all reads and writes, and secondary one, which only receives writes. Primary/secondary store can be modified in runtime via runtime-config mechanism (previously "overrides"). #1749
* [FEATURE] Added support to store ring tokens to a file and read it back on startup, instead of generating/fetching the tokens to/from the ring. This feature can be enabled with the flag `-ingester.tokens-file-path`. #1750
* [FEATURE] Experimental TSDB: Added `/series` API endpoint support with TSDB blocks storage. #1830
* [FEATURE] Experimental TSDB: Added TSDB blocks `compactor` component, which iterates over users blocks stored in the bucket and compact them according to the configured block ranges. #1942
* [ENHANCEMENT] metric `cortex_ingester_flush_reasons` gets a new `reason` value: `Spread`, when `-ingester.spread-flushes` option is enabled. #1978
* [ENHANCEMENT] Added `password` and `enable_tls` options to redis cache configuration. Enables usage of Microsoft Azure Cache for Redis service. #1923
* [ENHANCEMENT] Upgraded Kubernetes API version for deployments from `extensions/v1beta1` to `apps/v1`. #1941
* [ENHANCEMENT] Experimental TSDB: Open existing TSDB on startup to prevent ingester from becoming ready before it can accept writes. The max concurrency is set via `--experimental.tsdb.max-tsdb-opening-concurrency-on-startup`. #1917
* [ENHANCEMENT] Experimental TSDB: Querier now exports aggregate metrics from Thanos bucket store and in memory index cache (many metrics to list, but all have `cortex_querier_bucket_store_` or `cortex_querier_blocks_index_cache_` prefix). #1996
* [ENHANCEMENT] Experimental TSDB: Improved multi-tenant bucket store. #1991
  * Allowed to configure the blocks sync interval via `-experimental.tsdb.bucket-store.sync-interval` (0 disables the sync)
  * Limited the number of tenants concurrently synched by `-experimental.tsdb.bucket-store.block-sync-concurrency`
  * Renamed `cortex_querier_sync_seconds` metric to `cortex_querier_blocks_sync_seconds`
  * Track `cortex_querier_blocks_sync_seconds` metric for the initial sync too
* [BUGFIX] Fixed unnecessary CAS operations done by the HA tracker when the jitter is enabled. #1861
* [BUGFIX] Fixed ingesters getting stuck in a LEAVING state after coming up from an ungraceful exit. #1921
* [BUGFIX] Reduce memory usage when ingester Push() errors. #1922
* [BUGFIX] Table Manager: Fixed calculation of expected tables and creation of tables from next active schema considering grace period. #1976
* [BUGFIX] Experimental TSDB: Fixed ingesters consistency during hand-over when using experimental TSDB blocks storage. #1854 #1818
* [BUGFIX] Experimental TSDB: Fixed metrics when using experimental TSDB blocks storage. #1981 #1982 #1990 #1983
* [BUGFIX] Experimental memberlist: Use the advertised address when sending packets to other peers of the Gossip memberlist. #1857
* [BUGFIX] Experimental TSDB: Fixed incorrect query results introduced in #2604 caused by a buffer incorrectly reused while iterating samples. #2697

### Upgrading PostgreSQL (if you're using configs service)

Reference: <https://github.com/golang-migrate/migrate/tree/master/database/postgres#upgrading-from-v1>

1. Install the migrate package cli tool: <https://github.com/golang-migrate/migrate/tree/master/cmd/migrate#installation>
2. Drop the `schema_migrations` table: `DROP TABLE schema_migrations;`.
2. Run the migrate command:

```bash
migrate  -path <absolute_path_to_cortex>/cmd/cortex/migrations -database postgres://localhost:5432/database force 2
```

### Known issues

- The `cortex_prometheus_rule_group_last_evaluation_timestamp_seconds` metric, tracked by the ruler, is not unregistered for rule groups not being used anymore. This issue will be fixed in the next Cortex release (see [2033](https://github.com/cortexproject/cortex/issues/2033)).

- Write-Ahead-Log (WAL) does not have automatic repair of corrupt checkpoint or WAL segments, which is possible if ingester crashes abruptly or the underlying disk corrupts. Currently the only way to resolve this is to manually delete the affected checkpoint and/or WAL segments. Automatic repair will be added in the future releases.

## 0.4.0 / 2019-12-02

* [CHANGE] The frontend component has been refactored to be easier to re-use. When upgrading the frontend, cache entries will be discarded and re-created with the new protobuf schema. #1734
* [CHANGE] Removed direct DB/API access from the ruler. `-ruler.configs.url` has been now deprecated. #1579
* [CHANGE] Removed `Delta` encoding. Any old chunks with `Delta` encoding cannot be read anymore. If `ingester.chunk-encoding` is set to `Delta` the ingester will fail to start. #1706
* [CHANGE] Setting `-ingester.max-transfer-retries` to 0 now disables hand-over when ingester is shutting down. Previously, zero meant infinite number of attempts. #1771
* [CHANGE] `dynamo` has been removed as a valid storage name to make it consistent for all components. `aws` and `aws-dynamo` remain as valid storage names.
* [CHANGE/FEATURE] The frontend split and cache intervals can now be configured using the respective flag `--querier.split-queries-by-interval` and `--frontend.cache-split-interval`.
  * If `--querier.split-queries-by-interval` is not provided request splitting is disabled by default.
  * __`--querier.split-queries-by-day` is still accepted for backward compatibility but has been deprecated. You should now use `--querier.split-queries-by-interval`. We recommend a to use a multiple of 24 hours.__
* [FEATURE] Global limit on the max series per user and metric #1760
  * `-ingester.max-global-series-per-user`
  * `-ingester.max-global-series-per-metric`
  * Requires `-distributor.replication-factor` and `-distributor.shard-by-all-labels` set for the ingesters too
* [FEATURE] Flush chunks with stale markers early with `ingester.max-stale-chunk-idle`. #1759
* [FEATURE] EXPERIMENTAL: Added new KV Store backend based on memberlist library. Components can gossip about tokens and ingester states, instead of using Consul or Etcd. #1721
* [FEATURE] EXPERIMENTAL: Use TSDB in the ingesters & flush blocks to S3/GCS ala Thanos. This will let us use an Object Store more efficiently and reduce costs. #1695
* [FEATURE] Allow Query Frontend to log slow queries with `frontend.log-queries-longer-than`. #1744
* [FEATURE] Add HTTP handler to trigger ingester flush & shutdown - used when running as a stateful set with the WAL enabled.  #1746
* [FEATURE] EXPERIMENTAL: Added GCS support to TSDB blocks storage. #1772
* [ENHANCEMENT] Reduce memory allocations in the write path. #1706
* [ENHANCEMENT] Consul client now follows recommended practices for blocking queries wrt returned Index value. #1708
* [ENHANCEMENT] Consul client can optionally rate-limit itself during Watch (used e.g. by ring watchers) and WatchPrefix (used by HA feature) operations. Rate limiting is disabled by default. New flags added: `--consul.watch-rate-limit`, and `--consul.watch-burst-size`. #1708
* [ENHANCEMENT] Added jitter to HA deduping heartbeats, configure using `distributor.ha-tracker.update-timeout-jitter-max` #1534
* [ENHANCEMENT] Add ability to flush chunks with stale markers early. #1759
* [BUGFIX] Stop reporting successful actions as 500 errors in KV store metrics. #1798
* [BUGFIX] Fix bug where duplicate labels can be returned through metadata APIs. #1790
* [BUGFIX] Fix reading of old, v3 chunk data. #1779
* [BUGFIX] Now support IAM roles in service accounts in AWS EKS. #1803
* [BUGFIX] Fixed duplicated series returned when querying both ingesters and store with the experimental TSDB blocks storage. #1778

In this release we updated the following dependencies:

- gRPC v1.25.0  (resulted in a drop of 30% CPU usage when compression is on)
- jaeger-client v2.20.0
- aws-sdk-go to v1.25.22

## 0.3.0 / 2019-10-11

This release adds support for Redis as an alternative to Memcached, and also includes many optimisations which reduce CPU and memory usage.

* [CHANGE] Gauge metrics were renamed to drop the `_total` suffix. #1685
  * In Alertmanager, `alertmanager_configs_total` is now `alertmanager_configs`
  * In Ruler, `scheduler_configs_total` is now `scheduler_configs`
  * `scheduler_groups_total` is now `scheduler_groups`.
* [CHANGE] `--alertmanager.configs.auto-slack-root` flag was dropped as auto Slack root is not supported anymore. #1597
* [CHANGE] In table-manager, default DynamoDB capacity was reduced from 3,000 units to 1,000 units. We recommend you do not run with the defaults: find out what figures are needed for your environment and set that via `-dynamodb.periodic-table.write-throughput` and `-dynamodb.chunk-table.write-throughput`.
* [FEATURE] Add Redis support for caching #1612
* [FEATURE] Allow spreading chunk writes across multiple S3 buckets #1625
* [FEATURE] Added `/shutdown` endpoint for ingester to shutdown all operations of the ingester. #1746
* [ENHANCEMENT] Upgraded Prometheus to 2.12.0 and Alertmanager to 0.19.0. #1597
* [ENHANCEMENT] Cortex is now built with Go 1.13 #1675, #1676, #1679
* [ENHANCEMENT] Many optimisations, mostly impacting ingester and querier: #1574, #1624, #1638, #1644, #1649, #1654, #1702

Full list of changes: <https://github.com/cortexproject/cortex/compare/v0.2.0...v0.3.0>

## 0.2.0 / 2019-09-05

This release has several exciting features, the most notable of them being setting `-ingester.spread-flushes` to potentially reduce your storage space by upto 50%.

* [CHANGE] Flags changed due to changes upstream in Prometheus Alertmanager #929:
  * `alertmanager.mesh.listen-address` is now `cluster.listen-address`
  * `alertmanager.mesh.peer.host` and `alertmanager.mesh.peer.service` can be replaced by `cluster.peer`
  * `alertmanager.mesh.hardware-address`, `alertmanager.mesh.nickname`, `alertmanager.mesh.password`, and `alertmanager.mesh.peer.refresh-interval` all disappear.
* [CHANGE] --claim-on-rollout flag deprecated; feature is now always on #1566
* [CHANGE] Retention period must now be a multiple of periodic table duration #1564
* [CHANGE] The value for the name label for the chunks memcache in all `cortex_cache_` metrics is now `chunksmemcache` (before it was `memcache`) #1569
* [FEATURE] Makes the ingester flush each timeseries at a specific point in the max-chunk-age cycle with `-ingester.spread-flushes`. This means multiple replicas of a chunk are very likely to contain the same contents which cuts chunk storage space by up to 66%. #1578
* [FEATURE] Make minimum number of chunk samples configurable per user #1620
* [FEATURE] Honor HTTPS for custom S3 URLs #1603
* [FEATURE] You can now point the query-frontend at a normal Prometheus for parallelisation and caching #1441
* [FEATURE] You can now specify `http_config` on alert receivers #929
* [FEATURE] Add option to use jump hashing to load balance requests to memcached #1554
* [FEATURE] Add status page for HA tracker to distributors #1546
* [FEATURE] The distributor ring page is now easier to read with alternate rows grayed out #1621

## 0.1.0 / 2019-08-07

* [CHANGE] HA Tracker flags were renamed to provide more clarity #1465
  * `distributor.accept-ha-labels` is now `distributor.ha-tracker.enable`
  * `distributor.accept-ha-samples` is now `distributor.ha-tracker.enable-for-all-users`
  * `ha-tracker.replica` is now `distributor.ha-tracker.replica`
  * `ha-tracker.cluster` is now `distributor.ha-tracker.cluster`
* [FEATURE] You can specify "heap ballast" to reduce Go GC Churn #1489
* [BUGFIX] HA Tracker no longer always makes a request to Consul/Etcd when a request is not from the active replica #1516
* [BUGFIX] Queries are now correctly cancelled by the query-frontend #1508<|MERGE_RESOLUTION|>--- conflicted
+++ resolved
@@ -44,16 +44,13 @@
   * `cortex_ingester_tsdb_symbol_table_size_bytes`
   * `cortex_ingester_tsdb_storage_blocks_bytes`
   * `cortex_ingester_tsdb_time_retentions_total`
-<<<<<<< HEAD
 * [ENHANCEMENT] Querier: distribute workload across `-store-gateway.sharding-ring.replication-factor` store-gateway replicas when querying blocks and `-store-gateway.sharding-enabled=true`. #3824
-=======
 * [ENHANCEMENT] Distributor / HA Tracker: added cleanup of unused elected HA replicas from KV store. Added following metrics to monitor this process: #3809
   * `cortex_ha_tracker_replicas_cleanup_started_total`
   * `cortex_ha_tracker_replicas_cleanup_marked_for_deletion_total`
   * `cortex_ha_tracker_replicas_cleanup_deleted_total`
   * `cortex_ha_tracker_replicas_cleanup_delete_failed_total`
 * [ENHANCEMENT] Tenant deletion endpoints now support deletion of ruler groups. This only works when using rule store that supports deletion. #3750
->>>>>>> dfededd9
 * [BUGFIX] Cortex: Fixed issue where fatal errors and various log messages where not logged. #3778
 * [BUGFIX] HA Tracker: don't track as error in the `cortex_kv_request_duration_seconds` metric a CAS operation intentionally aborted. #3745
 * [BUGFIX] Querier / ruler: do not log "error removing stale clients" if the ring is empty. #3761
