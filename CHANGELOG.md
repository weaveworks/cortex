# Changelog

## master / unreleased

* [CHANGE] Alertmanager now removes local files after Alertmanager is no longer running for removed or resharded user. #3910
* [CHANGE] Alertmanager now stores local files in per-tenant folders. Files stored by Alertmanager previously are migrated to new hierarchy. Support for this migration will be removed in Cortex 1.11. #3910
* [CHANGE] Ruler: deprecated `-ruler.storage.*` CLI flags (and their respective YAML config options) in favour of `-ruler-storage.*`. The deprecated config will be removed in Cortex 1.11. #3945
* [CHANGE] Alertmanager: deprecated `-alertmanager.storage.*` CLI flags (and their respective YAML config options) in favour of `-alertmanager-storage.*`. The deprecated config will be removed in Cortex 1.11. #4002
* [CHANGE] Alertmanager: removed `-cluster.` CLI flags deprecated in Cortex 1.7. The new config options to use are: #3946
  * `-alertmanager.cluster.listen-address` instead of `-cluster.listen-address`
  * `-alertmanager.cluster.advertise-address` instead of `-cluster.advertise-address`
  * `-alertmanager.cluster.peers` instead of `-cluster.peer`
  * `-alertmanager.cluster.peer-timeout` instead of `-cluster.peer-timeout`
* [FEATURE] Memberlist: add TLS configuration options for the memberlist transport layer used by the gossip KV store. #4046
  * New flags added for memberlist communication:
    * `-memberlist.tls-enabled`
    * `-memberlist.tls-cert-path`
    * `-memberlist.tls-key-path`
    * `-memberlist.tls-ca-path`
    * `-memberlist.tls-server-name`
    * `-memberlist.tls-insecure-skip-verify`
* [CHANGE] Cortex now fast fails on startup if unable to connect to the ring backend. #4068
* [FEATURE] Ruler: added `local` backend support to the ruler storage configuration under the `-ruler-storage.` flag prefix. #3932
* [ENHANCEMENT] Upgraded Docker base images to `alpine:3.13`. #4042
* [ENHANCEMENT] Blocks storage: reduce ingester memory by eliminating series reference cache. #3951
* [ENHANCEMENT] Ruler: optimized `<prefix>/api/v1/rules` and `<prefix>/api/v1/alerts` when ruler sharding is enabled. #3916
* [ENHANCEMENT] Ruler: added the following metrics when ruler sharding is enabled: #3916
  * `cortex_ruler_clients`
  * `cortex_ruler_client_request_duration_seconds`
* [ENHANCEMENT] Query-frontend/scheduler: added querier forget delay (`-query-frontend.querier-forget-delay` and `-query-scheduler.querier-forget-delay`) to mitigate the blast radius in the event queriers crash because of a repeatedly sent "query of death" when shuffle-sharding is enabled. #3901
* [ENHANCEMENT] Query-frontend: reduced memory allocations when serializing query response. #3964
* [ENHANCEMENT] Querier / ruler: some optimizations to PromQL query engine. #3934 #3989
* [ENHANCEMENT] Ingester: reduce CPU and memory when an high number of errors are returned by the ingester on the write path with the blocks storage. #3969 #3971 #3973
* [ENHANCEMENT] Distributor: reduce CPU and memory when an high number of errors are returned by the distributor on the write path. #3990
* [ENHANCEMENT] Put metric before label value in the "label value too long" error message. #4018
* [ENHANCEMENT] Allow use of `y|w|d` suffixes for duration related limits and per-tenant limits. #4044
* [ENHANCEMENT] Query-frontend: Small optimization on top of PR #3968 to avoid unnecessary Extents merging. #4026
* [ENHANCEMENT] Add a metric `cortex_compactor_compaction_interval_seconds` for the compaction interval config value. #4040
* [ENHANCEMENT] Ingester: added following per-ingester (instance) limits: max number of series in memory (`-ingester.instance-limits.max-series`), max number of users in memory (`-ingester.instance-limits.max-tenants`), max ingestion rate (`-ingester.instance-limits.max-ingestion-rate`), and max inflight requests (`-ingester.instance-limits.max-inflight-push-requests`). These limits are only used when using blocks storage. Limits can also be configured using runtime-config feature, and current values are exported as `cortex_ingester_instance_limits` metric. #3992.
* [ENHANCEMENT] Cortex is now built with Go 1.16. #4062
<<<<<<< HEAD
* [ENHANCEMENT] Distributor: added per-distributor limits: max number of inflight requests (`-distributor.instance-limits.max-inflight-push-requests`) and max ingestion rate in samples/sec (`-distributor.instance-limits.max-ingestion-rate`). If not set, these two are unlimited. Also added metrics to expose current values (`cortex_distributor_inflight_push_requests`, `cortex_distributor_ingestion_rate_samples_per_second`) as well as limits (`cortex_distributor_instance_limits` with various `limit` label values). #4071
=======
* [ENHANCEMENT] Ruler: Added `-ruler.enabled-tenants` and `-ruler.disabled-tenants` to explicitly enable or disable rules processing for specific tenants. #4074
* [ENHANCEMENT] Block Storage Ingester: `/flush` now accepts two new parameters: `tenant` to specify tenant to flush and `wait=true` to make call synchronous. Multiple tenants can be specified by repeating `tenant` parameter. If no `tenant` is specified, all tenants are flushed, as before. #4073
>>>>>>> 03c092fc
* [BUGFIX] Ruler-API: fix bug where `/api/v1/rules/<namespace>/<group_name>` endpoint return `400` instead of `404`. #4013
* [BUGFIX] Distributor: reverted changes done to rate limiting in #3825. #3948
* [BUGFIX] Ingester: Fix race condition when opening and closing tsdb concurrently. #3959
* [BUGFIX] Querier: streamline tracing spans. #3924
* [BUGFIX] Ruler Storage: ignore objects with empty namespace or group in the name. #3999
* [BUGFIX] Distributor: fix issue causing distributors to not extend the replication set because of failing instances when zone-aware replication is enabled. #3977
* [BUGFIX] Query-frontend: Fix issue where cached entry size keeps increasing when making tiny query repeatedly. #3968
* [BUGFIX] Compactor: `-compactor.blocks-retention-period` now supports weeks (`w`) and years (`y`). #4027
* [BUGFIX] Querier: returning 422 (instead of 500) when query hits `max_chunks_per_query` limit with block storage, when the limit is hit in the store-gateway. #3937
* [BUGFIX] Ruler: Rule group limit enforcement should now allow the same number of rules in a group as the limit. #3615
* [BUGFIX] Frontend, Query-scheduler: allow querier to notify about shutdown without providing any authentication. #4066
* [BUGFIX] Querier: fixed race condition causing queries to fail right after querier startup with the "empty ring" error. #4068

## Blocksconvert

* [ENHANCEMENT] Builder: add `-builder.timestamp-tolerance` option which may reduce block size by rounding timestamps to make difference whole seconds. #3891

## 1.8.0 / 2021-03-24

* [CHANGE] Alertmanager: Don't expose cluster information to tenants via the `/alertmanager/api/v1/status` API endpoint when operating with clustering enabled. #3903
* [CHANGE] Ingester: don't update internal "last updated" timestamp of TSDB if tenant only sends invalid samples. This affects how "idle" time is computed. #3727
* [CHANGE] Require explicit flag `-<prefix>.tls-enabled` to enable TLS in GRPC clients. Previously it was enough to specify a TLS flag to enable TLS validation. #3156
* [CHANGE] Query-frontend: removed `-querier.split-queries-by-day` (deprecated in Cortex 0.4.0). Please use `-querier.split-queries-by-interval` instead. #3813
* [CHANGE] Store-gateway: the chunks pool controlled by `-blocks-storage.bucket-store.max-chunk-pool-bytes` is now shared across all tenants. #3830
* [CHANGE] Ingester: return error code 400 instead of 429 when per-user/per-tenant series/metadata limits are reached. #3833
* [CHANGE] Compactor: add `reason` label to `cortex_compactor_blocks_marked_for_deletion_total` metric. Source blocks marked for deletion by compactor are labelled as `compaction`, while blocks passing the retention period are labelled as `retention`. #3879
* [CHANGE] Alertmanager: the `DELETE /api/v1/alerts` is now idempotent. No error is returned if the alertmanager config doesn't exist. #3888
* [FEATURE] Experimental Ruler Storage: Add a separate set of configuration options to configure the ruler storage backend under the `-ruler-storage.` flag prefix. All blocks storage bucket clients and the config service are currently supported. Clients using this implementation will only be enabled if the existing `-ruler.storage` flags are left unset. #3805 #3864
* [FEATURE] Experimental Alertmanager Storage: Add a separate set of configuration options to configure the alertmanager storage backend under the `-alertmanager-storage.` flag prefix. All blocks storage bucket clients and the config service are currently supported. Clients using this implementation will only be enabled if the existing `-alertmanager.storage` flags are left unset. #3888
* [FEATURE] Adds support to S3 server-side encryption using KMS. The S3 server-side encryption config can be overridden on a per-tenant basis for the blocks storage, ruler and alertmanager. Deprecated `-<prefix>.s3.sse-encryption`, please use the following CLI flags that have been added. #3651 #3810 #3811 #3870 #3886 #3906
  - `-<prefix>.s3.sse.type`
  - `-<prefix>.s3.sse.kms-key-id`
  - `-<prefix>.s3.sse.kms-encryption-context`
* [FEATURE] Querier: Enable `@ <timestamp>` modifier in PromQL using the new `-querier.at-modifier-enabled` flag. #3744
* [FEATURE] Overrides Exporter: Add `overrides-exporter` module for exposing per-tenant resource limit overrides as metrics. It is not included in `all` target (single-binary mode), and must be explicitly enabled. #3785
* [FEATURE] Experimental thanosconvert: introduce an experimental tool `thanosconvert` to migrate Thanos block metadata to Cortex metadata. #3770
* [FEATURE] Alertmanager: It now shards the `/api/v1/alerts` API using the ring when sharding is enabled. #3671
  * Added `-alertmanager.max-recv-msg-size` (defaults to 16M) to limit the size of HTTP request body handled by the alertmanager.
  * New flags added for communication between alertmanagers:
    * `-alertmanager.max-recv-msg-size`
    * `-alertmanager.alertmanager-client.remote-timeout`
    * `-alertmanager.alertmanager-client.tls-enabled`
    * `-alertmanager.alertmanager-client.tls-cert-path`
    * `-alertmanager.alertmanager-client.tls-key-path`
    * `-alertmanager.alertmanager-client.tls-ca-path`
    * `-alertmanager.alertmanager-client.tls-server-name`
    * `-alertmanager.alertmanager-client.tls-insecure-skip-verify`
* [FEATURE] Compactor: added blocks storage per-tenant retention support. This is configured via `-compactor.retention-period`, and can be overridden on a per-tenant basis. #3879
* [ENHANCEMENT] Queries: Instrument queries that were discarded due to the configured `max_outstanding_requests_per_tenant`. #3894
  * `cortex_query_frontend_discarded_requests_total`
  * `cortex_query_scheduler_discarded_requests_total`
* [ENHANCEMENT] Ruler: Add TLS and explicit basis authentication configuration options for the HTTP client the ruler uses to communicate with the alertmanager. #3752
  * `-ruler.alertmanager-client.basic-auth-username`: Configure the basic authentication username used by the client. Takes precedent over a URL configured username.
  * `-ruler.alertmanager-client.basic-auth-password`: Configure the basic authentication password used by the client. Takes precedent over a URL configured password.
  * `-ruler.alertmanager-client.tls-ca-path`: File path to the CA file.
  * `-ruler.alertmanager-client.tls-cert-path`: File path to the TLS certificate.
  * `-ruler.alertmanager-client.tls-insecure-skip-verify`: Boolean to disable verifying the certificate.
  * `-ruler.alertmanager-client.tls-key-path`: File path to the TLS key certificate.
  * `-ruler.alertmanager-client.tls-server-name`: Expected name on the TLS certificate.
* [ENHANCEMENT] Ingester: exposed metric `cortex_ingester_oldest_unshipped_block_timestamp_seconds`, tracking the unix timestamp of the oldest TSDB block not shipped to the storage yet. #3705
* [ENHANCEMENT] Prometheus upgraded. #3739 #3806
  * Avoid unnecessary `runtime.GC()` during compactions.
  * Prevent compaction loop in TSDB on data gap.
* [ENHANCEMENT] Query-Frontend now returns server side performance metrics using `Server-Timing` header when query stats is enabled. #3685
* [ENHANCEMENT] Runtime Config: Add a `mode` query parameter for the runtime config endpoint. `/runtime_config?mode=diff` now shows the YAML runtime configuration with all values that differ from the defaults. #3700
* [ENHANCEMENT] Distributor: Enable downstream projects to wrap distributor push function and access the deserialized write requests berfore/after they are pushed. #3755
* [ENHANCEMENT] Add flag `-<prefix>.tls-server-name` to require a specific server name instead of the hostname on the certificate. #3156
* [ENHANCEMENT] Alertmanager: Remove a tenant's alertmanager instead of pausing it as we determine it is no longer needed. #3722
* [ENHANCEMENT] Blocks storage: added more configuration options to S3 client. #3775
  * `-blocks-storage.s3.tls-handshake-timeout`: Maximum time to wait for a TLS handshake. 0 means no limit.
  * `-blocks-storage.s3.expect-continue-timeout`: The time to wait for a server's first response headers after fully writing the request headers if the request has an Expect header. 0 to send the request body immediately.
  * `-blocks-storage.s3.max-idle-connections`: Maximum number of idle (keep-alive) connections across all hosts. 0 means no limit.
  * `-blocks-storage.s3.max-idle-connections-per-host`: Maximum number of idle (keep-alive) connections to keep per-host. If 0, a built-in default value is used.
  * `-blocks-storage.s3.max-connections-per-host`: Maximum number of connections per host. 0 means no limit.
* [ENHANCEMENT] Ingester: when tenant's TSDB is closed, Ingester now removes pushed metrics-metadata from memory, and removes metadata (`cortex_ingester_memory_metadata`, `cortex_ingester_memory_metadata_created_total`, `cortex_ingester_memory_metadata_removed_total`) and validation metrics (`cortex_discarded_samples_total`, `cortex_discarded_metadata_total`). #3782
* [ENHANCEMENT] Distributor: cleanup metrics for inactive tenants. #3784
* [ENHANCEMENT] Ingester: Have ingester to re-emit following TSDB metrics. #3800
  * `cortex_ingester_tsdb_blocks_loaded`
  * `cortex_ingester_tsdb_reloads_total`
  * `cortex_ingester_tsdb_reloads_failures_total`
  * `cortex_ingester_tsdb_symbol_table_size_bytes`
  * `cortex_ingester_tsdb_storage_blocks_bytes`
  * `cortex_ingester_tsdb_time_retentions_total`
* [ENHANCEMENT] Querier: distribute workload across `-store-gateway.sharding-ring.replication-factor` store-gateway replicas when querying blocks and `-store-gateway.sharding-enabled=true`. #3824
* [ENHANCEMENT] Distributor / HA Tracker: added cleanup of unused elected HA replicas from KV store. Added following metrics to monitor this process: #3809
  * `cortex_ha_tracker_replicas_cleanup_started_total`
  * `cortex_ha_tracker_replicas_cleanup_marked_for_deletion_total`
  * `cortex_ha_tracker_replicas_cleanup_deleted_total`
  * `cortex_ha_tracker_replicas_cleanup_delete_failed_total`
* [ENHANCEMENT] Ruler now has new API endpoint `/ruler/delete_tenant_config` that can be used to delete all ruler groups for tenant. It is intended to be used by administrators who wish to clean up state after removed user. Note that this endpoint is enabled regardless of `-experimental.ruler.enable-api`. #3750 #3899
* [ENHANCEMENT] Query-frontend, query-scheduler: cleanup metrics for inactive tenants. #3826
* [ENHANCEMENT] Blocks storage: added `-blocks-storage.s3.region` support to S3 client configuration. #3811
* [ENHANCEMENT] Distributor: Remove cached subrings for inactive users when using shuffle sharding. #3849
* [ENHANCEMENT] Store-gateway: Reduced memory used to fetch chunks at query time. #3855
* [ENHANCEMENT] Ingester: attempt to prevent idle compaction from happening in concurrent ingesters by introducing a 25% jitter to the configured idle timeout (`-blocks-storage.tsdb.head-compaction-idle-timeout`). #3850
* [ENHANCEMENT] Compactor: cleanup local files for users that are no longer owned by compactor. #3851
* [ENHANCEMENT] Store-gateway: close empty bucket stores, and delete leftover local files for tenants that no longer belong to store-gateway. #3853
* [ENHANCEMENT] Store-gateway: added metrics to track partitioner behaviour. #3877
  * `cortex_bucket_store_partitioner_requested_bytes_total`
  * `cortex_bucket_store_partitioner_requested_ranges_total`
  * `cortex_bucket_store_partitioner_expanded_bytes_total`
  * `cortex_bucket_store_partitioner_expanded_ranges_total`
* [ENHANCEMENT] Store-gateway: added metrics to monitor chunk buffer pool behaviour. #3880
  * `cortex_bucket_store_chunk_pool_requested_bytes_total`
  * `cortex_bucket_store_chunk_pool_returned_bytes_total`
* [ENHANCEMENT] Alertmanager: load alertmanager configurations from object storage concurrently, and only load necessary configurations, speeding configuration synchronization process and executing fewer "GET object" operations to the storage when sharding is enabled. #3898
* [ENHANCEMENT] Ingester (blocks storage): Ingester can now stream entire chunks instead of individual samples to the querier. At the moment this feature must be explicitly enabled either by using `-ingester.stream-chunks-when-using-blocks` flag or `ingester_stream_chunks_when_using_blocks` (boolean) field in runtime config file, but these configuration options are temporary and will be removed when feature is stable. #3889
* [ENHANCEMENT] Alertmanager: New endpoint `/multitenant_alertmanager/delete_tenant_config` to delete configuration for tenant identified by `X-Scope-OrgID` header. This is an internal endpoint, available even if Alertmanager API is not enabled by using `-experimental.alertmanager.enable-api`. #3900
* [ENHANCEMENT] MemCached: Add `max_item_size` support. #3929
* [BUGFIX] Cortex: Fixed issue where fatal errors and various log messages where not logged. #3778
* [BUGFIX] HA Tracker: don't track as error in the `cortex_kv_request_duration_seconds` metric a CAS operation intentionally aborted. #3745
* [BUGFIX] Querier / ruler: do not log "error removing stale clients" if the ring is empty. #3761
* [BUGFIX] Store-gateway: fixed a panic caused by a race condition when the index-header lazy loading is enabled. #3775 #3789
* [BUGFIX] Compactor: fixed "could not guess file size" log when uploading blocks deletion marks to the global location. #3807
* [BUGFIX] Prevent panic at start if the http_prefix setting doesn't have a valid value. #3796
* [BUGFIX] Memberlist: fixed panic caused by race condition in `armon/go-metrics` used by memberlist client. #3725
* [BUGFIX] Querier: returning 422 (instead of 500) when query hits `max_chunks_per_query` limit with block storage. #3895
* [BUGFIX] Alertmanager: Ensure that experimental `/api/v1/alerts` endpoints work when `-http.prefix` is empty. #3905
* [BUGFIX] Chunk store: fix panic in inverted index when deleted fingerprint is no longer in the index. #3543

## 1.7.0 / 2021-02-23

Note the blocks storage compactor runs a migration task at startup in this version, which can take many minutes and use a lot of RAM.
[Turn this off after first run](https://cortexmetrics.io/docs/blocks-storage/production-tips/#ensure-deletion-marks-migration-is-disabled-after-first-run).

* [CHANGE] FramedSnappy encoding support has been removed from Push and Remote Read APIs. This means Prometheus 1.6 support has been removed and the oldest Prometheus version supported in the remote write is 1.7. #3682
* [CHANGE] Ruler: removed the flag `-ruler.evaluation-delay-duration-deprecated` which was deprecated in 1.4.0. Please use the `ruler_evaluation_delay_duration` per-tenant limit instead. #3694
* [CHANGE] Removed the flags `-<prefix>.grpc-use-gzip-compression` which were deprecated in 1.3.0: #3694
  * `-query-scheduler.grpc-client-config.grpc-use-gzip-compression`: use `-query-scheduler.grpc-client-config.grpc-compression` instead
  * `-frontend.grpc-client-config.grpc-use-gzip-compression`: use `-frontend.grpc-client-config.grpc-compression` instead
  * `-ruler.client.grpc-use-gzip-compression`: use `-ruler.client.grpc-compression` instead
  * `-bigtable.grpc-use-gzip-compression`: use `-bigtable.grpc-compression` instead
  * `-ingester.client.grpc-use-gzip-compression`: use `-ingester.client.grpc-compression` instead
  * `-querier.frontend-client.grpc-use-gzip-compression`: use `-querier.frontend-client.grpc-compression` instead
* [CHANGE] Querier: it's not required to set `-frontend.query-stats-enabled=true` in the querier anymore to enable query statistics logging in the query-frontend. The flag is now required to be configured only in the query-frontend and it will be propagated to the queriers. #3595 #3695
* [CHANGE] Blocks storage: compactor is now required when running a Cortex cluster with the blocks storage, because it also keeps the bucket index updated. #3583
* [CHANGE] Blocks storage: block deletion marks are now stored in a per-tenant global markers/ location too, other than within the block location. The compactor, at startup, will copy deletion marks from the block location to the global location. This migration is required only once, so it can be safely disabled via `-compactor.block-deletion-marks-migration-enabled=false` after new compactor has successfully started at least once in the cluster. #3583
* [CHANGE] OpenStack Swift: the default value for the `-ruler.storage.swift.container-name` and `-swift.container-name` config options has changed from `cortex` to empty string. If you were relying on the default value, please set it back to `cortex`. #3660
* [CHANGE] HA Tracker: configured replica label is now verified against label value length limit (`-validation.max-length-label-value`). #3668
* [CHANGE] Distributor: `extend_writes` field in YAML configuration has moved from `lifecycler` (inside `ingester_config`) to `distributor_config`. This doesn't affect command line option `-distributor.extend-writes`, which stays the same. #3719
* [CHANGE] Alertmanager: Deprecated `-cluster.` CLI flags in favor of their `-alertmanager.cluster.` equivalent. The deprecated flags (and their respective YAML config options) are: #3677
  * `-cluster.listen-address` in favor of `-alertmanager.cluster.listen-address`
  * `-cluster.advertise-address` in favor of `-alertmanager.cluster.advertise-address`
  * `-cluster.peer` in favor of `-alertmanager.cluster.peers`
  * `-cluster.peer-timeout` in favor of `-alertmanager.cluster.peer-timeout`
* [CHANGE] Blocks storage: the default value of `-blocks-storage.bucket-store.sync-interval` has been changed from `5m` to `15m`. #3724
* [FEATURE] Querier: Queries can be federated across multiple tenants. The tenants IDs involved need to be specified separated by a `|` character in the `X-Scope-OrgID` request header. This is an experimental feature, which can be enabled by setting `-tenant-federation.enabled=true` on all Cortex services. #3250
* [FEATURE] Alertmanager: introduced the experimental option `-alertmanager.sharding-enabled` to shard tenants across multiple Alertmanager instances. This feature is still under heavy development and its usage is discouraged. The following new metrics are exported by the Alertmanager: #3664
  * `cortex_alertmanager_ring_check_errors_total`
  * `cortex_alertmanager_sync_configs_total`
  * `cortex_alertmanager_sync_configs_failed_total`
  * `cortex_alertmanager_tenants_discovered`
  * `cortex_alertmanager_tenants_owned`
* [ENHANCEMENT] Allow specifying JAEGER_ENDPOINT instead of sampling server or local agent port. #3682
* [ENHANCEMENT] Blocks storage: introduced a per-tenant bucket index, periodically updated by the compactor, used to avoid full bucket scanning done by queriers, store-gateways and rulers. The bucket index is updated by the compactor during blocks cleanup, on every `-compactor.cleanup-interval`. #3553 #3555 #3561 #3583 #3625 #3711 #3715
* [ENHANCEMENT] Blocks storage: introduced an option `-blocks-storage.bucket-store.bucket-index.enabled` to enable the usage of the bucket index in the querier, store-gateway and ruler. When enabled, the querier, store-gateway and ruler will use the bucket index to find a tenant's blocks instead of running the periodic bucket scan. The following new metrics are exported by the querier and ruler: #3614 #3625
  * `cortex_bucket_index_loads_total`
  * `cortex_bucket_index_load_failures_total`
  * `cortex_bucket_index_load_duration_seconds`
  * `cortex_bucket_index_loaded`
* [ENHANCEMENT] Compactor: exported the following metrics. #3583 #3625
  * `cortex_bucket_blocks_count`: Total number of blocks per tenant in the bucket. Includes blocks marked for deletion, but not partial blocks.
  * `cortex_bucket_blocks_marked_for_deletion_count`: Total number of blocks per tenant marked for deletion in the bucket.
  * `cortex_bucket_blocks_partials_count`: Total number of partial blocks.
  * `cortex_bucket_index_last_successful_update_timestamp_seconds`: Timestamp of the last successful update of a tenant's bucket index.
* [ENHANCEMENT] Ruler: Add `cortex_prometheus_last_evaluation_samples` to expose the number of samples generated by a rule group per tenant. #3582
* [ENHANCEMENT] Memberlist: add status page (/memberlist) with available details about memberlist-based KV store and memberlist cluster. It's also possible to view KV values in Go struct or JSON format, or download for inspection. #3575
* [ENHANCEMENT] Memberlist: client can now keep a size-bounded buffer with sent and received messages and display them in the admin UI (/memberlist) for troubleshooting. #3581 #3602
* [ENHANCEMENT] Blocks storage: added block index attributes caching support to metadata cache. The TTL can be configured via `-blocks-storage.bucket-store.metadata-cache.block-index-attributes-ttl`. #3629
* [ENHANCEMENT] Alertmanager: Add support for Azure blob storage. #3634
* [ENHANCEMENT] Compactor: tenants marked for deletion will now be fully cleaned up after some delay since deletion of last block. Cleanup includes removal of remaining marker files (including tenant deletion mark file) and files under `debug/metas`. #3613
* [ENHANCEMENT] Compactor: retry compaction of a single tenant on failure instead of re-running compaction for all tenants. #3627
* [ENHANCEMENT] Querier: Implement result caching for tenant query federation. #3640
* [ENHANCEMENT] API: Add a `mode` query parameter for the config endpoint: #3645
  * `/config?mode=diff`: Shows the YAML configuration with all values that differ from the defaults.
  * `/config?mode=defaults`: Shows the YAML configuration with all the default values.
* [ENHANCEMENT] OpenStack Swift: added the following config options to OpenStack Swift backend client: #3660
  - Chunks storage: `-swift.auth-version`, `-swift.max-retries`, `-swift.connect-timeout`, `-swift.request-timeout`.
  - Blocks storage: ` -blocks-storage.swift.auth-version`, ` -blocks-storage.swift.max-retries`, ` -blocks-storage.swift.connect-timeout`, ` -blocks-storage.swift.request-timeout`.
  - Ruler: `-ruler.storage.swift.auth-version`, `-ruler.storage.swift.max-retries`, `-ruler.storage.swift.connect-timeout`, `-ruler.storage.swift.request-timeout`.
* [ENHANCEMENT] Disabled in-memory shuffle-sharding subring cache in the store-gateway, ruler and compactor. This should reduce the memory utilisation in these services when shuffle-sharding is enabled, without introducing a significantly increase CPU utilisation. #3601
* [ENHANCEMENT] Shuffle sharding: optimised subring generation used by shuffle sharding. #3601
* [ENHANCEMENT] New /runtime_config endpoint that returns the defined runtime configuration in YAML format. The returned configuration includes overrides. #3639
* [ENHANCEMENT] Query-frontend: included the parameter name failed to validate in HTTP 400 message. #3703
* [ENHANCEMENT] Fail to startup Cortex if provided runtime config is invalid. #3707
* [ENHANCEMENT] Alertmanager: Add flags to customize the cluster configuration: #3667
  * `-alertmanager.cluster.gossip-interval`: The interval between sending gossip messages. By lowering this value (more frequent) gossip messages are propagated across cluster more quickly at the expense of increased bandwidth usage.
  * `-alertmanager.cluster.push-pull-interval`: The interval between gossip state syncs. Setting this interval lower (more frequent) will increase convergence speeds across larger clusters at the expense of increased bandwidth usage.
* [ENHANCEMENT] Distributor: change the error message returned when a received series has too many label values. The new message format has the series at the end and this plays better with Prometheus logs truncation. #3718
  - From: `sample for '<series>' has <value> label names; limit <value>`
  - To: `series has too many labels (actual: <value>, limit: <value>) series: '<series>'`
* [ENHANCEMENT] Improve bucket index loader to handle edge case where new tenant has not had blocks uploaded to storage yet. #3717
* [BUGFIX] Allow `-querier.max-query-lookback` use `y|w|d` suffix like deprecated `-store.max-look-back-period`. #3598
* [BUGFIX] Memberlist: Entry in the ring should now not appear again after using "Forget" feature (unless it's still heartbeating). #3603
* [BUGFIX] Ingester: do not close idle TSDBs while blocks shipping is in progress. #3630 #3632
* [BUGFIX] Ingester: correctly update `cortex_ingester_memory_users` and `cortex_ingester_active_series` when a tenant's idle TSDB is closed, when running Cortex with the blocks storage. #3646
* [BUGFIX] Querier: fix default value incorrectly overriding `-querier.frontend-address` in single-binary mode. #3650
* [BUGFIX] Compactor: delete `deletion-mark.json` at last when deleting a block in order to not leave partial blocks without deletion mark in the bucket if the compactor is interrupted while deleting a block. #3660
* [BUGFIX] Blocks storage: do not cleanup a partially uploaded block when `meta.json` upload fails. Despite failure to upload `meta.json`, this file may in some cases still appear in the bucket later. By skipping early cleanup, we avoid having corrupted blocks in the storage. #3660
* [BUGFIX] Alertmanager: disable access to `/alertmanager/metrics` (which exposes all Cortex metrics), `/alertmanager/-/reload` and `/alertmanager/debug/*`, which were available to any authenticated user with enabled AlertManager. #3678
* [BUGFIX] Query-Frontend: avoid creating many small sub-queries by discarding cache extents under 5 minutes #3653
* [BUGFIX] Ruler: Ensure the stale markers generated for evaluated rules respect the configured `-ruler.evaluation-delay-duration`. This will avoid issues with samples with NaN be persisted with timestamps set ahead of the next rule evaluation. #3687
* [BUGFIX] Alertmanager: don't serve HTTP requests until Alertmanager has fully started. Serving HTTP requests earlier may result in loss of configuration for the user. #3679
* [BUGFIX] Do not log "failed to load config" if runtime config file is empty. #3706
* [BUGFIX] Do not allow to use a runtime config file containing multiple YAML documents. #3706
* [BUGFIX] HA Tracker: don't track as error in the `cortex_kv_request_duration_seconds` metric a CAS operation intentionally aborted. #3745

## 1.6.0 / 2020-12-29

* [CHANGE] Query Frontend: deprecate `-querier.compress-http-responses` in favour of `-api.response-compression-enabled`. #3544
* [CHANGE] Querier: deprecated `-store.max-look-back-period`. You should use `-querier.max-query-lookback` instead. #3452
* [CHANGE] Blocks storage: increased `-blocks-storage.bucket-store.chunks-cache.attributes-ttl` default from `24h` to `168h` (1 week). #3528
* [CHANGE] Blocks storage: the config option `-blocks-storage.bucket-store.index-cache.postings-compression-enabled` has been deprecated and postings compression is always enabled. #3538
* [CHANGE] Ruler: gRPC message size default limits on the Ruler-client side have changed: #3523
  - limit for outgoing gRPC messages has changed from 2147483647 to 16777216 bytes
  - limit for incoming gRPC messages has changed from 4194304 to 104857600 bytes
* [FEATURE] Distributor/Ingester: Provide ability to not overflow writes in the presence of a leaving or unhealthy ingester. This allows for more efficient ingester rolling restarts. #3305
* [FEATURE] Query-frontend: introduced query statistics logged in the query-frontend when enabled via `-frontend.query-stats-enabled=true`. When enabled, the metric `cortex_query_seconds_total` is tracked, counting the sum of the wall time spent across all queriers while running queries (on a per-tenant basis). The metrics `cortex_request_duration_seconds` and `cortex_query_seconds_total` are different: the first one tracks the request duration (eg. HTTP request from the client), while the latter tracks the sum of the wall time on all queriers involved executing the query. #3539
* [ENHANCEMENT] API: Add GZIP HTTP compression to the API responses. Compression can be enabled via `-api.response-compression-enabled`. #3536
* [ENHANCEMENT] Added zone-awareness support on queries. When zone-awareness is enabled, queries will still succeed if all ingesters in a single zone will fail. #3414
* [ENHANCEMENT] Blocks storage ingester: exported more TSDB-related metrics. #3412
  - `cortex_ingester_tsdb_wal_corruptions_total`
  - `cortex_ingester_tsdb_head_truncations_failed_total`
  - `cortex_ingester_tsdb_head_truncations_total`
  - `cortex_ingester_tsdb_head_gc_duration_seconds`
* [ENHANCEMENT] Enforced keepalive on all gRPC clients used for inter-service communication. #3431
* [ENHANCEMENT] Added `cortex_alertmanager_config_hash` metric to expose hash of Alertmanager Config loaded per user. #3388
* [ENHANCEMENT] Query-Frontend / Query-Scheduler: New component called "Query-Scheduler" has been introduced. Query-Scheduler is simply a queue of requests, moved outside of Query-Frontend. This allows Query-Frontend to be scaled separately from number of queues. To make Query-Frontend and Querier use Query-Scheduler, they need to be started with `-frontend.scheduler-address` and `-querier.scheduler-address` options respectively. #3374 #3471
* [ENHANCEMENT] Query-frontend / Querier / Ruler: added `-querier.max-query-lookback` to limit how long back data (series and metadata) can be queried. This setting can be overridden on a per-tenant basis and is enforced in the query-frontend, querier and ruler. #3452 #3458
* [ENHANCEMENT] Querier: added `-querier.query-store-for-labels-enabled` to query store for label names, label values and series APIs. Only works with blocks storage engine. #3461 #3520
* [ENHANCEMENT] Ingester: exposed `-blocks-storage.tsdb.wal-segment-size-bytes` config option to customise the TSDB WAL segment max size. #3476
* [ENHANCEMENT] Compactor: concurrently run blocks cleaner for multiple tenants. Concurrency can be configured via `-compactor.cleanup-concurrency`. #3483
* [ENHANCEMENT] Compactor: shuffle tenants before running compaction. #3483
* [ENHANCEMENT] Compactor: wait for a stable ring at startup, when sharding is enabled. #3484
* [ENHANCEMENT] Store-gateway: added `-blocks-storage.bucket-store.index-header-lazy-loading-enabled` to enable index-header lazy loading (experimental). When enabled, index-headers will be mmap-ed only once required by a query and will be automatically released after `-blocks-storage.bucket-store.index-header-lazy-loading-idle-timeout` time of inactivity. #3498
* [ENHANCEMENT] Alertmanager: added metrics `cortex_alertmanager_notification_requests_total` and `cortex_alertmanager_notification_requests_failed_total`. #3518
* [ENHANCEMENT] Ingester: added `-blocks-storage.tsdb.head-chunks-write-buffer-size-bytes` to fine-tune the TSDB head chunks write buffer size when running Cortex blocks storage. #3518
* [ENHANCEMENT] /metrics now supports OpenMetrics output. HTTP and gRPC servers metrics can now include exemplars. #3524
* [ENHANCEMENT] Expose gRPC keepalive policy options by gRPC server. #3524
* [ENHANCEMENT] Blocks storage: enabled caching of `meta.json` attributes, configurable via `-blocks-storage.bucket-store.metadata-cache.metafile-attributes-ttl`. #3528
* [ENHANCEMENT] Compactor: added a config validation check to fail fast if the compactor has been configured invalid block range periods (each period is expected to be a multiple of the previous one). #3534
* [ENHANCEMENT] Blocks storage: concurrently fetch deletion marks from object storage. #3538
* [ENHANCEMENT] Blocks storage ingester: ingester can now close idle TSDB and delete local data. #3491 #3552
* [ENHANCEMENT] Blocks storage: add option to use V2 signatures for S3 authentication. #3540
* [ENHANCEMENT] Exported process metrics to monitor the number of memory map areas allocated. #3537
  * - `process_memory_map_areas`
  * - `process_memory_map_areas_limit`
* [ENHANCEMENT] Ruler: Expose gRPC client options. #3523
* [ENHANCEMENT] Compactor: added metrics to track on-going compaction. #3535
  * `cortex_compactor_tenants_discovered`
  * `cortex_compactor_tenants_skipped`
  * `cortex_compactor_tenants_processing_succeeded`
  * `cortex_compactor_tenants_processing_failed`
* [ENHANCEMENT] Added new experimental API endpoints: `POST /purger/delete_tenant` and `GET /purger/delete_tenant_status` for deleting all tenant data. Only works with blocks storage. Compactor removes blocks that belong to user marked for deletion. #3549 #3558
* [ENHANCEMENT] Chunks storage: add option to use V2 signatures for S3 authentication. #3560
* [ENHANCEMENT] HA Tracker: Added new limit `ha_max_clusters` to set the max number of clusters tracked for single user. This limit is disabled by default. #3668
* [BUGFIX] Query-Frontend: `cortex_query_seconds_total` now return seconds not nanoseconds. #3589
* [BUGFIX] Blocks storage ingester: fixed some cases leading to a TSDB WAL corruption after a partial write to disk. #3423
* [BUGFIX] Blocks storage: Fix the race between ingestion and `/flush` call resulting in overlapping blocks. #3422
* [BUGFIX] Querier: fixed `-querier.max-query-into-future` which wasn't correctly enforced on range queries. #3452
* [BUGFIX] Fixed float64 precision stability when aggregating metrics before exposing them. This could have lead to false counters resets when querying some metrics exposed by Cortex. #3506
* [BUGFIX] Querier: the meta.json sync concurrency done when running Cortex with the blocks storage is now controlled by `-blocks-storage.bucket-store.meta-sync-concurrency` instead of the incorrect `-blocks-storage.bucket-store.block-sync-concurrency` (default values are the same). #3531
* [BUGFIX] Querier: fixed initialization order of querier module when using blocks storage. It now (again) waits until blocks have been synchronized. #3551

## Blocksconvert

* [ENHANCEMENT] Scheduler: ability to ignore users based on regexp, using `-scheduler.ignore-users-regex` flag. #3477
* [ENHANCEMENT] Builder: Parallelize reading chunks in the final stage of building block. #3470
* [ENHANCEMENT] Builder: remove duplicate label names from chunk. #3547

## 1.5.0 / 2020-11-09

### Cortex

* [CHANGE] Blocks storage: update the default HTTP configuration values for the S3 client to the upstream Thanos default values. #3244
  - `-blocks-storage.s3.http.idle-conn-timeout` is set 90 seconds.
  - `-blocks-storage.s3.http.response-header-timeout` is set to 2 minutes.
* [CHANGE] Improved shuffle sharding support in the write path. This work introduced some config changes: #3090
  * Introduced `-distributor.sharding-strategy` CLI flag (and its respective `sharding_strategy` YAML config option) to explicitly specify which sharding strategy should be used in the write path
  * `-experimental.distributor.user-subring-size` flag renamed to `-distributor.ingestion-tenant-shard-size`
  * `user_subring_size` limit YAML config option renamed to `ingestion_tenant_shard_size`
* [CHANGE] Dropped "blank Alertmanager configuration; using fallback" message from Info to Debug level. #3205
* [CHANGE] Zone-awareness replication for time-series now should be explicitly enabled in the distributor via the `-distributor.zone-awareness-enabled` CLI flag (or its respective YAML config option). Before, zone-aware replication was implicitly enabled if a zone was set on ingesters. #3200
* [CHANGE] Removed the deprecated CLI flag `-config-yaml`. You should use `-schema-config-file` instead. #3225
* [CHANGE] Enforced the HTTP method required by some API endpoints which did (incorrectly) allow any method before that. #3228
  - `GET /`
  - `GET /config`
  - `GET /debug/fgprof`
  - `GET /distributor/all_user_stats`
  - `GET /distributor/ha_tracker`
  - `GET /all_user_stats`
  - `GET /ha-tracker`
  - `GET /api/v1/user_stats`
  - `GET /api/v1/chunks`
  - `GET <legacy-http-prefix>/user_stats`
  - `GET <legacy-http-prefix>/chunks`
  - `GET /services`
  - `GET /multitenant_alertmanager/status`
  - `GET /status` (alertmanager microservice)
  - `GET|POST /ingester/ring`
  - `GET|POST /ring`
  - `GET|POST /store-gateway/ring`
  - `GET|POST /compactor/ring`
  - `GET|POST /ingester/flush`
  - `GET|POST /ingester/shutdown`
  - `GET|POST /flush`
  - `GET|POST /shutdown`
  - `GET|POST /ruler/ring`
  - `POST /api/v1/push`
  - `POST <legacy-http-prefix>/push`
  - `POST /push`
  - `POST /ingester/push`
* [CHANGE] Renamed CLI flags to configure the network interface names from which automatically detect the instance IP. #3295
  - `-compactor.ring.instance-interface` renamed to `-compactor.ring.instance-interface-names`
  - `-store-gateway.sharding-ring.instance-interface` renamed to `-store-gateway.sharding-ring.instance-interface-names`
  - `-distributor.ring.instance-interface` renamed to `-distributor.ring.instance-interface-names`
  - `-ruler.ring.instance-interface` renamed to `-ruler.ring.instance-interface-names`
* [CHANGE] Renamed `-<prefix>.redis.enable-tls` CLI flag to `-<prefix>.redis.tls-enabled`, and its respective YAML config option from `enable_tls` to `tls_enabled`. #3298
* [CHANGE] Increased default `-<prefix>.redis.timeout` from `100ms` to `500ms`. #3301
* [CHANGE] `cortex_alertmanager_config_invalid` has been removed in favor of `cortex_alertmanager_config_last_reload_successful`. #3289
* [CHANGE] Query-frontend: POST requests whose body size exceeds 10MiB will be rejected. The max body size can be customised via `-frontend.max-body-size`. #3276
* [FEATURE] Shuffle sharding: added support for shuffle-sharding queriers in the query-frontend. When configured (`-frontend.max-queriers-per-tenant` globally, or using per-tenant limit `max_queriers_per_tenant`), each tenants's requests will be handled by different set of queriers. #3113 #3257
* [FEATURE] Shuffle sharding: added support for shuffle-sharding ingesters on the read path. When ingesters shuffle-sharding is enabled and `-querier.shuffle-sharding-ingesters-lookback-period` is set, queriers will fetch in-memory series from the minimum set of required ingesters, selecting only ingesters which may have received series since 'now - lookback period'. #3252
* [FEATURE] Query-frontend: added `compression` config to support results cache with compression. #3217
* [FEATURE] Add OpenStack Swift support to blocks storage. #3303
* [FEATURE] Added support for applying Prometheus relabel configs on series received by the distributor. A `metric_relabel_configs` field has been added to the per-tenant limits configuration. #3329
* [FEATURE] Support for Cassandra client SSL certificates. #3384
* [ENHANCEMENT] Ruler: Introduces two new limits `-ruler.max-rules-per-rule-group` and `-ruler.max-rule-groups-per-tenant` to control the number of rules per rule group and the total number of rule groups for a given user. They are disabled by default. #3366
* [ENHANCEMENT] Allow to specify multiple comma-separated Cortex services to `-target` CLI option (or its respective YAML config option). For example, `-target=all,compactor` can be used to start Cortex single-binary with compactor as well. #3275
* [ENHANCEMENT] Expose additional HTTP configs for the S3 backend client. New flag are listed below: #3244
  - `-blocks-storage.s3.http.idle-conn-timeout`
  - `-blocks-storage.s3.http.response-header-timeout`
  - `-blocks-storage.s3.http.insecure-skip-verify`
* [ENHANCEMENT] Added `cortex_query_frontend_connected_clients` metric to show the number of workers currently connected to the frontend. #3207
* [ENHANCEMENT] Shuffle sharding: improved shuffle sharding in the write path. Shuffle sharding now should be explicitly enabled via `-distributor.sharding-strategy` CLI flag (or its respective YAML config option) and guarantees stability, consistency, shuffling and balanced zone-awareness properties. #3090 #3214
* [ENHANCEMENT] Ingester: added new metric `cortex_ingester_active_series` to track active series more accurately. Also added options to control whether active series tracking is enabled (`-ingester.active-series-metrics-enabled`, defaults to false), and how often this metric is updated (`-ingester.active-series-metrics-update-period`) and max idle time for series to be considered inactive (`-ingester.active-series-metrics-idle-timeout`). #3153
* [ENHANCEMENT] Store-gateway: added zone-aware replication support to blocks replication in the store-gateway. #3200
* [ENHANCEMENT] Store-gateway: exported new metrics. #3231
  - `cortex_bucket_store_cached_series_fetch_duration_seconds`
  - `cortex_bucket_store_cached_postings_fetch_duration_seconds`
  - `cortex_bucket_stores_gate_queries_max`
* [ENHANCEMENT] Added `-version` flag to Cortex. #3233
* [ENHANCEMENT] Hash ring: added instance registered timestamp to the ring. #3248
* [ENHANCEMENT] Reduce tail latency by smoothing out spikes in rate of chunk flush operations. #3191
* [ENHANCEMENT] User Cortex as User Agent in http requests issued by Configs DB client. #3264
* [ENHANCEMENT] Experimental Ruler API: Fetch rule groups from object storage in parallel. #3218
* [ENHANCEMENT] Chunks GCS object storage client uses the `fields` selector to limit the payload size when listing objects in the bucket. #3218 #3292
* [ENHANCEMENT] Added shuffle sharding support to ruler. Added new metric `cortex_ruler_sync_rules_total`. #3235
* [ENHANCEMENT] Return an explicit error when the store-gateway is explicitly requested without a blocks storage engine. #3287
* [ENHANCEMENT] Ruler: only load rules that belong to the ruler. Improves rules synching performances when ruler sharding is enabled. #3269
* [ENHANCEMENT] Added `-<prefix>.redis.tls-insecure-skip-verify` flag. #3298
* [ENHANCEMENT] Added `cortex_alertmanager_config_last_reload_successful_seconds` metric to show timestamp of last successful AM config reload. #3289
* [ENHANCEMENT] Blocks storage: reduced number of bucket listing operations to list block content (applies to newly created blocks only). #3363
* [ENHANCEMENT] Ruler: Include the tenant ID on the notifier logs. #3372
* [ENHANCEMENT] Blocks storage Compactor: Added `-compactor.enabled-tenants` and `-compactor.disabled-tenants` to explicitly enable or disable compaction of specific tenants. #3385
* [ENHANCEMENT] Blocks storage ingester: Creating checkpoint only once even when there are multiple Head compactions in a single `Compact()` call. #3373
* [BUGFIX] Blocks storage ingester: Read repair memory-mapped chunks file which can end up being empty on abrupt shutdowns combined with faulty disks. #3373
* [BUGFIX] Blocks storage ingester: Close TSDB resources on failed startup preventing ingester OOMing. #3373
* [BUGFIX] No-longer-needed ingester operations for queries triggered by queriers and rulers are now canceled. #3178
* [BUGFIX] Ruler: directories in the configured `rules-path` will be removed on startup and shutdown in order to ensure they don't persist between runs. #3195
* [BUGFIX] Handle hash-collisions in the query path. #3192
* [BUGFIX] Check for postgres rows errors. #3197
* [BUGFIX] Ruler Experimental API: Don't allow rule groups without names or empty rule groups. #3210
* [BUGFIX] Experimental Alertmanager API: Do not allow empty Alertmanager configurations or bad template filenames to be submitted through the configuration API. #3185
* [BUGFIX] Reduce failures to update heartbeat when using Consul. #3259
* [BUGFIX] When using ruler sharding, moving all user rule groups from ruler to a different one and then back could end up with some user groups not being evaluated at all. #3235
* [BUGFIX] Fixed shuffle sharding consistency when zone-awareness is enabled and the shard size is increased or instances in a new zone are added. #3299
* [BUGFIX] Use a valid grpc header when logging IP addresses. #3307
* [BUGFIX] Fixed the metric `cortex_prometheus_rule_group_duration_seconds` in the Ruler, it wouldn't report any values. #3310
* [BUGFIX] Fixed gRPC connections leaking in rulers when rulers sharding is enabled and APIs called. #3314
* [BUGFIX] Fixed shuffle sharding consistency when zone-awareness is enabled and the shard size is increased or instances in a new zone are added. #3299
* [BUGFIX] Fixed Gossip memberlist members joining when addresses are configured using DNS-based service discovery. #3360
* [BUGFIX] Ingester: fail to start an ingester running the blocks storage, if unable to load any existing TSDB at startup. #3354
* [BUGFIX] Blocks storage: Avoid deletion of blocks in the ingester which are not shipped to the storage yet. #3346
* [BUGFIX] Fix common prefixes returned by List method of S3 client. #3358
* [BUGFIX] Honor configured timeout in Azure and GCS object clients. #3285
* [BUGFIX] Blocks storage: Avoid creating blocks larger than configured block range period on forced compaction and when TSDB is idle. #3344
* [BUGFIX] Shuffle sharding: fixed max global series per user/metric limit when shuffle sharding and `-distributor.shard-by-all-labels=true` are both enabled in distributor. When using these global limits you should now set `-distributor.sharding-strategy` and `-distributor.zone-awareness-enabled` to ingesters too. #3369
* [BUGFIX] Slow query logging: when using downstream server request parameters were not logged. #3276
* [BUGFIX] Fixed tenant detection in the ruler and alertmanager API when running without auth. #3343

### Blocksconvert

* [ENHANCEMENT] Blocksconvert – Builder: download plan file locally before processing it. #3209
* [ENHANCEMENT] Blocksconvert – Cleaner: added new tool for deleting chunks data. #3283
* [ENHANCEMENT] Blocksconvert – Scanner: support for scanning specific date-range only. #3222
* [ENHANCEMENT] Blocksconvert – Scanner: metrics for tracking progress. #3222
* [ENHANCEMENT] Blocksconvert – Builder: retry block upload before giving up. #3245
* [ENHANCEMENT] Blocksconvert – Scanner: upload plans concurrently. #3340
* [BUGFIX] Blocksconvert: fix chunks ordering in the block. Chunks in different order than series work just fine in TSDB blocks at the moment, but it's not consistent with what Prometheus does and future Prometheus and Cortex optimizations may rely on this ordering. #3371

## 1.4.0 / 2020-10-02

* [CHANGE] TLS configuration for gRPC, HTTP and etcd clients is now marked as experimental. These features are not yet fully baked, and we expect possible small breaking changes in Cortex 1.5. #3198
* [CHANGE] Cassandra backend support is now GA (stable). #3180
* [CHANGE] Blocks storage is now GA (stable). The `-experimental` prefix has been removed from all CLI flags related to the blocks storage (no YAML config changes). #3180 #3201
  - `-experimental.blocks-storage.*` flags renamed to `-blocks-storage.*`
  - `-experimental.store-gateway.*` flags renamed to `-store-gateway.*`
  - `-experimental.querier.store-gateway-client.*` flags renamed to `-querier.store-gateway-client.*`
  - `-experimental.querier.store-gateway-addresses` flag renamed to `-querier.store-gateway-addresses`
  - `-store-gateway.replication-factor` flag renamed to `-store-gateway.sharding-ring.replication-factor`
  - `-store-gateway.tokens-file-path` flag renamed to `store-gateway.sharding-ring.tokens-file-path`
* [CHANGE] Ingester: Removed deprecated untyped record from chunks WAL. Only if you are running `v1.0` or below, it is recommended to first upgrade to `v1.1`/`v1.2`/`v1.3` and run it for a day before upgrading to `v1.4` to avoid data loss. #3115
* [CHANGE] Distributor API endpoints are no longer served unless target is set to `distributor` or `all`. #3112
* [CHANGE] Increase the default Cassandra client replication factor to 3. #3007
* [CHANGE] Blocks storage: removed the support to transfer blocks between ingesters on shutdown. When running the Cortex blocks storage, ingesters are expected to run with a persistent disk. The following metrics have been removed: #2996
  * `cortex_ingester_sent_files`
  * `cortex_ingester_received_files`
  * `cortex_ingester_received_bytes_total`
  * `cortex_ingester_sent_bytes_total`
* [CHANGE] The buckets for the `cortex_chunk_store_index_lookups_per_query` metric have been changed to 1, 2, 4, 8, 16. #3021
* [CHANGE] Blocks storage: the `operation` label value `getrange` has changed into `get_range` for the metrics `thanos_store_bucket_cache_operation_requests_total` and `thanos_store_bucket_cache_operation_hits_total`. #3000
* [CHANGE] Experimental Delete Series: `/api/v1/admin/tsdb/delete_series` and `/api/v1/admin/tsdb/cancel_delete_request` purger APIs to return status code `204` instead of `200` for success. #2946
* [CHANGE] Histogram `cortex_memcache_request_duration_seconds` `method` label value changes from `Memcached.Get` to `Memcached.GetBatched` for batched lookups, and is not reported for non-batched lookups (label value `Memcached.GetMulti` remains, and had exactly the same value as `Get` in nonbatched lookups).  The same change applies to tracing spans. #3046
* [CHANGE] TLS server validation is now enabled by default, a new parameter `tls_insecure_skip_verify` can be set to true to skip validation optionally. #3030
* [CHANGE] `cortex_ruler_config_update_failures_total` has been removed in favor of `cortex_ruler_config_last_reload_successful`. #3056
* [CHANGE] `ruler.evaluation_delay_duration` field in YAML config has been moved and renamed to `limits.ruler_evaluation_delay_duration`. #3098
* [CHANGE] Removed obsolete `results_cache.max_freshness` from YAML config (deprecated since Cortex 1.2). #3145
* [CHANGE] Removed obsolete `-promql.lookback-delta` option (deprecated since Cortex 1.2, replaced with `-querier.lookback-delta`). #3144
* [CHANGE] Cache: added support for Redis Cluster and Redis Sentinel. #2961
  - The following changes have been made in Redis configuration:
   - `-redis.master_name` added
   - `-redis.db` added
   - `-redis.max-active-conns` changed to `-redis.pool-size`
   - `-redis.max-conn-lifetime` changed to `-redis.max-connection-age`
   - `-redis.max-idle-conns` removed
   - `-redis.wait-on-pool-exhaustion` removed
* [CHANGE] TLS configuration for gRPC, HTTP and etcd clients is now marked as experimental. These features are not yet fully baked, and we expect possible small breaking changes in Cortex 1.5. #3198
* [CHANGE] Fixed store-gateway CLI flags inconsistencies. #3201
  - `-store-gateway.replication-factor` flag renamed to `-store-gateway.sharding-ring.replication-factor`
  - `-store-gateway.tokens-file-path` flag renamed to `store-gateway.sharding-ring.tokens-file-path`
* [FEATURE] Logging of the source IP passed along by a reverse proxy is now supported by setting the `-server.log-source-ips-enabled`. For non standard headers the settings `-server.log-source-ips-header` and `-server.log-source-ips-regex` can be used. #2985
* [FEATURE] Blocks storage: added shuffle sharding support to store-gateway blocks sharding. Added the following additional metrics to store-gateway: #3069
  * `cortex_bucket_stores_tenants_discovered`
  * `cortex_bucket_stores_tenants_synced`
* [FEATURE] Experimental blocksconvert: introduce an experimental tool `blocksconvert` to migrate long-term storage chunks to blocks. #3092 #3122 #3127 #3162
* [ENHANCEMENT] Improve the Alertmanager logging when serving requests from its API / UI. #3397
* [ENHANCEMENT] Add support for azure storage in China, German and US Government environments. #2988
* [ENHANCEMENT] Query-tee: added a small tolerance to floating point sample values comparison. #2994
* [ENHANCEMENT] Query-tee: add support for doing a passthrough of requests to preferred backend for unregistered routes #3018
* [ENHANCEMENT] Expose `storage.aws.dynamodb.backoff_config` configuration file field. #3026
* [ENHANCEMENT] Added `cortex_request_message_bytes` and `cortex_response_message_bytes` histograms to track received and sent gRPC message and HTTP request/response sizes. Added `cortex_inflight_requests` gauge to track number of inflight gRPC and HTTP requests. #3064
* [ENHANCEMENT] Publish ruler's ring metrics. #3074
* [ENHANCEMENT] Add config validation to the experimental Alertmanager API. Invalid configs are no longer accepted. #3053
* [ENHANCEMENT] Add "integration" as a label for `cortex_alertmanager_notifications_total` and `cortex_alertmanager_notifications_failed_total` metrics. #3056
* [ENHANCEMENT] Add `cortex_ruler_config_last_reload_successful` and `cortex_ruler_config_last_reload_successful_seconds` to check status of users rule manager. #3056
* [ENHANCEMENT] The configuration validation now fails if an empty YAML node has been set for a root YAML config property. #3080
* [ENHANCEMENT] Memcached dial() calls now have a circuit-breaker to avoid hammering a broken cache. #3051, #3189
* [ENHANCEMENT] `-ruler.evaluation-delay-duration` is now overridable as a per-tenant limit, `ruler_evaluation_delay_duration`. #3098
* [ENHANCEMENT] Add TLS support to etcd client. #3102
* [ENHANCEMENT] When a tenant accesses the Alertmanager UI or its API, if we have valid `-alertmanager.configs.fallback` we'll use that to start the manager and avoid failing the request. #3073
* [ENHANCEMENT] Add `DELETE api/v1/rules/{namespace}` to the Ruler. It allows all the rule groups of a namespace to be deleted. #3120
* [ENHANCEMENT] Experimental Delete Series: Retry processing of Delete requests during failures. #2926
* [ENHANCEMENT] Improve performance of QueryStream() in ingesters. #3177
* [ENHANCEMENT] Modules included in "All" target are now visible in output of `-modules` CLI flag. #3155
* [ENHANCEMENT] Added `/debug/fgprof` endpoint to debug running Cortex process using `fgprof`. This adds up to the existing `/debug/...` endpoints. #3131
* [ENHANCEMENT] Blocks storage: optimised `/api/v1/series` for blocks storage. (#2976)
* [BUGFIX] Ruler: when loading rules from "local" storage, check for directory after resolving symlink. #3137
* [BUGFIX] Query-frontend: Fixed rounding for incoming query timestamps, to be 100% Prometheus compatible. #2990
* [BUGFIX] Querier: Merge results from chunks and blocks ingesters when using streaming of results. #3013
* [BUGFIX] Querier: query /series from ingesters regardless the `-querier.query-ingesters-within` setting. #3035
* [BUGFIX] Blocks storage: Ingester is less likely to hit gRPC message size limit when streaming data to queriers. #3015
* [BUGFIX] Blocks storage: fixed memberlist support for the store-gateways and compactors ring used when blocks sharding is enabled. #3058 #3095
* [BUGFIX] Fix configuration for TLS server validation, TLS skip verify was hardcoded to true for all TLS configurations and prevented validation of server certificates. #3030
* [BUGFIX] Fixes the Alertmanager panicking when no `-alertmanager.web.external-url` is provided. #3017
* [BUGFIX] Fixes the registration of the Alertmanager API metrics `cortex_alertmanager_alerts_received_total` and `cortex_alertmanager_alerts_invalid_total`. #3065
* [BUGFIX] Fixes `flag needs an argument: -config.expand-env` error. #3087
* [BUGFIX] An index optimisation actually slows things down when using caching. Moved it to the right location. #2973
* [BUGFIX] Ingester: If push request contained both valid and invalid samples, valid samples were ingested but not stored to WAL of the chunks storage. This has been fixed. #3067
* [BUGFIX] Cassandra: fixed consistency setting in the CQL session when creating the keyspace. #3105
* [BUGFIX] Ruler: Config API would return both the `record` and `alert` in `YAML` response keys even when one of them must be empty. #3120
* [BUGFIX] Index page now uses configured HTTP path prefix when creating links. #3126
* [BUGFIX] Purger: fixed deadlock when reloading of tombstones failed. #3182
* [BUGFIX] Fixed panic in flusher job, when error writing chunks to the store would cause "idle" chunks to be flushed, which triggered panic. #3140
* [BUGFIX] Index page no longer shows links that are not valid for running Cortex instance. #3133
* [BUGFIX] Configs: prevent validation of templates to fail when using template functions. #3157
* [BUGFIX] Configuring the S3 URL with an `@` but without username and password doesn't enable the AWS static credentials anymore. #3170
* [BUGFIX] Limit errors on ranged queries (`api/v1/query_range`) no longer return a status code `500` but `422` instead. #3167
* [BUGFIX] Handle hash-collisions in the query path. Before this fix, Cortex could occasionally mix up two different series in a query, leading to invalid results, when `-querier.ingester-streaming` was used. #3192

## 1.3.0 / 2020-08-21

* [CHANGE] Replace the metric `cortex_alertmanager_configs` with `cortex_alertmanager_config_invalid` exposed by Alertmanager. #2960
* [CHANGE] Experimental Delete Series: Change target flag for purger from `data-purger` to `purger`. #2777
* [CHANGE] Experimental blocks storage: The max concurrent queries against the long-term storage, configured via `-experimental.blocks-storage.bucket-store.max-concurrent`, is now a limit shared across all tenants and not a per-tenant limit anymore. The default value has changed from `20` to `100` and the following new metrics have been added: #2797
  * `cortex_bucket_stores_gate_queries_concurrent_max`
  * `cortex_bucket_stores_gate_queries_in_flight`
  * `cortex_bucket_stores_gate_duration_seconds`
* [CHANGE] Metric `cortex_ingester_flush_reasons` has been renamed to `cortex_ingester_flushing_enqueued_series_total`, and new metric `cortex_ingester_flushing_dequeued_series_total` with `outcome` label (superset of reason) has been added. #2802 #2818 #2998
* [CHANGE] Experimental Delete Series: Metric `cortex_purger_oldest_pending_delete_request_age_seconds` would track age of delete requests since they are over their cancellation period instead of their creation time. #2806
* [CHANGE] Experimental blocks storage: the store-gateway service is required in a Cortex cluster running with the experimental blocks storage. Removed the `-experimental.tsdb.store-gateway-enabled` CLI flag and `store_gateway_enabled` YAML config option. The store-gateway is now always enabled when the storage engine is `blocks`. #2822
* [CHANGE] Experimental blocks storage: removed support for `-experimental.blocks-storage.bucket-store.max-sample-count` flag because the implementation was flawed. To limit the number of samples/chunks processed by a single query you can set `-store.query-chunk-limit`, which is now supported by the blocks storage too. #2852
* [CHANGE] Ingester: Chunks flushed via /flush stay in memory until retention period is reached. This affects `cortex_ingester_memory_chunks` metric. #2778
* [CHANGE] Querier: the error message returned when the query time range exceeds `-store.max-query-length` has changed from `invalid query, length > limit (X > Y)` to `the query time range exceeds the limit (query length: X, limit: Y)`. #2826
* [CHANGE] Add `component` label to metrics exposed by chunk, delete and index store clients. #2774
* [CHANGE] Querier: when `-querier.query-ingesters-within` is configured, the time range of the query sent to ingesters is now manipulated to ensure the query start time is not older than 'now - query-ingesters-within'. #2904
* [CHANGE] KV: The `role` label which was a label of `multi` KV store client only has been added to metrics of every KV store client. If KV store client is not `multi`, then the value of `role` label is `primary`. #2837
* [CHANGE] Added the `engine` label to the metrics exposed by the Prometheus query engine, to distinguish between `ruler` and `querier` metrics. #2854
* [CHANGE] Added ruler to the single binary when started with `-target=all` (default). #2854
* [CHANGE] Experimental blocks storage: compact head when opening TSDB. This should only affect ingester startup after it was unable to compact head in previous run. #2870
* [CHANGE] Metric `cortex_overrides_last_reload_successful` has been renamed to `cortex_runtime_config_last_reload_successful`. #2874
* [CHANGE] HipChat support has been removed from the alertmanager (because removed from the Prometheus upstream too). #2902
* [CHANGE] Add constant label `name` to metric `cortex_cache_request_duration_seconds`. #2903
* [CHANGE] Add `user` label to metric `cortex_query_frontend_queue_length`. #2939
* [CHANGE] Experimental blocks storage: cleaned up the config and renamed "TSDB" to "blocks storage". #2937
  - The storage engine setting value has been changed from `tsdb` to `blocks`; this affects `-store.engine` CLI flag and its respective YAML option.
  - The root level YAML config has changed from `tsdb` to `blocks_storage`
  - The prefix of all CLI flags has changed from `-experimental.tsdb.` to `-experimental.blocks-storage.`
  - The following settings have been grouped under `tsdb` property in the YAML config and their CLI flags changed:
    - `-experimental.tsdb.dir` changed to `-experimental.blocks-storage.tsdb.dir`
    - `-experimental.tsdb.block-ranges-period` changed to `-experimental.blocks-storage.tsdb.block-ranges-period`
    - `-experimental.tsdb.retention-period` changed to `-experimental.blocks-storage.tsdb.retention-period`
    - `-experimental.tsdb.ship-interval` changed to `-experimental.blocks-storage.tsdb.ship-interval`
    - `-experimental.tsdb.ship-concurrency` changed to `-experimental.blocks-storage.tsdb.ship-concurrency`
    - `-experimental.tsdb.max-tsdb-opening-concurrency-on-startup` changed to `-experimental.blocks-storage.tsdb.max-tsdb-opening-concurrency-on-startup`
    - `-experimental.tsdb.head-compaction-interval` changed to `-experimental.blocks-storage.tsdb.head-compaction-interval`
    - `-experimental.tsdb.head-compaction-concurrency` changed to `-experimental.blocks-storage.tsdb.head-compaction-concurrency`
    - `-experimental.tsdb.head-compaction-idle-timeout` changed to `-experimental.blocks-storage.tsdb.head-compaction-idle-timeout`
    - `-experimental.tsdb.stripe-size` changed to `-experimental.blocks-storage.tsdb.stripe-size`
    - `-experimental.tsdb.wal-compression-enabled` changed to `-experimental.blocks-storage.tsdb.wal-compression-enabled`
    - `-experimental.tsdb.flush-blocks-on-shutdown` changed to `-experimental.blocks-storage.tsdb.flush-blocks-on-shutdown`
* [CHANGE] Flags `-bigtable.grpc-use-gzip-compression`, `-ingester.client.grpc-use-gzip-compression`, `-querier.frontend-client.grpc-use-gzip-compression` are now deprecated. #2940
* [CHANGE] Limit errors reported by ingester during query-time now return HTTP status code 422. #2941
* [FEATURE] Introduced `ruler.for-outage-tolerance`, Max time to tolerate outage for restoring "for" state of alert. #2783
* [FEATURE] Introduced `ruler.for-grace-period`, Minimum duration between alert and restored "for" state. This is maintained only for alerts with configured "for" time greater than grace period. #2783
* [FEATURE] Introduced `ruler.resend-delay`, Minimum amount of time to wait before resending an alert to Alertmanager. #2783
* [FEATURE] Ruler: added `local` filesystem support to store rules (read-only). #2854
* [ENHANCEMENT] Upgraded Docker base images to `alpine:3.12`. #2862
* [ENHANCEMENT] Experimental: Querier can now optionally query secondary store. This is specified by using `-querier.second-store-engine` option, with values `chunks` or `blocks`. Standard configuration options for this store are used. Additionally, this querying can be configured to happen only for queries that need data older than `-querier.use-second-store-before-time`. Default value of zero will always query secondary store. #2747
* [ENHANCEMENT] Query-tee: increased the `cortex_querytee_request_duration_seconds` metric buckets granularity. #2799
* [ENHANCEMENT] Query-tee: fail to start if the configured `-backend.preferred` is unknown. #2799
* [ENHANCEMENT] Ruler: Added the following metrics: #2786
  * `cortex_prometheus_notifications_latency_seconds`
  * `cortex_prometheus_notifications_errors_total`
  * `cortex_prometheus_notifications_sent_total`
  * `cortex_prometheus_notifications_dropped_total`
  * `cortex_prometheus_notifications_queue_length`
  * `cortex_prometheus_notifications_queue_capacity`
  * `cortex_prometheus_notifications_alertmanagers_discovered`
* [ENHANCEMENT] The behavior of the `/ready` was changed for the query frontend to indicate when it was ready to accept queries. This is intended for use by a read path load balancer that would want to wait for the frontend to have attached queriers before including it in the backend. #2733
* [ENHANCEMENT] Experimental Delete Series: Add support for deletion of chunks for remaining stores. #2801
* [ENHANCEMENT] Add `-modules` command line flag to list possible values for `-target`. Also, log warning if given target is internal component. #2752
* [ENHANCEMENT] Added `-ingester.flush-on-shutdown-with-wal-enabled` option to enable chunks flushing even when WAL is enabled. #2780
* [ENHANCEMENT] Query-tee: Support for custom API prefix by using `-server.path-prefix` option. #2814
* [ENHANCEMENT] Query-tee: Forward `X-Scope-OrgId` header to backend, if present in the request. #2815
* [ENHANCEMENT] Experimental blocks storage: Added `-experimental.blocks-storage.tsdb.head-compaction-idle-timeout` option to force compaction of data in memory into a block. #2803
* [ENHANCEMENT] Experimental blocks storage: Added support for flushing blocks via `/flush`, `/shutdown` (previously these only worked for chunks storage) and by using `-experimental.blocks-storage.tsdb.flush-blocks-on-shutdown` option. #2794
* [ENHANCEMENT] Experimental blocks storage: Added support to enforce max query time range length via `-store.max-query-length`. #2826
* [ENHANCEMENT] Experimental blocks storage: Added support to limit the max number of chunks that can be fetched from the long-term storage while executing a query. The limit is enforced both in the querier and store-gateway, and is configurable via `-store.query-chunk-limit`. #2852 #2922
* [ENHANCEMENT] Ingester: Added new metric `cortex_ingester_flush_series_in_progress` that reports number of ongoing flush-series operations. Useful when calling `/flush` handler: if `cortex_ingester_flush_queue_length + cortex_ingester_flush_series_in_progress` is 0, all flushes are finished. #2778
* [ENHANCEMENT] Memberlist members can join cluster via SRV records. #2788
* [ENHANCEMENT] Added configuration options for chunks s3 client. #2831
  * `s3.endpoint`
  * `s3.region`
  * `s3.access-key-id`
  * `s3.secret-access-key`
  * `s3.insecure`
  * `s3.sse-encryption`
  * `s3.http.idle-conn-timeout`
  * `s3.http.response-header-timeout`
  * `s3.http.insecure-skip-verify`
* [ENHANCEMENT] Prometheus upgraded. #2798 #2849 #2867 #2902 #2918
  * Optimized labels regex matchers for patterns containing literals (eg. `foo.*`, `.*foo`, `.*foo.*`)
* [ENHANCEMENT] Add metric `cortex_ruler_config_update_failures_total` to Ruler to track failures of loading rules files. #2857
* [ENHANCEMENT] Experimental Alertmanager: Alertmanager configuration persisted to object storage using an experimental API that accepts and returns YAML-based Alertmanager configuration. #2768
* [ENHANCEMENT] Ruler: `-ruler.alertmanager-url` now supports multiple URLs. Each URL is treated as a separate Alertmanager group. Support for multiple Alertmanagers in a group can be achieved by using DNS service discovery. #2851
* [ENHANCEMENT] Experimental blocks storage: Cortex Flusher now works with blocks engine. Flusher needs to be provided with blocks-engine configuration, existing Flusher flags are not used (they are only relevant for chunks engine). Note that flush errors are only reported via log. #2877
* [ENHANCEMENT] Flusher: Added `-flusher.exit-after-flush` option (defaults to true) to control whether Cortex should stop completely after Flusher has finished its work. #2877
* [ENHANCEMENT] Added metrics `cortex_config_hash` and `cortex_runtime_config_hash` to expose hash of the currently active config file. #2874
* [ENHANCEMENT] Logger: added JSON logging support, configured via the `-log.format=json` CLI flag or its respective YAML config option. #2386
* [ENHANCEMENT] Added new flags `-bigtable.grpc-compression`, `-ingester.client.grpc-compression`, `-querier.frontend-client.grpc-compression` to configure compression used by gRPC. Valid values are `gzip`, `snappy`, or empty string (no compression, default). #2940
* [ENHANCEMENT] Clarify limitations of the `/api/v1/series`, `/api/v1/labels` and `/api/v1/label/{name}/values` endpoints. #2953
* [ENHANCEMENT] Ingester: added `Dropped` outcome to metric `cortex_ingester_flushing_dequeued_series_total`. #2998
* [BUGFIX] Fixed a bug with `api/v1/query_range` where no responses would return null values for `result` and empty values for `resultType`. #2962
* [BUGFIX] Fixed a bug in the index intersect code causing storage to return more chunks/series than required. #2796
* [BUGFIX] Fixed the number of reported keys in the background cache queue. #2764
* [BUGFIX] Fix race in processing of headers in sharded queries. #2762
* [BUGFIX] Query Frontend: Do not re-split sharded requests around ingester boundaries. #2766
* [BUGFIX] Experimental Delete Series: Fixed a problem with cache generation numbers prefixed to cache keys. #2800
* [BUGFIX] Ingester: Flushing chunks via `/flush` endpoint could previously lead to panic, if chunks were already flushed before and then removed from memory during the flush caused by `/flush` handler. Immediate flush now doesn't cause chunks to be flushed again. Samples received during flush triggered via `/flush` handler are no longer discarded. #2778
* [BUGFIX] Prometheus upgraded. #2849
  * Fixed unknown symbol error during head compaction
* [BUGFIX] Fix panic when using cassandra as store for both index and delete requests. #2774
* [BUGFIX] Experimental Delete Series: Fixed a data race in Purger. #2817
* [BUGFIX] KV: Fixed a bug that triggered a panic due to metrics being registered with the same name but different labels when using a `multi` configured KV client. #2837
* [BUGFIX] Query-frontend: Fix passing HTTP `Host` header if `-frontend.downstream-url` is configured. #2880
* [BUGFIX] Ingester: Improve time-series distribution when `-experimental.distributor.user-subring-size` is enabled. #2887
* [BUGFIX] Set content type to `application/x-protobuf` for remote_read responses. #2915
* [BUGFIX] Fixed ruler and store-gateway instance registration in the ring (when sharding is enabled) when a new instance replaces abruptly terminated one, and the only difference between the two instances is the address. #2954
* [BUGFIX] Fixed `Missing chunks and index config causing silent failure` Absence of chunks and index from schema config is not validated. #2732
* [BUGFIX] Fix panic caused by KVs from boltdb being used beyond their life. #2971
* [BUGFIX] Experimental blocks storage: `/api/v1/series`, `/api/v1/labels` and `/api/v1/label/{name}/values` only query the TSDB head regardless of the configured `-experimental.blocks-storage.tsdb.retention-period`. #2974
* [BUGFIX] Ingester: Avoid indefinite checkpointing in case of surge in number of series. #2955
* [BUGFIX] Querier: query /series from ingesters regardless the `-querier.query-ingesters-within` setting. #3035
* [BUGFIX] Ruler: fixed an unintentional breaking change introduced in the ruler's `alertmanager_url` YAML config option, which changed the value from a string to a list of strings. #2989

## 1.2.0 / 2020-07-01

* [CHANGE] Metric `cortex_kv_request_duration_seconds` now includes `name` label to denote which client is being used as well as the `backend` label to denote the KV backend implementation in use. #2648
* [CHANGE] Experimental Ruler: Rule groups persisted to object storage using the experimental API have an updated object key encoding to better handle special characters. Rule groups previously-stored using object storage must be renamed to the new format. #2646
* [CHANGE] Query Frontend now uses Round Robin to choose a tenant queue to service next. #2553
* [CHANGE] `-promql.lookback-delta` is now deprecated and has been replaced by `-querier.lookback-delta` along with `lookback_delta` entry under `querier` in the config file. `-promql.lookback-delta` will be removed in v1.4.0. #2604
* [CHANGE] Experimental TSDB: removed `-experimental.tsdb.bucket-store.binary-index-header-enabled` flag. Now the binary index-header is always enabled.
* [CHANGE] Experimental TSDB: Renamed index-cache metrics to use original metric names from Thanos, as Cortex is not aggregating them in any way: #2627
  * `cortex_<service>_blocks_index_cache_items_evicted_total` => `thanos_store_index_cache_items_evicted_total{name="index-cache"}`
  * `cortex_<service>_blocks_index_cache_items_added_total` => `thanos_store_index_cache_items_added_total{name="index-cache"}`
  * `cortex_<service>_blocks_index_cache_requests_total` => `thanos_store_index_cache_requests_total{name="index-cache"}`
  * `cortex_<service>_blocks_index_cache_items_overflowed_total` => `thanos_store_index_cache_items_overflowed_total{name="index-cache"}`
  * `cortex_<service>_blocks_index_cache_hits_total` => `thanos_store_index_cache_hits_total{name="index-cache"}`
  * `cortex_<service>_blocks_index_cache_items` => `thanos_store_index_cache_items{name="index-cache"}`
  * `cortex_<service>_blocks_index_cache_items_size_bytes` => `thanos_store_index_cache_items_size_bytes{name="index-cache"}`
  * `cortex_<service>_blocks_index_cache_total_size_bytes` => `thanos_store_index_cache_total_size_bytes{name="index-cache"}`
  * `cortex_<service>_blocks_index_cache_memcached_operations_total` =>  `thanos_memcached_operations_total{name="index-cache"}`
  * `cortex_<service>_blocks_index_cache_memcached_operation_failures_total` =>  `thanos_memcached_operation_failures_total{name="index-cache"}`
  * `cortex_<service>_blocks_index_cache_memcached_operation_duration_seconds` =>  `thanos_memcached_operation_duration_seconds{name="index-cache"}`
  * `cortex_<service>_blocks_index_cache_memcached_operation_skipped_total` =>  `thanos_memcached_operation_skipped_total{name="index-cache"}`
* [CHANGE] Experimental TSDB: Renamed metrics in bucket stores: #2627
  * `cortex_<service>_blocks_meta_syncs_total` => `cortex_blocks_meta_syncs_total{component="<service>"}`
  * `cortex_<service>_blocks_meta_sync_failures_total` => `cortex_blocks_meta_sync_failures_total{component="<service>"}`
  * `cortex_<service>_blocks_meta_sync_duration_seconds` => `cortex_blocks_meta_sync_duration_seconds{component="<service>"}`
  * `cortex_<service>_blocks_meta_sync_consistency_delay_seconds` => `cortex_blocks_meta_sync_consistency_delay_seconds{component="<service>"}`
  * `cortex_<service>_blocks_meta_synced` => `cortex_blocks_meta_synced{component="<service>"}`
  * `cortex_<service>_bucket_store_block_loads_total` => `cortex_bucket_store_block_loads_total{component="<service>"}`
  * `cortex_<service>_bucket_store_block_load_failures_total` => `cortex_bucket_store_block_load_failures_total{component="<service>"}`
  * `cortex_<service>_bucket_store_block_drops_total` => `cortex_bucket_store_block_drops_total{component="<service>"}`
  * `cortex_<service>_bucket_store_block_drop_failures_total` => `cortex_bucket_store_block_drop_failures_total{component="<service>"}`
  * `cortex_<service>_bucket_store_blocks_loaded` => `cortex_bucket_store_blocks_loaded{component="<service>"}`
  * `cortex_<service>_bucket_store_series_data_touched` => `cortex_bucket_store_series_data_touched{component="<service>"}`
  * `cortex_<service>_bucket_store_series_data_fetched` => `cortex_bucket_store_series_data_fetched{component="<service>"}`
  * `cortex_<service>_bucket_store_series_data_size_touched_bytes` => `cortex_bucket_store_series_data_size_touched_bytes{component="<service>"}`
  * `cortex_<service>_bucket_store_series_data_size_fetched_bytes` => `cortex_bucket_store_series_data_size_fetched_bytes{component="<service>"}`
  * `cortex_<service>_bucket_store_series_blocks_queried` => `cortex_bucket_store_series_blocks_queried{component="<service>"}`
  * `cortex_<service>_bucket_store_series_get_all_duration_seconds` => `cortex_bucket_store_series_get_all_duration_seconds{component="<service>"}`
  * `cortex_<service>_bucket_store_series_merge_duration_seconds` => `cortex_bucket_store_series_merge_duration_seconds{component="<service>"}`
  * `cortex_<service>_bucket_store_series_refetches_total` => `cortex_bucket_store_series_refetches_total{component="<service>"}`
  * `cortex_<service>_bucket_store_series_result_series` => `cortex_bucket_store_series_result_series{component="<service>"}`
  * `cortex_<service>_bucket_store_cached_postings_compressions_total` => `cortex_bucket_store_cached_postings_compressions_total{component="<service>"}`
  * `cortex_<service>_bucket_store_cached_postings_compression_errors_total` => `cortex_bucket_store_cached_postings_compression_errors_total{component="<service>"}`
  * `cortex_<service>_bucket_store_cached_postings_compression_time_seconds` => `cortex_bucket_store_cached_postings_compression_time_seconds{component="<service>"}`
  * `cortex_<service>_bucket_store_cached_postings_original_size_bytes_total` => `cortex_bucket_store_cached_postings_original_size_bytes_total{component="<service>"}`
  * `cortex_<service>_bucket_store_cached_postings_compressed_size_bytes_total` => `cortex_bucket_store_cached_postings_compressed_size_bytes_total{component="<service>"}`
  * `cortex_<service>_blocks_sync_seconds` => `cortex_bucket_stores_blocks_sync_seconds{component="<service>"}`
  * `cortex_<service>_blocks_last_successful_sync_timestamp_seconds` => `cortex_bucket_stores_blocks_last_successful_sync_timestamp_seconds{component="<service>"}`
* [CHANGE] Available command-line flags are printed to stdout, and only when requested via `-help`. Using invalid flag no longer causes printing of all available flags. #2691
* [CHANGE] Experimental Memberlist ring: randomize gossip node names to avoid conflicts when running multiple clients on the same host, or reusing host names (eg. pods in statefulset). Node name randomization can be disabled by using `-memberlist.randomize-node-name=false`. #2715
* [CHANGE] Memberlist KV client is no longer considered experimental. #2725
* [CHANGE] Experimental Delete Series: Make delete request cancellation duration configurable. #2760
* [CHANGE] Removed `-store.fullsize-chunks` option which was undocumented and unused (it broke ingester hand-overs). #2656
* [CHANGE] Query with no metric name that has previously resulted in HTTP status code 500 now returns status code 422 instead. #2571
* [FEATURE] TLS config options added for GRPC clients in Querier (Query-frontend client & Ingester client), Ruler, Store Gateway, as well as HTTP client in Config store client. #2502
* [FEATURE] The flag `-frontend.max-cache-freshness` is now supported within the limits overrides, to specify per-tenant max cache freshness values. The corresponding YAML config parameter has been changed from `results_cache.max_freshness` to `limits_config.max_cache_freshness`. The legacy YAML config parameter (`results_cache.max_freshness`) will continue to be supported till Cortex release `v1.4.0`. #2609
* [FEATURE] Experimental gRPC Store: Added support to 3rd parties index and chunk stores using gRPC client/server plugin mechanism. #2220
* [FEATURE] Add `-cassandra.table-options` flag to customize table options of Cassandra when creating the index or chunk table. #2575
* [ENHANCEMENT] Propagate GOPROXY value when building `build-image`. This is to help the builders building the code in a Network where default Go proxy is not accessible (e.g. when behind some corporate VPN). #2741
* [ENHANCEMENT] Querier: Added metric `cortex_querier_request_duration_seconds` for all requests to the querier. #2708
* [ENHANCEMENT] Cortex is now built with Go 1.14. #2480 #2749 #2753
* [ENHANCEMENT] Experimental TSDB: added the following metrics to the ingester: #2580 #2583 #2589 #2654
  * `cortex_ingester_tsdb_appender_add_duration_seconds`
  * `cortex_ingester_tsdb_appender_commit_duration_seconds`
  * `cortex_ingester_tsdb_refcache_purge_duration_seconds`
  * `cortex_ingester_tsdb_compactions_total`
  * `cortex_ingester_tsdb_compaction_duration_seconds`
  * `cortex_ingester_tsdb_wal_fsync_duration_seconds`
  * `cortex_ingester_tsdb_wal_page_flushes_total`
  * `cortex_ingester_tsdb_wal_completed_pages_total`
  * `cortex_ingester_tsdb_wal_truncations_failed_total`
  * `cortex_ingester_tsdb_wal_truncations_total`
  * `cortex_ingester_tsdb_wal_writes_failed_total`
  * `cortex_ingester_tsdb_checkpoint_deletions_failed_total`
  * `cortex_ingester_tsdb_checkpoint_deletions_total`
  * `cortex_ingester_tsdb_checkpoint_creations_failed_total`
  * `cortex_ingester_tsdb_checkpoint_creations_total`
  * `cortex_ingester_tsdb_wal_truncate_duration_seconds`
  * `cortex_ingester_tsdb_head_active_appenders`
  * `cortex_ingester_tsdb_head_series_not_found_total`
  * `cortex_ingester_tsdb_head_chunks`
  * `cortex_ingester_tsdb_mmap_chunk_corruptions_total`
  * `cortex_ingester_tsdb_head_chunks_created_total`
  * `cortex_ingester_tsdb_head_chunks_removed_total`
* [ENHANCEMENT] Experimental TSDB: added metrics useful to alert on critical conditions of the blocks storage: #2573
  * `cortex_compactor_last_successful_run_timestamp_seconds`
  * `cortex_querier_blocks_last_successful_sync_timestamp_seconds` (when store-gateway is disabled)
  * `cortex_querier_blocks_last_successful_scan_timestamp_seconds` (when store-gateway is enabled)
  * `cortex_storegateway_blocks_last_successful_sync_timestamp_seconds`
* [ENHANCEMENT] Experimental TSDB: added the flag `-experimental.tsdb.wal-compression-enabled` to allow to enable TSDB WAL compression. #2585
* [ENHANCEMENT] Experimental TSDB: Querier and store-gateway components can now use so-called "caching bucket", which can currently cache fetched chunks into shared memcached server. #2572
* [ENHANCEMENT] Ruler: Automatically remove unhealthy rulers from the ring. #2587
* [ENHANCEMENT] Query-tee: added support to `/metadata`, `/alerts`, and `/rules` endpoints #2600
* [ENHANCEMENT] Query-tee: added support to query results comparison between two different backends. The comparison is disabled by default and can be enabled via `-proxy.compare-responses=true`. #2611
* [ENHANCEMENT] Query-tee: improved the query-tee to not wait all backend responses before sending back the response to the client. The query-tee now sends back to the client first successful response, while honoring the `-backend.preferred` option. #2702
* [ENHANCEMENT] Thanos and Prometheus upgraded. #2602 #2604 #2634 #2659 #2686 #2756
  * TSDB now holds less WAL files after Head Truncation.
  * TSDB now does memory-mapping of Head chunks and reduces memory usage.
* [ENHANCEMENT] Experimental TSDB: decoupled blocks deletion from blocks compaction in the compactor, so that blocks deletion is not blocked by a busy compactor. The following metrics have been added: #2623
  * `cortex_compactor_block_cleanup_started_total`
  * `cortex_compactor_block_cleanup_completed_total`
  * `cortex_compactor_block_cleanup_failed_total`
  * `cortex_compactor_block_cleanup_last_successful_run_timestamp_seconds`
* [ENHANCEMENT] Experimental TSDB: Use shared cache for metadata. This is especially useful when running multiple querier and store-gateway components to reduce number of object store API calls. #2626 #2640
* [ENHANCEMENT] Experimental TSDB: when `-querier.query-store-after` is configured and running the experimental blocks storage, the time range of the query sent to the store is now manipulated to ensure the query end time is not more recent than 'now - query-store-after'. #2642
* [ENHANCEMENT] Experimental TSDB: small performance improvement in concurrent usage of RefCache, used during samples ingestion. #2651
* [ENHANCEMENT] The following endpoints now respond appropriately to an `Accept` header with the value `application/json` #2673
  * `/distributor/all_user_stats`
  * `/distributor/ha_tracker`
  * `/ingester/ring`
  * `/store-gateway/ring`
  * `/compactor/ring`
  * `/ruler/ring`
  * `/services`
* [ENHANCEMENT] Experimental Cassandra backend: Add `-cassandra.num-connections` to allow increasing the number of TCP connections to each Cassandra server. #2666
* [ENHANCEMENT] Experimental Cassandra backend: Use separate Cassandra clients and connections for reads and writes. #2666
* [ENHANCEMENT] Experimental Cassandra backend: Add `-cassandra.reconnect-interval` to allow specifying the reconnect interval to a Cassandra server that has been marked `DOWN` by the gocql driver. Also change the default value of the reconnect interval from `60s` to `1s`. #2687
* [ENHANCEMENT] Experimental Cassandra backend: Add option `-cassandra.convict-hosts-on-failure=false` to not convict host of being down when a request fails. #2684
* [ENHANCEMENT] Experimental TSDB: Applied a jitter to the period bucket scans in order to better distribute bucket operations over the time and increase the probability of hitting the shared cache (if configured). #2693
* [ENHANCEMENT] Experimental TSDB: Series limit per user and per metric now work in TSDB blocks. #2676
* [ENHANCEMENT] Experimental Memberlist: Added ability to periodically rejoin the memberlist cluster. #2724
* [ENHANCEMENT] Experimental Delete Series: Added the following metrics for monitoring processing of delete requests: #2730
  - `cortex_purger_load_pending_requests_attempts_total`: Number of attempts that were made to load pending requests with status.
  - `cortex_purger_oldest_pending_delete_request_age_seconds`: Age of oldest pending delete request in seconds.
  - `cortex_purger_pending_delete_requests_count`: Count of requests which are in process or are ready to be processed.
* [ENHANCEMENT] Experimental TSDB: Improved compactor to hard-delete also partial blocks with an deletion mark (even if the deletion mark threshold has not been reached). #2751
* [ENHANCEMENT] Experimental TSDB: Introduced a consistency check done by the querier to ensure all expected blocks have been queried via the store-gateway. If a block is missing on a store-gateway, the querier retries fetching series from missing blocks up to 3 times. If the consistency check fails once all retries have been exhausted, the query execution fails. The following metrics have been added: #2593 #2630 #2689 #2695
  * `cortex_querier_blocks_consistency_checks_total`
  * `cortex_querier_blocks_consistency_checks_failed_total`
  * `cortex_querier_storegateway_refetches_per_query`
* [ENHANCEMENT] Delete requests can now be canceled #2555
* [ENHANCEMENT] Table manager can now provision tables for delete store #2546
* [BUGFIX] Ruler: Ensure temporary rule files with special characters are properly mapped and cleaned up. #2506
* [BUGFIX] Fixes #2411, Ensure requests are properly routed to the prometheus api embedded in the query if `-server.path-prefix` is set. #2372
* [BUGFIX] Experimental TSDB: fixed chunk data corruption when querying back series using the experimental blocks storage. #2400
* [BUGFIX] Fixed collection of tracing spans from Thanos components used internally. #2655
* [BUGFIX] Experimental TSDB: fixed memory leak in ingesters. #2586
* [BUGFIX] QueryFrontend: fixed a situation where HTTP error is ignored and an incorrect status code is set. #2590
* [BUGFIX] Ingester: Fix an ingester starting up in the JOINING state and staying there forever. #2565
* [BUGFIX] QueryFrontend: fixed a panic (`integer divide by zero`) in the query-frontend. The query-frontend now requires the `-querier.default-evaluation-interval` config to be set to the same value of the querier. #2614
* [BUGFIX] Experimental TSDB: when the querier receives a `/series` request with a time range older than the data stored in the ingester, it now ignores the requested time range and returns known series anyway instead of returning an empty response. This aligns the behaviour with the chunks storage. #2617
* [BUGFIX] Cassandra: fixed an edge case leading to an invalid CQL query when querying the index on a Cassandra store. #2639
* [BUGFIX] Ingester: increment series per metric when recovering from WAL or transfer. #2674
* [BUGFIX] Fixed `wrong number of arguments for 'mget' command` Redis error when a query has no chunks to lookup from storage. #2700 #2796
* [BUGFIX] Ingester: Automatically remove old tmp checkpoints, fixing a potential disk space leak after an ingester crashes. #2726

## 1.1.0 / 2020-05-21

This release brings the usual mix of bugfixes and improvements. The biggest change is that WAL support for chunks is now considered to be production-ready!

Please make sure to review renamed metrics, and update your dashboards and alerts accordingly.

* [CHANGE] Added v1 API routes documented in #2327. #2372
  * Added `-http.alertmanager-http-prefix` flag which allows the configuration of the path where the Alertmanager API and UI can be reached. The default is set to `/alertmanager`.
  * Added `-http.prometheus-http-prefix` flag which allows the configuration of the path where the Prometheus API and UI can be reached. The default is set to `/prometheus`.
  * Updated the index hosted at the root prefix to point to the updated routes.
  * Legacy routes hardcoded with the `/api/prom` prefix now respect the `-http.prefix` flag.
* [CHANGE] The metrics `cortex_distributor_ingester_appends_total` and `distributor_ingester_append_failures_total` now include a `type` label to differentiate between `samples` and `metadata`. #2336
* [CHANGE] The metrics for number of chunks and bytes flushed to the chunk store are renamed. Note that previous metrics were counted pre-deduplication, while new metrics are counted after deduplication. #2463
  * `cortex_ingester_chunks_stored_total` > `cortex_chunk_store_stored_chunks_total`
  * `cortex_ingester_chunk_stored_bytes_total` > `cortex_chunk_store_stored_chunk_bytes_total`
* [CHANGE] Experimental TSDB: renamed blocks meta fetcher metrics: #2375
  * `cortex_querier_bucket_store_blocks_meta_syncs_total` > `cortex_querier_blocks_meta_syncs_total`
  * `cortex_querier_bucket_store_blocks_meta_sync_failures_total` > `cortex_querier_blocks_meta_sync_failures_total`
  * `cortex_querier_bucket_store_blocks_meta_sync_duration_seconds` > `cortex_querier_blocks_meta_sync_duration_seconds`
  * `cortex_querier_bucket_store_blocks_meta_sync_consistency_delay_seconds` > `cortex_querier_blocks_meta_sync_consistency_delay_seconds`
* [CHANGE] Experimental TSDB: Modified default values for `compactor.deletion-delay` option from 48h to 12h and `-experimental.tsdb.bucket-store.ignore-deletion-marks-delay` from 24h to 6h. #2414
* [CHANGE] WAL: Default value of `-ingester.checkpoint-enabled` changed to `true`. #2416
* [CHANGE] `trace_id` field in log files has been renamed to `traceID`. #2518
* [CHANGE] Slow query log has a different output now. Previously used `url` field has been replaced with `host` and `path`, and query parameters are logged as individual log fields with `qs_` prefix. #2520
* [CHANGE] WAL: WAL and checkpoint compression is now disabled. #2436
* [CHANGE] Update in dependency `go-kit/kit` from `v0.9.0` to `v0.10.0`. HTML escaping disabled in JSON Logger. #2535
* [CHANGE] Experimental TSDB: Removed `cortex_<service>_` prefix from Thanos objstore metrics and added `component` label to distinguish which Cortex component is doing API calls to the object storage when running in single-binary mode: #2568
  - `cortex_<service>_thanos_objstore_bucket_operations_total` renamed to `thanos_objstore_bucket_operations_total{component="<name>"}`
  - `cortex_<service>_thanos_objstore_bucket_operation_failures_total` renamed to `thanos_objstore_bucket_operation_failures_total{component="<name>"}`
  - `cortex_<service>_thanos_objstore_bucket_operation_duration_seconds` renamed to `thanos_objstore_bucket_operation_duration_seconds{component="<name>"}`
  - `cortex_<service>_thanos_objstore_bucket_last_successful_upload_time` renamed to `thanos_objstore_bucket_last_successful_upload_time{component="<name>"}`
* [CHANGE] FIFO cache: The `-<prefix>.fifocache.size` CLI flag has been renamed to `-<prefix>.fifocache.max-size-items` as well as its YAML config option `size` renamed to `max_size_items`. #2319
* [FEATURE] Ruler: The `-ruler.evaluation-delay` flag was added to allow users to configure a default evaluation delay for all rules in cortex. The default value is 0 which is the current behavior. #2423
* [FEATURE] Experimental: Added a new object storage client for OpenStack Swift. #2440
* [FEATURE] TLS config options added to the Server. #2535
* [FEATURE] Experimental: Added support for `/api/v1/metadata` Prometheus-based endpoint. #2549
* [FEATURE] Add ability to limit concurrent queries to Cassandra with `-cassandra.query-concurrency` flag. #2562
* [FEATURE] Experimental TSDB: Introduced store-gateway service used by the experimental blocks storage to load and query blocks. The store-gateway optionally supports blocks sharding and replication via a dedicated hash ring, configurable via `-experimental.store-gateway.sharding-enabled` and `-experimental.store-gateway.sharding-ring.*` flags. The following metrics have been added: #2433 #2458 #2469 #2523
  * `cortex_querier_storegateway_instances_hit_per_query`
* [ENHANCEMENT] Experimental TSDB: sample ingestion errors are now reported via existing `cortex_discarded_samples_total` metric. #2370
* [ENHANCEMENT] Failures on samples at distributors and ingesters return the first validation error as opposed to the last. #2383
* [ENHANCEMENT] Experimental TSDB: Added `cortex_querier_blocks_meta_synced`, which reflects current state of synced blocks over all tenants. #2392
* [ENHANCEMENT] Added `cortex_distributor_latest_seen_sample_timestamp_seconds` metric to see how far behind Prometheus servers are in sending data. #2371
* [ENHANCEMENT] FIFO cache to support eviction based on memory usage. Added `-<prefix>.fifocache.max-size-bytes` CLI flag and YAML config option `max_size_bytes` to specify memory limit of the cache. #2319, #2527
* [ENHANCEMENT] Added `-querier.worker-match-max-concurrent`. Force worker concurrency to match the `-querier.max-concurrent` option.  Overrides `-querier.worker-parallelism`.  #2456
* [ENHANCEMENT] Added the following metrics for monitoring delete requests: #2445
  - `cortex_purger_delete_requests_received_total`: Number of delete requests received per user.
  - `cortex_purger_delete_requests_processed_total`: Number of delete requests processed per user.
  - `cortex_purger_delete_requests_chunks_selected_total`: Number of chunks selected while building delete plans per user.
  - `cortex_purger_delete_requests_processing_failures_total`: Number of delete requests processing failures per user.
* [ENHANCEMENT] Single Binary: Added query-frontend to the single binary.  Single binary users will now benefit from various query-frontend features.  Primarily: sharding, parallelization, load shedding, additional caching (if configured), and query retries. #2437
* [ENHANCEMENT] Allow 1w (where w denotes week) and 1y (where y denotes year) when setting `-store.cache-lookups-older-than` and `-store.max-look-back-period`. #2454
* [ENHANCEMENT] Optimize index queries for matchers using "a|b|c"-type regex. #2446 #2475
* [ENHANCEMENT] Added per tenant metrics for queries and chunks and bytes read from chunk store: #2463
  * `cortex_chunk_store_fetched_chunks_total` and `cortex_chunk_store_fetched_chunk_bytes_total`
  * `cortex_query_frontend_queries_total` (per tenant queries counted by the frontend)
* [ENHANCEMENT] WAL: New metrics `cortex_ingester_wal_logged_bytes_total` and `cortex_ingester_checkpoint_logged_bytes_total` added to track total bytes logged to disk for WAL and checkpoints. #2497
* [ENHANCEMENT] Add de-duplicated chunks counter `cortex_chunk_store_deduped_chunks_total` which counts every chunk not sent to the store because it was already sent by another replica. #2485
* [ENHANCEMENT] Query-frontend now also logs the POST data of long queries. #2481
* [ENHANCEMENT] WAL: Ingester WAL records now have type header and the custom WAL records have been replaced by Prometheus TSDB's WAL records. Old records will not be supported from 1.3 onwards. Note: once this is deployed, you cannot downgrade without data loss. #2436
* [ENHANCEMENT] Redis Cache: Added `idle_timeout`, `wait_on_pool_exhaustion` and `max_conn_lifetime` options to redis cache configuration. #2550
* [ENHANCEMENT] WAL: the experimental tag has been removed on the WAL in ingesters. #2560
* [ENHANCEMENT] Use newer AWS API for paginated queries - removes 'Deprecated' message from logfiles. #2452
* [ENHANCEMENT] Experimental memberlist: Add retry with backoff on memberlist join other members. #2705
* [ENHANCEMENT] Experimental TSDB: when the store-gateway sharding is enabled, unhealthy store-gateway instances are automatically removed from the ring after 10 consecutive `-experimental.store-gateway.sharding-ring.heartbeat-timeout` periods. #2526
* [BUGFIX] Ruler: Ensure temporary rule files with special characters are properly mapped and cleaned up. #2506
* [BUGFIX] Ensure requests are properly routed to the prometheus api embedded in the query if `-server.path-prefix` is set. Fixes #2411. #2372
* [BUGFIX] Experimental TSDB: Fixed chunk data corruption when querying back series using the experimental blocks storage. #2400
* [BUGFIX] Cassandra Storage: Fix endpoint TLS host verification. #2109
* [BUGFIX] Experimental TSDB: Fixed response status code from `422` to `500` when an error occurs while iterating chunks with the experimental blocks storage. #2402
* [BUGFIX] Ring: Fixed a situation where upgrading from pre-1.0 cortex with a rolling strategy caused new 1.0 ingesters to lose their zone value in the ring until manually forced to re-register. #2404
* [BUGFIX] Distributor: `/all_user_stats` now show API and Rule Ingest Rate correctly. #2457
* [BUGFIX] Fixed `version`, `revision` and `branch` labels exported by the `cortex_build_info` metric. #2468
* [BUGFIX] QueryFrontend: fixed a situation where span context missed when downstream_url is used. #2539
* [BUGFIX] Querier: Fixed a situation where querier would crash because of an unresponsive frontend instance. #2569

## 1.0.1 / 2020-04-23

* [BUGFIX] Fix gaps when querying ingesters with replication factor = 3 and 2 ingesters in the cluster. #2503

## 1.0.0 / 2020-04-02

This is the first major release of Cortex. We made a lot of **breaking changes** in this release which have been detailed below. Please also see the stability guarantees we provide as part of a major release: https://cortexmetrics.io/docs/configuration/v1guarantees/

* [CHANGE] Remove the following deprecated flags: #2339
  - `-metrics.error-rate-query` (use `-metrics.write-throttle-query` instead).
  - `-store.cardinality-cache-size` (use `-store.index-cache-read.enable-fifocache` and `-store.index-cache-read.fifocache.size` instead).
  - `-store.cardinality-cache-validity` (use `-store.index-cache-read.enable-fifocache` and `-store.index-cache-read.fifocache.duration` instead).
  - `-distributor.limiter-reload-period` (flag unused)
  - `-ingester.claim-on-rollout` (flag unused)
  - `-ingester.normalise-tokens` (flag unused)
* [CHANGE] Renamed YAML file options to be more consistent. See [full config file changes below](#config-file-breaking-changes). #2273
* [CHANGE] AWS based autoscaling has been removed. You can only use metrics based autoscaling now. `-applicationautoscaling.url` has been removed. See https://cortexmetrics.io/docs/production/aws/#dynamodb-capacity-provisioning on how to migrate. #2328
* [CHANGE] Renamed the `memcache.write-back-goroutines` and `memcache.write-back-buffer` flags to `background.write-back-concurrency` and `background.write-back-buffer`. This affects the following flags: #2241
  - `-frontend.memcache.write-back-buffer` --> `-frontend.background.write-back-buffer`
  - `-frontend.memcache.write-back-goroutines` --> `-frontend.background.write-back-concurrency`
  - `-store.index-cache-read.memcache.write-back-buffer` --> `-store.index-cache-read.background.write-back-buffer`
  - `-store.index-cache-read.memcache.write-back-goroutines` --> `-store.index-cache-read.background.write-back-concurrency`
  - `-store.index-cache-write.memcache.write-back-buffer` --> `-store.index-cache-write.background.write-back-buffer`
  - `-store.index-cache-write.memcache.write-back-goroutines` --> `-store.index-cache-write.background.write-back-concurrency`
  - `-memcache.write-back-buffer` --> `-store.chunks-cache.background.write-back-buffer`. Note the next change log for the difference.
  - `-memcache.write-back-goroutines` --> `-store.chunks-cache.background.write-back-concurrency`. Note the next change log for the difference.

* [CHANGE] Renamed the chunk cache flags to have `store.chunks-cache.` as prefix. This means the following flags have been changed: #2241
  - `-cache.enable-fifocache` --> `-store.chunks-cache.cache.enable-fifocache`
  - `-default-validity` --> `-store.chunks-cache.default-validity`
  - `-fifocache.duration` --> `-store.chunks-cache.fifocache.duration`
  - `-fifocache.size` --> `-store.chunks-cache.fifocache.size`
  - `-memcache.write-back-buffer` --> `-store.chunks-cache.background.write-back-buffer`. Note the previous change log for the difference.
  - `-memcache.write-back-goroutines` --> `-store.chunks-cache.background.write-back-concurrency`. Note the previous change log for the difference.
  - `-memcached.batchsize` --> `-store.chunks-cache.memcached.batchsize`
  - `-memcached.consistent-hash` --> `-store.chunks-cache.memcached.consistent-hash`
  - `-memcached.expiration` --> `-store.chunks-cache.memcached.expiration`
  - `-memcached.hostname` --> `-store.chunks-cache.memcached.hostname`
  - `-memcached.max-idle-conns` --> `-store.chunks-cache.memcached.max-idle-conns`
  - `-memcached.parallelism` --> `-store.chunks-cache.memcached.parallelism`
  - `-memcached.service` --> `-store.chunks-cache.memcached.service`
  - `-memcached.timeout` --> `-store.chunks-cache.memcached.timeout`
  - `-memcached.update-interval` --> `-store.chunks-cache.memcached.update-interval`
  - `-redis.enable-tls` --> `-store.chunks-cache.redis.enable-tls`
  - `-redis.endpoint` --> `-store.chunks-cache.redis.endpoint`
  - `-redis.expiration` --> `-store.chunks-cache.redis.expiration`
  - `-redis.max-active-conns` --> `-store.chunks-cache.redis.max-active-conns`
  - `-redis.max-idle-conns` --> `-store.chunks-cache.redis.max-idle-conns`
  - `-redis.password` --> `-store.chunks-cache.redis.password`
  - `-redis.timeout` --> `-store.chunks-cache.redis.timeout`
* [CHANGE] Rename the `-store.chunk-cache-stubs` to `-store.chunks-cache.cache-stubs` to be more inline with above. #2241
* [CHANGE] Change prefix of flags `-dynamodb.periodic-table.*` to `-table-manager.index-table.*`. #2359
* [CHANGE] Change prefix of flags `-dynamodb.chunk-table.*` to `-table-manager.chunk-table.*`. #2359
* [CHANGE] Change the following flags: #2359
  - `-dynamodb.poll-interval` --> `-table-manager.poll-interval`
  - `-dynamodb.periodic-table.grace-period` --> `-table-manager.periodic-table.grace-period`
* [CHANGE] Renamed the following flags: #2273
  - `-dynamodb.chunk.gang.size` --> `-dynamodb.chunk-gang-size`
  - `-dynamodb.chunk.get.max.parallelism` --> `-dynamodb.chunk-get-max-parallelism`
* [CHANGE] Don't support mixed time units anymore for duration. For example, 168h5m0s doesn't work anymore, please use just one unit (s|m|h|d|w|y). #2252
* [CHANGE] Utilize separate protos for rule state and storage. Experimental ruler API will not be functional until the rollout is complete. #2226
* [CHANGE] Frontend worker in querier now starts after all Querier module dependencies are started. This fixes issue where frontend worker started to send queries to querier before it was ready to serve them (mostly visible when using experimental blocks storage). #2246
* [CHANGE] Lifecycler component now enters Failed state on errors, and doesn't exit the process. (Important if you're vendoring Cortex and use Lifecycler) #2251
* [CHANGE] `/ready` handler now returns 200 instead of 204. #2330
* [CHANGE] Better defaults for the following options: #2344
  - `-<prefix>.consul.consistent-reads`: Old default: `true`, new default: `false`. This reduces the load on Consul.
  - `-<prefix>.consul.watch-rate-limit`: Old default: 0, new default: 1. This rate limits the reads to 1 per second. Which is good enough for ring watches.
  - `-distributor.health-check-ingesters`: Old default: `false`, new default: `true`.
  - `-ingester.max-stale-chunk-idle`: Old default: 0, new default: 2m. This lets us expire series that we know are stale early.
  - `-ingester.spread-flushes`: Old default: false, new default: true. This allows to better de-duplicate data and use less space.
  - `-ingester.chunk-age-jitter`: Old default: 20mins, new default: 0. This is to enable the `-ingester.spread-flushes` to true.
  - `-<prefix>.memcached.batchsize`: Old default: 0, new default: 1024. This allows batching of requests and keeps the concurrent requests low.
  - `-<prefix>.memcached.consistent-hash`: Old default: false, new default: true. This allows for better cache hits when the memcaches are scaled up and down.
  - `-querier.batch-iterators`: Old default: false, new default: true.
  - `-querier.ingester-streaming`: Old default: false, new default: true.
* [CHANGE] Experimental TSDB: Added `-experimental.tsdb.bucket-store.postings-cache-compression-enabled` to enable postings compression when storing to cache. #2335
* [CHANGE] Experimental TSDB: Added `-compactor.deletion-delay`, which is time before a block marked for deletion is deleted from bucket. If not 0, blocks will be marked for deletion and compactor component will delete blocks marked for deletion from the bucket. If delete-delay is 0, blocks will be deleted straight away. Note that deleting blocks immediately can cause query failures, if store gateway / querier still has the block loaded, or compactor is ignoring the deletion because it's compacting the block at the same time. Default value is 48h. #2335
* [CHANGE] Experimental TSDB: Added `-experimental.tsdb.bucket-store.index-cache.postings-compression-enabled`, to set duration after which the blocks marked for deletion will be filtered out while fetching blocks used for querying. This option allows querier to ignore blocks that are marked for deletion with some delay. This ensures store can still serve blocks that are meant to be deleted but do not have a replacement yet. Default is 24h, half of the default value for `-compactor.deletion-delay`. #2335
* [CHANGE] Experimental TSDB: Added `-experimental.tsdb.bucket-store.index-cache.memcached.max-item-size` to control maximum size of item that is stored to memcached. Defaults to 1 MiB. #2335
* [FEATURE] Added experimental storage API to the ruler service that is enabled when the `-experimental.ruler.enable-api` is set to true #2269
  * `-ruler.storage.type` flag now allows `s3`,`gcs`, and `azure` values
  * `-ruler.storage.(s3|gcs|azure)` flags exist to allow the configuration of object clients set for rule storage
* [CHANGE] Renamed table manager metrics. #2307 #2359
  * `cortex_dynamo_sync_tables_seconds` -> `cortex_table_manager_sync_duration_seconds`
  * `cortex_dynamo_table_capacity_units` -> `cortex_table_capacity_units`
* [FEATURE] Flusher target to flush the WAL. #2075
  * `-flusher.wal-dir` for the WAL directory to recover from.
  * `-flusher.concurrent-flushes` for number of concurrent flushes.
  * `-flusher.flush-op-timeout` is duration after which a flush should timeout.
* [FEATURE] Ingesters can now have an optional availability zone set, to ensure metric replication is distributed across zones. This is set via the `-ingester.availability-zone` flag or the `availability_zone` field in the config file. #2317
* [ENHANCEMENT] Better re-use of connections to DynamoDB and S3. #2268
* [ENHANCEMENT] Reduce number of goroutines used while executing a single index query. #2280
* [ENHANCEMENT] Experimental TSDB: Add support for local `filesystem` backend. #2245
* [ENHANCEMENT] Experimental TSDB: Added memcached support for the TSDB index cache. #2290
* [ENHANCEMENT] Experimental TSDB: Removed gRPC server to communicate between querier and BucketStore. #2324
* [ENHANCEMENT] Allow 1w (where w denotes week) and 1y (where y denotes year) when setting table period and retention. #2252
* [ENHANCEMENT] Added FIFO cache metrics for current number of entries and memory usage. #2270
* [ENHANCEMENT] Output all config fields to /config API, including those with empty value. #2209
* [ENHANCEMENT] Add "missing_metric_name" and "metric_name_invalid" reasons to cortex_discarded_samples_total metric. #2346
* [ENHANCEMENT] Experimental TSDB: sample ingestion errors are now reported via existing `cortex_discarded_samples_total` metric. #2370
* [BUGFIX] Ensure user state metrics are updated if a transfer fails. #2338
* [BUGFIX] Fixed etcd client keepalive settings. #2278
* [BUGFIX] Register the metrics of the WAL. #2295
* [BUXFIX] Experimental TSDB: fixed error handling when ingesting out of bound samples. #2342

### Known issues

- This experimental blocks storage in Cortex `1.0.0` has a bug which may lead to the error `cannot iterate chunk for series` when running queries. This bug has been fixed in #2400. If you're running the experimental blocks storage, please build Cortex from `master`.

### Config file breaking changes

In this section you can find a config file diff showing the breaking changes introduced in Cortex. You can also find the [full configuration file reference doc](https://cortexmetrics.io/docs/configuration/configuration-file/) in the website.

```diff
### ingester_config

 # Period with which to attempt to flush chunks.
 # CLI flag: -ingester.flush-period
-[flushcheckperiod: <duration> | default = 1m0s]
+[flush_period: <duration> | default = 1m0s]

 # Period chunks will remain in memory after flushing.
 # CLI flag: -ingester.retain-period
-[retainperiod: <duration> | default = 5m0s]
+[retain_period: <duration> | default = 5m0s]

 # Maximum chunk idle time before flushing.
 # CLI flag: -ingester.max-chunk-idle
-[maxchunkidle: <duration> | default = 5m0s]
+[max_chunk_idle_time: <duration> | default = 5m0s]

 # Maximum chunk idle time for chunks terminating in stale markers before
 # flushing. 0 disables it and a stale series is not flushed until the
 # max-chunk-idle timeout is reached.
 # CLI flag: -ingester.max-stale-chunk-idle
-[maxstalechunkidle: <duration> | default = 0s]
+[max_stale_chunk_idle_time: <duration> | default = 2m0s]

 # Timeout for individual flush operations.
 # CLI flag: -ingester.flush-op-timeout
-[flushoptimeout: <duration> | default = 1m0s]
+[flush_op_timeout: <duration> | default = 1m0s]

 # Maximum chunk age before flushing.
 # CLI flag: -ingester.max-chunk-age
-[maxchunkage: <duration> | default = 12h0m0s]
+[max_chunk_age: <duration> | default = 12h0m0s]

-# Range of time to subtract from MaxChunkAge to spread out flushes
+# Range of time to subtract from -ingester.max-chunk-age to spread out flushes
 # CLI flag: -ingester.chunk-age-jitter
-[chunkagejitter: <duration> | default = 20m0s]
+[chunk_age_jitter: <duration> | default = 0]

 # Number of concurrent goroutines flushing to dynamodb.
 # CLI flag: -ingester.concurrent-flushes
-[concurrentflushes: <int> | default = 50]
+[concurrent_flushes: <int> | default = 50]

-# If true, spread series flushes across the whole period of MaxChunkAge
+# If true, spread series flushes across the whole period of
+# -ingester.max-chunk-age.
 # CLI flag: -ingester.spread-flushes
-[spreadflushes: <boolean> | default = false]
+[spread_flushes: <boolean> | default = true]

 # Period with which to update the per-user ingestion rates.
 # CLI flag: -ingester.rate-update-period
-[rateupdateperiod: <duration> | default = 15s]
+[rate_update_period: <duration> | default = 15s]


### querier_config

 # The maximum number of concurrent queries.
 # CLI flag: -querier.max-concurrent
-[maxconcurrent: <int> | default = 20]
+[max_concurrent: <int> | default = 20]

 # Use batch iterators to execute query, as opposed to fully materialising the
 # series in memory.  Takes precedent over the -querier.iterators flag.
 # CLI flag: -querier.batch-iterators
-[batchiterators: <boolean> | default = false]
+[batch_iterators: <boolean> | default = true]

 # Use streaming RPCs to query ingester.
 # CLI flag: -querier.ingester-streaming
-[ingesterstreaming: <boolean> | default = false]
+[ingester_streaming: <boolean> | default = true]

 # Maximum number of samples a single query can load into memory.
 # CLI flag: -querier.max-samples
-[maxsamples: <int> | default = 50000000]
+[max_samples: <int> | default = 50000000]

 # The default evaluation interval or step size for subqueries.
 # CLI flag: -querier.default-evaluation-interval
-[defaultevaluationinterval: <duration> | default = 1m0s]
+[default_evaluation_interval: <duration> | default = 1m0s]

### query_frontend_config

 # URL of downstream Prometheus.
 # CLI flag: -frontend.downstream-url
-[downstream: <string> | default = ""]
+[downstream_url: <string> | default = ""]


### ruler_config

 # URL of alerts return path.
 # CLI flag: -ruler.external.url
-[externalurl: <url> | default = ]
+[external_url: <url> | default = ]

 # How frequently to evaluate rules
 # CLI flag: -ruler.evaluation-interval
-[evaluationinterval: <duration> | default = 1m0s]
+[evaluation_interval: <duration> | default = 1m0s]

 # How frequently to poll for rule changes
 # CLI flag: -ruler.poll-interval
-[pollinterval: <duration> | default = 1m0s]
+[poll_interval: <duration> | default = 1m0s]

-storeconfig:
+storage:

 # file path to store temporary rule files for the prometheus rule managers
 # CLI flag: -ruler.rule-path
-[rulepath: <string> | default = "/rules"]
+[rule_path: <string> | default = "/rules"]

 # URL of the Alertmanager to send notifications to.
 # CLI flag: -ruler.alertmanager-url
-[alertmanagerurl: <url> | default = ]
+[alertmanager_url: <url> | default = ]

 # Use DNS SRV records to discover alertmanager hosts.
 # CLI flag: -ruler.alertmanager-discovery
-[alertmanagerdiscovery: <boolean> | default = false]
+[enable_alertmanager_discovery: <boolean> | default = false]

 # How long to wait between refreshing alertmanager hosts.
 # CLI flag: -ruler.alertmanager-refresh-interval
-[alertmanagerrefreshinterval: <duration> | default = 1m0s]
+[alertmanager_refresh_interval: <duration> | default = 1m0s]

 # If enabled requests to alertmanager will utilize the V2 API.
 # CLI flag: -ruler.alertmanager-use-v2
-[alertmanangerenablev2api: <boolean> | default = false]
+[enable_alertmanager_v2: <boolean> | default = false]

 # Capacity of the queue for notifications to be sent to the Alertmanager.
 # CLI flag: -ruler.notification-queue-capacity
-[notificationqueuecapacity: <int> | default = 10000]
+[notification_queue_capacity: <int> | default = 10000]

 # HTTP timeout duration when sending notifications to the Alertmanager.
 # CLI flag: -ruler.notification-timeout
-[notificationtimeout: <duration> | default = 10s]
+[notification_timeout: <duration> | default = 10s]

 # Distribute rule evaluation using ring backend
 # CLI flag: -ruler.enable-sharding
-[enablesharding: <boolean> | default = false]
+[enable_sharding: <boolean> | default = false]

 # Time to spend searching for a pending ruler when shutting down.
 # CLI flag: -ruler.search-pending-for
-[searchpendingfor: <duration> | default = 5m0s]
+[search_pending_for: <duration> | default = 5m0s]

 # Period with which to attempt to flush rule groups.
 # CLI flag: -ruler.flush-period
-[flushcheckperiod: <duration> | default = 1m0s]
+[flush_period: <duration> | default = 1m0s]

### alertmanager_config

 # Base path for data storage.
 # CLI flag: -alertmanager.storage.path
-[datadir: <string> | default = "data/"]
+[data_dir: <string> | default = "data/"]

 # will be used to prefix all HTTP endpoints served by Alertmanager. If omitted,
 # relevant URL components will be derived automatically.
 # CLI flag: -alertmanager.web.external-url
-[externalurl: <url> | default = ]
+[external_url: <url> | default = ]

 # How frequently to poll Cortex configs
 # CLI flag: -alertmanager.configs.poll-interval
-[pollinterval: <duration> | default = 15s]
+[poll_interval: <duration> | default = 15s]

 # Listen address for cluster.
 # CLI flag: -cluster.listen-address
-[clusterbindaddr: <string> | default = "0.0.0.0:9094"]
+[cluster_bind_address: <string> | default = "0.0.0.0:9094"]

 # Explicit address to advertise in cluster.
 # CLI flag: -cluster.advertise-address
-[clusteradvertiseaddr: <string> | default = ""]
+[cluster_advertise_address: <string> | default = ""]

 # Time to wait between peers to send notifications.
 # CLI flag: -cluster.peer-timeout
-[peertimeout: <duration> | default = 15s]
+[peer_timeout: <duration> | default = 15s]

 # Filename of fallback config to use if none specified for instance.
 # CLI flag: -alertmanager.configs.fallback
-[fallbackconfigfile: <string> | default = ""]
+[fallback_config_file: <string> | default = ""]

 # Root of URL to generate if config is http://internal.monitor
 # CLI flag: -alertmanager.configs.auto-webhook-root
-[autowebhookroot: <string> | default = ""]
+[auto_webhook_root: <string> | default = ""]

### table_manager_config

-store:
+storage:

-# How frequently to poll DynamoDB to learn our capacity.
-# CLI flag: -dynamodb.poll-interval
-[dynamodb_poll_interval: <duration> | default = 2m0s]
+# How frequently to poll backend to learn our capacity.
+# CLI flag: -table-manager.poll-interval
+[poll_interval: <duration> | default = 2m0s]

-# DynamoDB periodic tables grace period (duration which table will be
-# created/deleted before/after it's needed).
-# CLI flag: -dynamodb.periodic-table.grace-period
+# Periodic tables grace period (duration which table will be created/deleted
+# before/after it's needed).
+# CLI flag: -table-manager.periodic-table.grace-period
 [creation_grace_period: <duration> | default = 10m0s]

 index_tables_provisioning:
   # Enables on demand throughput provisioning for the storage provider (if
-  # supported). Applies only to tables which are not autoscaled
-  # CLI flag: -dynamodb.periodic-table.enable-ondemand-throughput-mode
-  [provisioned_throughput_on_demand_mode: <boolean> | default = false]
+  # supported). Applies only to tables which are not autoscaled. Supported by
+  # DynamoDB
+  # CLI flag: -table-manager.index-table.enable-ondemand-throughput-mode
+  [enable_ondemand_throughput_mode: <boolean> | default = false]


   # Enables on demand throughput provisioning for the storage provider (if
-  # supported). Applies only to tables which are not autoscaled
-  # CLI flag: -dynamodb.periodic-table.inactive-enable-ondemand-throughput-mode
-  [inactive_throughput_on_demand_mode: <boolean> | default = false]
+  # supported). Applies only to tables which are not autoscaled. Supported by
+  # DynamoDB
+  # CLI flag: -table-manager.index-table.inactive-enable-ondemand-throughput-mode
+  [enable_inactive_throughput_on_demand_mode: <boolean> | default = false]


 chunk_tables_provisioning:
   # Enables on demand throughput provisioning for the storage provider (if
-  # supported). Applies only to tables which are not autoscaled
-  # CLI flag: -dynamodb.chunk-table.enable-ondemand-throughput-mode
-  [provisioned_throughput_on_demand_mode: <boolean> | default = false]
+  # supported). Applies only to tables which are not autoscaled. Supported by
+  # DynamoDB
+  # CLI flag: -table-manager.chunk-table.enable-ondemand-throughput-mode
+  [enable_ondemand_throughput_mode: <boolean> | default = false]

### storage_config

 aws:
-  dynamodbconfig:
+  dynamodb:
     # DynamoDB endpoint URL with escaped Key and Secret encoded. If only region
     # is specified as a host, proper endpoint will be deduced. Use
     # inmemory:///<table-name> to use a mock in-memory implementation.
     # CLI flag: -dynamodb.url
-    [dynamodb: <url> | default = ]
+    [dynamodb_url: <url> | default = ]

     # DynamoDB table management requests per second limit.
     # CLI flag: -dynamodb.api-limit
-    [apilimit: <float> | default = 2]
+    [api_limit: <float> | default = 2]

     # DynamoDB rate cap to back off when throttled.
     # CLI flag: -dynamodb.throttle-limit
-    [throttlelimit: <float> | default = 10]
+    [throttle_limit: <float> | default = 10]
-
-    # ApplicationAutoscaling endpoint URL with escaped Key and Secret encoded.
-    # CLI flag: -applicationautoscaling.url
-    [applicationautoscaling: <url> | default = ]


       # Queue length above which we will scale up capacity
       # CLI flag: -metrics.target-queue-length
-      [targetqueuelen: <int> | default = 100000]
+      [target_queue_length: <int> | default = 100000]

       # Scale up capacity by this multiple
       # CLI flag: -metrics.scale-up-factor
-      [scaleupfactor: <float> | default = 1.3]
+      [scale_up_factor: <float> | default = 1.3]

       # Ignore throttling below this level (rate per second)
       # CLI flag: -metrics.ignore-throttle-below
-      [minthrottling: <float> | default = 1]
+      [ignore_throttle_below: <float> | default = 1]

       # query to fetch ingester queue length
       # CLI flag: -metrics.queue-length-query
-      [queuelengthquery: <string> | default = "sum(avg_over_time(cortex_ingester_flush_queue_length{job=\"cortex/ingester\"}[2m]))"]
+      [queue_length_query: <string> | default = "sum(avg_over_time(cortex_ingester_flush_queue_length{job=\"cortex/ingester\"}[2m]))"]

       # query to fetch throttle rates per table
       # CLI flag: -metrics.write-throttle-query
-      [throttlequery: <string> | default = "sum(rate(cortex_dynamo_throttled_total{operation=\"DynamoDB.BatchWriteItem\"}[1m])) by (table) > 0"]
+      [write_throttle_query: <string> | default = "sum(rate(cortex_dynamo_throttled_total{operation=\"DynamoDB.BatchWriteItem\"}[1m])) by (table) > 0"]

       # query to fetch write capacity usage per table
       # CLI flag: -metrics.usage-query
-      [usagequery: <string> | default = "sum(rate(cortex_dynamo_consumed_capacity_total{operation=\"DynamoDB.BatchWriteItem\"}[15m])) by (table) > 0"]
+      [write_usage_query: <string> | default = "sum(rate(cortex_dynamo_consumed_capacity_total{operation=\"DynamoDB.BatchWriteItem\"}[15m])) by (table) > 0"]

       # query to fetch read capacity usage per table
       # CLI flag: -metrics.read-usage-query
-      [readusagequery: <string> | default = "sum(rate(cortex_dynamo_consumed_capacity_total{operation=\"DynamoDB.QueryPages\"}[1h])) by (table) > 0"]
+      [read_usage_query: <string> | default = "sum(rate(cortex_dynamo_consumed_capacity_total{operation=\"DynamoDB.QueryPages\"}[1h])) by (table) > 0"]

       # query to fetch read errors per table
       # CLI flag: -metrics.read-error-query
-      [readerrorquery: <string> | default = "sum(increase(cortex_dynamo_failures_total{operation=\"DynamoDB.QueryPages\",error=\"ProvisionedThroughputExceededException\"}[1m])) by (table) > 0"]
+      [read_error_query: <string> | default = "sum(increase(cortex_dynamo_failures_total{operation=\"DynamoDB.QueryPages\",error=\"ProvisionedThroughputExceededException\"}[1m])) by (table) > 0"]

     # Number of chunks to group together to parallelise fetches (zero to
     # disable)
-    # CLI flag: -dynamodb.chunk.gang.size
-    [chunkgangsize: <int> | default = 10]
+    # CLI flag: -dynamodb.chunk-gang-size
+    [chunk_gang_size: <int> | default = 10]

     # Max number of chunk-get operations to start in parallel
-    # CLI flag: -dynamodb.chunk.get.max.parallelism
-    [chunkgetmaxparallelism: <int> | default = 32]
+    # CLI flag: -dynamodb.chunk.get-max-parallelism
+    [chunk_get_max_parallelism: <int> | default = 32]

     backoff_config:
       # Minimum delay when backing off.
       # CLI flag: -bigtable.backoff-min-period
-      [minbackoff: <duration> | default = 100ms]
+      [min_period: <duration> | default = 100ms]

       # Maximum delay when backing off.
       # CLI flag: -bigtable.backoff-max-period
-      [maxbackoff: <duration> | default = 10s]
+      [max_period: <duration> | default = 10s]

       # Number of times to backoff and retry before failing.
       # CLI flag: -bigtable.backoff-retries
-      [maxretries: <int> | default = 10]
+      [max_retries: <int> | default = 10]

   # If enabled, once a tables info is fetched, it is cached.
   # CLI flag: -bigtable.table-cache.enabled
-  [tablecacheenabled: <boolean> | default = true]
+  [table_cache_enabled: <boolean> | default = true]

   # Duration to cache tables before checking again.
   # CLI flag: -bigtable.table-cache.expiration
-  [tablecacheexpiration: <duration> | default = 30m0s]
+  [table_cache_expiration: <duration> | default = 30m0s]

 # Cache validity for active index entries. Should be no higher than
 # -ingester.max-chunk-idle.
 # CLI flag: -store.index-cache-validity
-[indexcachevalidity: <duration> | default = 5m0s]
+[index_cache_validity: <duration> | default = 5m0s]

### ingester_client_config

 grpc_client_config:
   backoff_config:
     # Minimum delay when backing off.
     # CLI flag: -ingester.client.backoff-min-period
-    [minbackoff: <duration> | default = 100ms]
+    [min_period: <duration> | default = 100ms]

     # Maximum delay when backing off.
     # CLI flag: -ingester.client.backoff-max-period
-    [maxbackoff: <duration> | default = 10s]
+    [max_period: <duration> | default = 10s]

     # Number of times to backoff and retry before failing.
     # CLI flag: -ingester.client.backoff-retries
-    [maxretries: <int> | default = 10]
+    [max_retries: <int> | default = 10]

### frontend_worker_config

-# Address of query frontend service.
+# Address of query frontend service, in host:port format.
 # CLI flag: -querier.frontend-address
-[address: <string> | default = ""]
+[frontend_address: <string> | default = ""]

 # How often to query DNS.
 # CLI flag: -querier.dns-lookup-period
-[dnslookupduration: <duration> | default = 10s]
+[dns_lookup_duration: <duration> | default = 10s]

 grpc_client_config:
   backoff_config:
     # Minimum delay when backing off.
     # CLI flag: -querier.frontend-client.backoff-min-period
-    [minbackoff: <duration> | default = 100ms]
+    [min_period: <duration> | default = 100ms]

     # Maximum delay when backing off.
     # CLI flag: -querier.frontend-client.backoff-max-period
-    [maxbackoff: <duration> | default = 10s]
+    [max_period: <duration> | default = 10s]

     # Number of times to backoff and retry before failing.
     # CLI flag: -querier.frontend-client.backoff-retries
-    [maxretries: <int> | default = 10]
+    [max_retries: <int> | default = 10]

### consul_config

 # ACL Token used to interact with Consul.
-# CLI flag: -<prefix>.consul.acltoken
-[acltoken: <string> | default = ""]
+# CLI flag: -<prefix>.consul.acl-token
+[acl_token: <string> | default = ""]

 # HTTP timeout when talking to Consul
 # CLI flag: -<prefix>.consul.client-timeout
-[httpclienttimeout: <duration> | default = 20s]
+[http_client_timeout: <duration> | default = 20s]

 # Enable consistent reads to Consul.
 # CLI flag: -<prefix>.consul.consistent-reads
-[consistentreads: <boolean> | default = true]
+[consistent_reads: <boolean> | default = false]

 # Rate limit when watching key or prefix in Consul, in requests per second. 0
 # disables the rate limit.
 # CLI flag: -<prefix>.consul.watch-rate-limit
-[watchkeyratelimit: <float> | default = 0]
+[watch_rate_limit: <float> | default = 1]

 # Burst size used in rate limit. Values less than 1 are treated as 1.
 # CLI flag: -<prefix>.consul.watch-burst-size
-[watchkeyburstsize: <int> | default = 1]
+[watch_burst_size: <int> | default = 1]


### configstore_config
 # URL of configs API server.
 # CLI flag: -<prefix>.configs.url
-[configsapiurl: <url> | default = ]
+[configs_api_url: <url> | default = ]

 # Timeout for requests to Weave Cloud configs service.
 # CLI flag: -<prefix>.configs.client-timeout
-[clienttimeout: <duration> | default = 5s]
+[client_timeout: <duration> | default = 5s]
```

## 0.7.0 / 2020-03-16

Cortex `0.7.0` is a major step forward the upcoming `1.0` release. In this release, we've got 164 contributions from 26 authors. Thanks to all contributors! ❤️

Please be aware that Cortex `0.7.0` introduces some **breaking changes**. You're encouraged to read all the `[CHANGE]` entries below before upgrading your Cortex cluster. In particular:

- Cleaned up some configuration options in preparation for the Cortex `1.0.0` release (see also the [annotated config file breaking changes](#annotated-config-file-breaking-changes) below):
  - Removed CLI flags support to configure the schema (see [how to migrate from flags to schema file](https://cortexmetrics.io/docs/configuration/schema-configuration/#migrating-from-flags-to-schema-file))
  - Renamed CLI flag `-config-yaml` to `-schema-config-file`
  - Removed CLI flag `-store.min-chunk-age` in favor of `-querier.query-store-after`. The corresponding YAML config option `ingestermaxquerylookback` has been renamed to [`query_ingesters_within`](https://cortexmetrics.io/docs/configuration/configuration-file/#querier-config)
  - Deprecated CLI flag `-frontend.cache-split-interval` in favor of `-querier.split-queries-by-interval`
  - Renamed the YAML config option `defaul_validity` to `default_validity`
  - Removed the YAML config option `config_store` (in the [`alertmanager YAML config`](https://cortexmetrics.io/docs/configuration/configuration-file/#alertmanager-config)) in favor of `store`
  - Removed the YAML config root block `configdb` in favor of [`configs`](https://cortexmetrics.io/docs/configuration/configuration-file/#configs-config). This change is also reflected in the following CLI flags renaming:
      * `-database.*` -> `-configs.database.*`
      * `-database.migrations` -> `-configs.database.migrations-dir`
  - Removed the fluentd-based billing infrastructure including the CLI flags:
      * `-distributor.enable-billing`
      * `-billing.max-buffered-events`
      * `-billing.retry-delay`
      * `-billing.ingester`
- Removed support for using denormalised tokens in the ring. Before upgrading, make sure your Cortex cluster is already running `v0.6.0` or an earlier version with `-ingester.normalise-tokens=true`

### Full changelog

* [CHANGE] Removed support for flags to configure schema. Further, the flag for specifying the config file (`-config-yaml`) has been deprecated. Please use `-schema-config-file`. See the [Schema Configuration documentation](https://cortexmetrics.io/docs/configuration/schema-configuration/) for more details on how to configure the schema using the YAML file. #2221
* [CHANGE] In the config file, the root level `config_store` config option has been moved to `alertmanager` > `store` > `configdb`. #2125
* [CHANGE] Removed unnecessary `frontend.cache-split-interval` in favor of `querier.split-queries-by-interval` both to reduce configuration complexity and guarantee alignment of these two configs. Starting from now, `-querier.cache-results` may only be enabled in conjunction with `-querier.split-queries-by-interval` (previously the cache interval default was `24h` so if you want to preserve the same behaviour you should set `-querier.split-queries-by-interval=24h`). #2040
* [CHANGE] Renamed Configs configuration options. #2187
  * configuration options
    * `-database.*` -> `-configs.database.*`
    * `-database.migrations` -> `-configs.database.migrations-dir`
  * config file
    * `configdb.uri:` -> `configs.database.uri:`
    * `configdb.migrationsdir:` -> `configs.database.migrations_dir:`
    * `configdb.passwordfile:` -> `configs.database.password_file:`
* [CHANGE] Moved `-store.min-chunk-age` to the Querier config as `-querier.query-store-after`, allowing the store to be skipped during query time if the metrics wouldn't be found. The YAML config option `ingestermaxquerylookback` has been renamed to `query_ingesters_within` to match its CLI flag. #1893
* [CHANGE] Renamed the cache configuration setting `defaul_validity` to `default_validity`. #2140
* [CHANGE] Remove fluentd-based billing infrastructure and flags such as `-distributor.enable-billing`. #1491
* [CHANGE] Removed remaining support for using denormalised tokens in the ring. If you're still running ingesters with denormalised tokens (Cortex 0.4 or earlier, with `-ingester.normalise-tokens=false`), such ingesters will now be completely invisible to distributors and need to be either switched to Cortex 0.6.0 or later, or be configured to use normalised tokens. #2034
* [CHANGE] The frontend http server will now send 502 in case of deadline exceeded and 499 if the user requested cancellation. #2156
* [CHANGE] We now enforce queries to be up to `-querier.max-query-into-future` into the future (defaults to 10m). #1929
  * `-store.min-chunk-age` has been removed
  * `-querier.query-store-after` has been added in it's place.
* [CHANGE] Removed unused `/validate_expr endpoint`. #2152
* [CHANGE] Updated Prometheus dependency to v2.16.0. This Prometheus version uses Active Query Tracker to limit concurrent queries. In order to keep `-querier.max-concurrent` working, Active Query Tracker is enabled by default, and is configured to store its data to `active-query-tracker` directory (relative to current directory when Cortex started). This can be changed by using `-querier.active-query-tracker-dir` option. Purpose of Active Query Tracker is to log queries that were running when Cortex crashes. This logging happens on next Cortex start. #2088
* [CHANGE] Default to BigChunk encoding; may result in slightly higher disk usage if many timeseries have a constant value, but should generally result in fewer, bigger chunks. #2207
* [CHANGE] WAL replays are now done while the rest of Cortex is starting, and more specifically, when HTTP server is running. This makes it possible to scrape metrics during WAL replays. Applies to both chunks and experimental blocks storage. #2222
* [CHANGE] Cortex now has `/ready` probe for all services, not just ingester and querier as before. In single-binary mode, /ready reports 204 only if all components are running properly. #2166
* [CHANGE] If you are vendoring Cortex and use its components in your project, be aware that many Cortex components no longer start automatically when they are created. You may want to review PR and attached document. #2166
* [CHANGE] Experimental TSDB: the querier in-memory index cache used by the experimental blocks storage shifted from per-tenant to per-querier. The `-experimental.tsdb.bucket-store.index-cache-size-bytes` now configures the per-querier index cache max size instead of a per-tenant cache and its default has been increased to 1GB. #2189
* [CHANGE] Experimental TSDB: TSDB head compaction interval and concurrency is now configurable (defaults to 1 min interval and 5 concurrent head compactions). New options: `-experimental.tsdb.head-compaction-interval` and `-experimental.tsdb.head-compaction-concurrency`. #2172
* [CHANGE] Experimental TSDB: switched the blocks storage index header to the binary format. This change is expected to have no visible impact, except lower startup times and memory usage in the queriers. It's possible to switch back to the old JSON format via the flag `-experimental.tsdb.bucket-store.binary-index-header-enabled=false`. #2223
* [CHANGE] Experimental Memberlist KV store can now be used in single-binary Cortex. Attempts to use it previously would fail with panic. This change also breaks existing binary protocol used to exchange gossip messages, so this version will not be able to understand gossiped Ring when used in combination with the previous version of Cortex. Easiest way to upgrade is to shutdown old Cortex installation, and restart it with new version. Incremental rollout works too, but with reduced functionality until all components run the same version. #2016
* [FEATURE] Added a read-only local alertmanager config store using files named corresponding to their tenant id. #2125
* [FEATURE] Added flag `-experimental.ruler.enable-api` to enable the ruler api which implements the Prometheus API `/api/v1/rules` and `/api/v1/alerts` endpoints under the configured `-http.prefix`. #1999
* [FEATURE] Added sharding support to compactor when using the experimental TSDB blocks storage. #2113
* [FEATURE] Added ability to override YAML config file settings using environment variables. #2147
  * `-config.expand-env`
* [FEATURE] Added flags to disable Alertmanager notifications methods. #2187
  * `-configs.notifications.disable-email`
  * `-configs.notifications.disable-webhook`
* [FEATURE] Add /config HTTP endpoint which exposes the current Cortex configuration as YAML. #2165
* [FEATURE] Allow Prometheus remote write directly to ingesters. #1491
* [FEATURE] Introduced new standalone service `query-tee` that can be used for testing purposes to send the same Prometheus query to multiple backends (ie. two Cortex clusters ingesting the same metrics) and compare the performances. #2203
* [FEATURE] Fan out parallelizable queries to backend queriers concurrently. #1878
  * `querier.parallelise-shardable-queries` (bool)
  * Requires a shard-compatible schema (v10+)
  * This causes the number of traces to increase accordingly.
  * The query-frontend now requires a schema config to determine how/when to shard queries, either from a file or from flags (i.e. by the `config-yaml` CLI flag). This is the same schema config the queriers consume. The schema is only required to use this option.
  * It's also advised to increase downstream concurrency controls as well:
    * `querier.max-outstanding-requests-per-tenant`
    * `querier.max-query-parallelism`
    * `querier.max-concurrent`
    * `server.grpc-max-concurrent-streams` (for both query-frontends and queriers)
* [FEATURE] Added user sub rings to distribute users to a subset of ingesters. #1947
  * `-experimental.distributor.user-subring-size`
* [FEATURE] Add flag `-experimental.tsdb.stripe-size` to expose TSDB stripe size option. #2185
* [FEATURE] Experimental Delete Series: Added support for Deleting Series with Prometheus style API. Needs to be enabled first by setting `-purger.enable` to `true`. Deletion only supported when using `boltdb` and `filesystem` as index and object store respectively. Support for other stores to follow in separate PRs #2103
* [ENHANCEMENT] Alertmanager: Expose Per-tenant alertmanager metrics #2124
* [ENHANCEMENT] Add `status` label to `cortex_alertmanager_configs` metric to gauge the number of valid and invalid configs. #2125
* [ENHANCEMENT] Cassandra Authentication: added the `custom_authenticators` config option that allows users to authenticate with cassandra clusters using password authenticators that are not approved by default in [gocql](https://github.com/gocql/gocql/blob/81b8263d9fe526782a588ef94d3fa5c6148e5d67/conn.go#L27) #2093
* [ENHANCEMENT] Cassandra Storage: added `max_retries`, `retry_min_backoff` and `retry_max_backoff` configuration options to enable retrying recoverable errors. #2054
* [ENHANCEMENT] Allow to configure HTTP and gRPC server listen address, maximum number of simultaneous connections and connection keepalive settings.
  * `-server.http-listen-address`
  * `-server.http-conn-limit`
  * `-server.grpc-listen-address`
  * `-server.grpc-conn-limit`
  * `-server.grpc.keepalive.max-connection-idle`
  * `-server.grpc.keepalive.max-connection-age`
  * `-server.grpc.keepalive.max-connection-age-grace`
  * `-server.grpc.keepalive.time`
  * `-server.grpc.keepalive.timeout`
* [ENHANCEMENT] PostgreSQL: Bump up `github.com/lib/pq` from `v1.0.0` to `v1.3.0` to support PostgreSQL SCRAM-SHA-256 authentication. #2097
* [ENHANCEMENT] Cassandra Storage: User no longer need `CREATE` privilege on `<all keyspaces>` if given keyspace exists. #2032
* [ENHANCEMENT] Cassandra Storage: added `password_file` configuration options to enable reading Cassandra password from file. #2096
* [ENHANCEMENT] Configs API: Allow GET/POST configs in YAML format. #2181
* [ENHANCEMENT] Background cache writes are batched to improve parallelism and observability. #2135
* [ENHANCEMENT] Add automatic repair for checkpoint and WAL. #2105
* [ENHANCEMENT] Support `lastEvaluation` and `evaluationTime` in `/api/v1/rules` endpoints and make order of groups stable. #2196
* [ENHANCEMENT] Skip expired requests in query-frontend scheduling. #2082
* [ENHANCEMENT] Add ability to configure gRPC keepalive settings. #2066
* [ENHANCEMENT] Experimental TSDB: Export TSDB Syncer metrics from Compactor component, they are prefixed with `cortex_compactor_`. #2023
* [ENHANCEMENT] Experimental TSDB: Added dedicated flag `-experimental.tsdb.bucket-store.tenant-sync-concurrency` to configure the maximum number of concurrent tenants for which blocks are synched. #2026
* [ENHANCEMENT] Experimental TSDB: Expose metrics for objstore operations (prefixed with `cortex_<component>_thanos_objstore_`, component being one of `ingester`, `querier` and `compactor`). #2027
* [ENHANCEMENT] Experimental TSDB: Added support for Azure Storage to be used for block storage, in addition to S3 and GCS. #2083
* [ENHANCEMENT] Experimental TSDB: Reduced memory allocations in the ingesters when using the experimental blocks storage. #2057
* [ENHANCEMENT] Experimental Memberlist KV: expose `-memberlist.gossip-to-dead-nodes-time` and `-memberlist.dead-node-reclaim-time` options to control how memberlist library handles dead nodes and name reuse. #2131
* [BUGFIX] Alertmanager: fixed panic upon applying a new config, caused by duplicate metrics registration in the `NewPipelineBuilder` function. #211
* [BUGFIX] Azure Blob ChunkStore: Fixed issue causing `invalid chunk checksum` errors. #2074
* [BUGFIX] The gauge `cortex_overrides_last_reload_successful` is now only exported by components that use a `RuntimeConfigManager`. Previously, for components that do not initialize a `RuntimeConfigManager` (such as the compactor) the gauge was initialized with 0 (indicating error state) and then never updated, resulting in a false-negative permanent error state. #2092
* [BUGFIX] Fixed WAL metric names, added the `cortex_` prefix.
* [BUGFIX] Restored histogram `cortex_configs_request_duration_seconds` #2138
* [BUGFIX] Fix wrong syntax for `url` in config-file-reference. #2148
* [BUGFIX] Fixed some 5xx status code returned by the query-frontend when they should actually be 4xx. #2122
* [BUGFIX] Fixed leaked goroutines in the querier. #2070
* [BUGFIX] Experimental TSDB: fixed `/all_user_stats` and `/api/prom/user_stats` endpoints when using the experimental TSDB blocks storage. #2042
* [BUGFIX] Experimental TSDB: fixed ruler to correctly work with the experimental TSDB blocks storage. #2101

### Changes to denormalised tokens in the ring

Cortex 0.4.0 is the last version that can *write* denormalised tokens. Cortex 0.5.0 and above always write normalised tokens.

Cortex 0.6.0 is the last version that can *read* denormalised tokens. Starting with Cortex 0.7.0 only normalised tokens are supported, and ingesters writing denormalised tokens to the ring (running Cortex 0.4.0 or earlier with `-ingester.normalise-tokens=false`) are ignored by distributors. Such ingesters should either switch to using normalised tokens, or be upgraded to Cortex 0.5.0 or later.

### Known issues

- The gRPC streaming for ingesters doesn't work when using the experimental TSDB blocks storage. Please do not enable `-querier.ingester-streaming` if you're using the TSDB blocks storage. If you want to enable it, you can build Cortex from `master` given the issue has been fixed after Cortex `0.7` branch has been cut and the fix wasn't included in the `0.7` because related to an experimental feature.

### Annotated config file breaking changes

In this section you can find a config file diff showing the breaking changes introduced in Cortex `0.7`. You can also find the [full configuration file reference doc](https://cortexmetrics.io/docs/configuration/configuration-file/) in the website.

 ```diff
### Root level config

 # "configdb" has been moved to "alertmanager > store > configdb".
-[configdb: <configdb_config>]

 # "config_store" has been renamed to "configs".
-[config_store: <configstore_config>]
+[configs: <configs_config>]


### `distributor_config`

 # The support to hook an external billing system has been removed.
-[enable_billing: <boolean> | default = false]
-billing:
-  [maxbufferedevents: <int> | default = 1024]
-  [retrydelay: <duration> | default = 500ms]
-  [ingesterhostport: <string> | default = "localhost:24225"]


### `querier_config`

 # "ingestermaxquerylookback" has been renamed to "query_ingesters_within".
-[ingestermaxquerylookback: <duration> | default = 0s]
+[query_ingesters_within: <duration> | default = 0s]


### `queryrange_config`

results_cache:
  cache:
     # "defaul_validity" has been renamed to "default_validity".
-    [defaul_validity: <duration> | default = 0s]
+    [default_validity: <duration> | default = 0s]

   # "cache_split_interval" has been deprecated in favor of "split_queries_by_interval".
-  [cache_split_interval: <duration> | default = 24h0m0s]


### `alertmanager_config`

# The "store" config block has been added. This includes "configdb" which previously
# was the "configdb" root level config block.
+store:
+  [type: <string> | default = "configdb"]
+  [configdb: <configstore_config>]
+  local:
+    [path: <string> | default = ""]


### `storage_config`

index_queries_cache_config:
   # "defaul_validity" has been renamed to "default_validity".
-  [defaul_validity: <duration> | default = 0s]
+  [default_validity: <duration> | default = 0s]


### `chunk_store_config`

chunk_cache_config:
   # "defaul_validity" has been renamed to "default_validity".
-  [defaul_validity: <duration> | default = 0s]
+  [default_validity: <duration> | default = 0s]

write_dedupe_cache_config:
   # "defaul_validity" has been renamed to "default_validity".
-  [defaul_validity: <duration> | default = 0s]
+  [default_validity: <duration> | default = 0s]

 # "min_chunk_age" has been removed in favor of "querier > query_store_after".
-[min_chunk_age: <duration> | default = 0s]


### `configs_config`

-# "uri" has been moved to "database > uri".
-[uri: <string> | default = "postgres://postgres@configs-db.weave.local/configs?sslmode=disable"]

-# "migrationsdir" has been moved to "database > migrations_dir".
-[migrationsdir: <string> | default = ""]

-# "passwordfile" has been moved to "database > password_file".
-[passwordfile: <string> | default = ""]

+database:
+  [uri: <string> | default = "postgres://postgres@configs-db.weave.local/configs?sslmode=disable"]
+  [migrations_dir: <string> | default = ""]
+  [password_file: <string> | default = ""]
```

## 0.6.1 / 2020-02-05

* [BUGFIX] Fixed parsing of the WAL configuration when specified in the YAML config file. #2071

## 0.6.0 / 2020-01-28

Note that the ruler flags need to be changed in this upgrade. You're moving from a single node ruler to something that might need to be sharded.
Further, if you're using the configs service, we've upgraded the migration library and this requires some manual intervention. See full instructions below to upgrade your PostgreSQL.

* [CHANGE] The frontend component now does not cache results if it finds a `Cache-Control` header and if one of its values is `no-store`. #1974
* [CHANGE] Flags changed with transition to upstream Prometheus rules manager:
  * `-ruler.client-timeout` is now `ruler.configs.client-timeout` in order to match `ruler.configs.url`.
  * `-ruler.group-timeout`has been removed.
  * `-ruler.num-workers` has been removed.
  * `-ruler.rule-path` has been added to specify where the prometheus rule manager will sync rule files.
  * `-ruler.storage.type` has beem added to specify the rule store backend type, currently only the configdb.
  * `-ruler.poll-interval` has been added to specify the interval in which to poll new rule groups.
  * `-ruler.evaluation-interval` default value has changed from `15s` to `1m` to match the default evaluation interval in Prometheus.
  * Ruler sharding requires a ring which can be configured via the ring flags prefixed by `ruler.ring.`. #1987
* [CHANGE] Use relative links from /ring page to make it work when used behind reverse proxy. #1896
* [CHANGE] Deprecated `-distributor.limiter-reload-period` flag. #1766
* [CHANGE] Ingesters now write only normalised tokens to the ring, although they can still read denormalised tokens used by other ingesters. `-ingester.normalise-tokens` is now deprecated, and ignored. If you want to switch back to using denormalised tokens, you need to downgrade to Cortex 0.4.0. Previous versions don't handle claiming tokens from normalised ingesters correctly. #1809
* [CHANGE] Overrides mechanism has been renamed to "runtime config", and is now separate from limits. Runtime config is simply a file that is reloaded by Cortex every couple of seconds. Limits and now also multi KV use this mechanism.<br />New arguments were introduced: `-runtime-config.file` (defaults to empty) and `-runtime-config.reload-period` (defaults to 10 seconds), which replace previously used `-limits.per-user-override-config` and `-limits.per-user-override-period` options. Old options are still used if `-runtime-config.file` is not specified. This change is also reflected in YAML configuration, where old `limits.per_tenant_override_config` and `limits.per_tenant_override_period` fields are replaced with `runtime_config.file` and `runtime_config.period` respectively. #1749
* [CHANGE] Cortex now rejects data with duplicate labels. Previously, such data was accepted, with duplicate labels removed with only one value left. #1964
* [CHANGE] Changed the default value for `-distributor.ha-tracker.prefix` from `collectors/` to `ha-tracker/` in order to not clash with other keys (ie. ring) stored in the same key-value store. #1940
* [FEATURE] Experimental: Write-Ahead-Log added in ingesters for more data reliability against ingester crashes. #1103
  * `--ingester.wal-enabled`: Setting this to `true` enables writing to WAL during ingestion.
  * `--ingester.wal-dir`: Directory where the WAL data should be stored and/or recovered from.
  * `--ingester.checkpoint-enabled`: Set this to `true` to enable checkpointing of in-memory chunks to disk.
  * `--ingester.checkpoint-duration`: This is the interval at which checkpoints should be created.
  * `--ingester.recover-from-wal`: Set this to `true` to recover data from an existing WAL.
  * For more information, please checkout the ["Ingesters with WAL" guide](https://cortexmetrics.io/docs/guides/ingesters-with-wal/).
* [FEATURE] The distributor can now drop labels from samples (similar to the removal of the replica label for HA ingestion) per user via the `distributor.drop-label` flag. #1726
* [FEATURE] Added flag `debug.mutex-profile-fraction` to enable mutex profiling #1969
* [FEATURE] Added `global` ingestion rate limiter strategy. Deprecated `-distributor.limiter-reload-period` flag. #1766
* [FEATURE] Added support for Microsoft Azure blob storage to be used for storing chunk data. #1913
* [FEATURE] Added readiness probe endpoint`/ready` to queriers. #1934
* [FEATURE] Added "multi" KV store that can interact with two other KV stores, primary one for all reads and writes, and secondary one, which only receives writes. Primary/secondary store can be modified in runtime via runtime-config mechanism (previously "overrides"). #1749
* [FEATURE] Added support to store ring tokens to a file and read it back on startup, instead of generating/fetching the tokens to/from the ring. This feature can be enabled with the flag `-ingester.tokens-file-path`. #1750
* [FEATURE] Experimental TSDB: Added `/series` API endpoint support with TSDB blocks storage. #1830
* [FEATURE] Experimental TSDB: Added TSDB blocks `compactor` component, which iterates over users blocks stored in the bucket and compact them according to the configured block ranges. #1942
* [ENHANCEMENT] metric `cortex_ingester_flush_reasons` gets a new `reason` value: `Spread`, when `-ingester.spread-flushes` option is enabled. #1978
* [ENHANCEMENT] Added `password` and `enable_tls` options to redis cache configuration. Enables usage of Microsoft Azure Cache for Redis service. #1923
* [ENHANCEMENT] Upgraded Kubernetes API version for deployments from `extensions/v1beta1` to `apps/v1`. #1941
* [ENHANCEMENT] Experimental TSDB: Open existing TSDB on startup to prevent ingester from becoming ready before it can accept writes. The max concurrency is set via `--experimental.tsdb.max-tsdb-opening-concurrency-on-startup`. #1917
* [ENHANCEMENT] Experimental TSDB: Querier now exports aggregate metrics from Thanos bucket store and in memory index cache (many metrics to list, but all have `cortex_querier_bucket_store_` or `cortex_querier_blocks_index_cache_` prefix). #1996
* [ENHANCEMENT] Experimental TSDB: Improved multi-tenant bucket store. #1991
  * Allowed to configure the blocks sync interval via `-experimental.tsdb.bucket-store.sync-interval` (0 disables the sync)
  * Limited the number of tenants concurrently synched by `-experimental.tsdb.bucket-store.block-sync-concurrency`
  * Renamed `cortex_querier_sync_seconds` metric to `cortex_querier_blocks_sync_seconds`
  * Track `cortex_querier_blocks_sync_seconds` metric for the initial sync too
* [BUGFIX] Fixed unnecessary CAS operations done by the HA tracker when the jitter is enabled. #1861
* [BUGFIX] Fixed ingesters getting stuck in a LEAVING state after coming up from an ungraceful exit. #1921
* [BUGFIX] Reduce memory usage when ingester Push() errors. #1922
* [BUGFIX] Table Manager: Fixed calculation of expected tables and creation of tables from next active schema considering grace period. #1976
* [BUGFIX] Experimental TSDB: Fixed ingesters consistency during hand-over when using experimental TSDB blocks storage. #1854 #1818
* [BUGFIX] Experimental TSDB: Fixed metrics when using experimental TSDB blocks storage. #1981 #1982 #1990 #1983
* [BUGFIX] Experimental memberlist: Use the advertised address when sending packets to other peers of the Gossip memberlist. #1857
* [BUGFIX] Experimental TSDB: Fixed incorrect query results introduced in #2604 caused by a buffer incorrectly reused while iterating samples. #2697

### Upgrading PostgreSQL (if you're using configs service)

Reference: <https://github.com/golang-migrate/migrate/tree/master/database/postgres#upgrading-from-v1>

1. Install the migrate package cli tool: <https://github.com/golang-migrate/migrate/tree/master/cmd/migrate#installation>
2. Drop the `schema_migrations` table: `DROP TABLE schema_migrations;`.
2. Run the migrate command:

```bash
migrate  -path <absolute_path_to_cortex>/cmd/cortex/migrations -database postgres://localhost:5432/database force 2
```

### Known issues

- The `cortex_prometheus_rule_group_last_evaluation_timestamp_seconds` metric, tracked by the ruler, is not unregistered for rule groups not being used anymore. This issue will be fixed in the next Cortex release (see [2033](https://github.com/cortexproject/cortex/issues/2033)).

- Write-Ahead-Log (WAL) does not have automatic repair of corrupt checkpoint or WAL segments, which is possible if ingester crashes abruptly or the underlying disk corrupts. Currently the only way to resolve this is to manually delete the affected checkpoint and/or WAL segments. Automatic repair will be added in the future releases.

## 0.4.0 / 2019-12-02

* [CHANGE] The frontend component has been refactored to be easier to re-use. When upgrading the frontend, cache entries will be discarded and re-created with the new protobuf schema. #1734
* [CHANGE] Removed direct DB/API access from the ruler. `-ruler.configs.url` has been now deprecated. #1579
* [CHANGE] Removed `Delta` encoding. Any old chunks with `Delta` encoding cannot be read anymore. If `ingester.chunk-encoding` is set to `Delta` the ingester will fail to start. #1706
* [CHANGE] Setting `-ingester.max-transfer-retries` to 0 now disables hand-over when ingester is shutting down. Previously, zero meant infinite number of attempts. #1771
* [CHANGE] `dynamo` has been removed as a valid storage name to make it consistent for all components. `aws` and `aws-dynamo` remain as valid storage names.
* [CHANGE/FEATURE] The frontend split and cache intervals can now be configured using the respective flag `--querier.split-queries-by-interval` and `--frontend.cache-split-interval`.
  * If `--querier.split-queries-by-interval` is not provided request splitting is disabled by default.
  * __`--querier.split-queries-by-day` is still accepted for backward compatibility but has been deprecated. You should now use `--querier.split-queries-by-interval`. We recommend a to use a multiple of 24 hours.__
* [FEATURE] Global limit on the max series per user and metric #1760
  * `-ingester.max-global-series-per-user`
  * `-ingester.max-global-series-per-metric`
  * Requires `-distributor.replication-factor` and `-distributor.shard-by-all-labels` set for the ingesters too
* [FEATURE] Flush chunks with stale markers early with `ingester.max-stale-chunk-idle`. #1759
* [FEATURE] EXPERIMENTAL: Added new KV Store backend based on memberlist library. Components can gossip about tokens and ingester states, instead of using Consul or Etcd. #1721
* [FEATURE] EXPERIMENTAL: Use TSDB in the ingesters & flush blocks to S3/GCS ala Thanos. This will let us use an Object Store more efficiently and reduce costs. #1695
* [FEATURE] Allow Query Frontend to log slow queries with `frontend.log-queries-longer-than`. #1744
* [FEATURE] Add HTTP handler to trigger ingester flush & shutdown - used when running as a stateful set with the WAL enabled.  #1746
* [FEATURE] EXPERIMENTAL: Added GCS support to TSDB blocks storage. #1772
* [ENHANCEMENT] Reduce memory allocations in the write path. #1706
* [ENHANCEMENT] Consul client now follows recommended practices for blocking queries wrt returned Index value. #1708
* [ENHANCEMENT] Consul client can optionally rate-limit itself during Watch (used e.g. by ring watchers) and WatchPrefix (used by HA feature) operations. Rate limiting is disabled by default. New flags added: `--consul.watch-rate-limit`, and `--consul.watch-burst-size`. #1708
* [ENHANCEMENT] Added jitter to HA deduping heartbeats, configure using `distributor.ha-tracker.update-timeout-jitter-max` #1534
* [ENHANCEMENT] Add ability to flush chunks with stale markers early. #1759
* [BUGFIX] Stop reporting successful actions as 500 errors in KV store metrics. #1798
* [BUGFIX] Fix bug where duplicate labels can be returned through metadata APIs. #1790
* [BUGFIX] Fix reading of old, v3 chunk data. #1779
* [BUGFIX] Now support IAM roles in service accounts in AWS EKS. #1803
* [BUGFIX] Fixed duplicated series returned when querying both ingesters and store with the experimental TSDB blocks storage. #1778

In this release we updated the following dependencies:

- gRPC v1.25.0  (resulted in a drop of 30% CPU usage when compression is on)
- jaeger-client v2.20.0
- aws-sdk-go to v1.25.22

## 0.3.0 / 2019-10-11

This release adds support for Redis as an alternative to Memcached, and also includes many optimisations which reduce CPU and memory usage.

* [CHANGE] Gauge metrics were renamed to drop the `_total` suffix. #1685
  * In Alertmanager, `alertmanager_configs_total` is now `alertmanager_configs`
  * In Ruler, `scheduler_configs_total` is now `scheduler_configs`
  * `scheduler_groups_total` is now `scheduler_groups`.
* [CHANGE] `--alertmanager.configs.auto-slack-root` flag was dropped as auto Slack root is not supported anymore. #1597
* [CHANGE] In table-manager, default DynamoDB capacity was reduced from 3,000 units to 1,000 units. We recommend you do not run with the defaults: find out what figures are needed for your environment and set that via `-dynamodb.periodic-table.write-throughput` and `-dynamodb.chunk-table.write-throughput`.
* [FEATURE] Add Redis support for caching #1612
* [FEATURE] Allow spreading chunk writes across multiple S3 buckets #1625
* [FEATURE] Added `/shutdown` endpoint for ingester to shutdown all operations of the ingester. #1746
* [ENHANCEMENT] Upgraded Prometheus to 2.12.0 and Alertmanager to 0.19.0. #1597
* [ENHANCEMENT] Cortex is now built with Go 1.13 #1675, #1676, #1679
* [ENHANCEMENT] Many optimisations, mostly impacting ingester and querier: #1574, #1624, #1638, #1644, #1649, #1654, #1702

Full list of changes: <https://github.com/cortexproject/cortex/compare/v0.2.0...v0.3.0>

## 0.2.0 / 2019-09-05

This release has several exciting features, the most notable of them being setting `-ingester.spread-flushes` to potentially reduce your storage space by upto 50%.

* [CHANGE] Flags changed due to changes upstream in Prometheus Alertmanager #929:
  * `alertmanager.mesh.listen-address` is now `cluster.listen-address`
  * `alertmanager.mesh.peer.host` and `alertmanager.mesh.peer.service` can be replaced by `cluster.peer`
  * `alertmanager.mesh.hardware-address`, `alertmanager.mesh.nickname`, `alertmanager.mesh.password`, and `alertmanager.mesh.peer.refresh-interval` all disappear.
* [CHANGE] --claim-on-rollout flag deprecated; feature is now always on #1566
* [CHANGE] Retention period must now be a multiple of periodic table duration #1564
* [CHANGE] The value for the name label for the chunks memcache in all `cortex_cache_` metrics is now `chunksmemcache` (before it was `memcache`) #1569
* [FEATURE] Makes the ingester flush each timeseries at a specific point in the max-chunk-age cycle with `-ingester.spread-flushes`. This means multiple replicas of a chunk are very likely to contain the same contents which cuts chunk storage space by up to 66%. #1578
* [FEATURE] Make minimum number of chunk samples configurable per user #1620
* [FEATURE] Honor HTTPS for custom S3 URLs #1603
* [FEATURE] You can now point the query-frontend at a normal Prometheus for parallelisation and caching #1441
* [FEATURE] You can now specify `http_config` on alert receivers #929
* [FEATURE] Add option to use jump hashing to load balance requests to memcached #1554
* [FEATURE] Add status page for HA tracker to distributors #1546
* [FEATURE] The distributor ring page is now easier to read with alternate rows grayed out #1621

## 0.1.0 / 2019-08-07

* [CHANGE] HA Tracker flags were renamed to provide more clarity #1465
  * `distributor.accept-ha-labels` is now `distributor.ha-tracker.enable`
  * `distributor.accept-ha-samples` is now `distributor.ha-tracker.enable-for-all-users`
  * `ha-tracker.replica` is now `distributor.ha-tracker.replica`
  * `ha-tracker.cluster` is now `distributor.ha-tracker.cluster`
* [FEATURE] You can specify "heap ballast" to reduce Go GC Churn #1489
* [BUGFIX] HA Tracker no longer always makes a request to Consul/Etcd when a request is not from the active replica #1516
* [BUGFIX] Queries are now correctly cancelled by the query-frontend #1508<|MERGE_RESOLUTION|>--- conflicted
+++ resolved
@@ -38,12 +38,9 @@
 * [ENHANCEMENT] Add a metric `cortex_compactor_compaction_interval_seconds` for the compaction interval config value. #4040
 * [ENHANCEMENT] Ingester: added following per-ingester (instance) limits: max number of series in memory (`-ingester.instance-limits.max-series`), max number of users in memory (`-ingester.instance-limits.max-tenants`), max ingestion rate (`-ingester.instance-limits.max-ingestion-rate`), and max inflight requests (`-ingester.instance-limits.max-inflight-push-requests`). These limits are only used when using blocks storage. Limits can also be configured using runtime-config feature, and current values are exported as `cortex_ingester_instance_limits` metric. #3992.
 * [ENHANCEMENT] Cortex is now built with Go 1.16. #4062
-<<<<<<< HEAD
 * [ENHANCEMENT] Distributor: added per-distributor limits: max number of inflight requests (`-distributor.instance-limits.max-inflight-push-requests`) and max ingestion rate in samples/sec (`-distributor.instance-limits.max-ingestion-rate`). If not set, these two are unlimited. Also added metrics to expose current values (`cortex_distributor_inflight_push_requests`, `cortex_distributor_ingestion_rate_samples_per_second`) as well as limits (`cortex_distributor_instance_limits` with various `limit` label values). #4071
-=======
 * [ENHANCEMENT] Ruler: Added `-ruler.enabled-tenants` and `-ruler.disabled-tenants` to explicitly enable or disable rules processing for specific tenants. #4074
 * [ENHANCEMENT] Block Storage Ingester: `/flush` now accepts two new parameters: `tenant` to specify tenant to flush and `wait=true` to make call synchronous. Multiple tenants can be specified by repeating `tenant` parameter. If no `tenant` is specified, all tenants are flushed, as before. #4073
->>>>>>> 03c092fc
 * [BUGFIX] Ruler-API: fix bug where `/api/v1/rules/<namespace>/<group_name>` endpoint return `400` instead of `404`. #4013
 * [BUGFIX] Distributor: reverted changes done to rate limiting in #3825. #3948
 * [BUGFIX] Ingester: Fix race condition when opening and closing tsdb concurrently. #3959
