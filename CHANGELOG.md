--- conflicted
+++ resolved
@@ -93,12 +93,6 @@
   * `cortex_compactor_block_cleanup_failed_total`
   * `cortex_compactor_block_cleanup_last_successful_run_timestamp_seconds`
 * [ENHANCEMENT] Experimental TSDB: Use shared cache for metadata. This is especially useful when running multiple querier and store-gateway components to reduce number of object store API calls. #2626 #2640
-<<<<<<< HEAD
-* [ENHANCEMENT] Upgrade Thanos to [f7802edbf830](https://github.com/thanos-io/thanos/commit/f7802edbf830) and Prometheus to [f4dd45609a05](https://github.com/prometheus/prometheus/commit/f4dd45609a05) which is after v2.18.1. #2634
-  * TSDB now does memory-mapping of Head chunks and reduces memory usage.
-* [ENHANCEMENT] Experimental TSDB: Series limit per user and per metric now work in TSDB blocks. #2676
-=======
->>>>>>> b9b31221
 * [ENHANCEMENT] Experimental TSDB: when `-querier.query-store-after` is configured and running the experimental blocks storage, the time range of the query sent to the store is now manipulated to ensure the query end time is not more recent than 'now - query-store-after'. #2642
 * [ENHANCEMENT] Experimental TSDB: small performance improvement in concurrent usage of RefCache, used during samples ingestion. #2651
 * [ENHANCEMENT] The following endpoints now respond appropriately to an `Accepts` header with the value `application/json` #2673
@@ -113,6 +107,7 @@
 * [ENHANCEMENT] Use separate Cassandra clients and connections for reads and writes. #2666
 * [ENHANCEMENT] Add `-cassandra.reconnect-interval` to allow specifying the reconnect interval to a Cassandra server that has been marked `DOWN` by the gocql driver. Also change the default value of the reconnect interval from `60s` to `1s`. #2687
 * [ENHANCEMENT] Experimental TSDB: Applied a jitter to the period bucket scans in order to better distribute bucket operations over the time and increase the probability of hitting the shared cache (if configured). #2693
+* [ENHANCEMENT] Experimental TSDB: Series limit per user and per metric now work in TSDB blocks. #2676
 * [BUGFIX] Ruler: Ensure temporary rule files with special characters are properly mapped and cleaned up. #2506
 * [BUGFIX] Fixes #2411, Ensure requests are properly routed to the prometheus api embedded in the query if `-server.path-prefix` is set. #2372
 * [BUGFIX] Experimental TSDB: fixed chunk data corruption when querying back series using the experimental blocks storage. #2400
