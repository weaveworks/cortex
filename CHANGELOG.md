# Changelog

## master / unreleased

* [CHANGE] Distributor API endpoints are no longer served unless target is set to `distributor` or `all`. #3112
* [CHANGE] Increase the default Cassandra client replication factor to 3. #3007
* [CHANGE] Experimental blocks storage: removed the support to transfer blocks between ingesters on shutdown. When running the Cortex blocks storage, ingesters are expected to run with a persistent disk. The following metrics have been removed: #2996
  * `cortex_ingester_sent_files`
  * `cortex_ingester_received_files`
  * `cortex_ingester_received_bytes_total`
  * `cortex_ingester_sent_bytes_total`
* [CHANGE] The buckets for the `cortex_chunk_store_index_lookups_per_query` metric have been changed to 1, 2, 4, 8, 16. #3021
* [CHANGE] Experimental blocks storage: the `operation` label value `getrange` has changed into `get_range` for the metrics `thanos_store_bucket_cache_operation_requests_total` and `thanos_store_bucket_cache_operation_hits_total`. #3000
* [CHANGE] Experimental Delete Series: `/api/v1/admin/tsdb/delete_series` and `/api/v1/admin/tsdb/cancel_delete_request` purger APIs to return status code `204` instead of `200` for success. #2946
* [CHANGE] Histogram `cortex_memcache_request_duration_seconds` `method` label value changes from `Memcached.Get` to `Memcached.GetBatched` for batched lookups, and is not reported for non-batched lookups (label value `Memcached.GetMulti` remains, and had exactly the same value as `Get` in nonbatched lookups).  The same change applies to tracing spans. #3046
* [CHANGE] TLS server validation is now enabled by default, a new parameter `tls_insecure_skip_verify` can be set to true to skip validation optionally. #3030
* [CHANGE] `cortex_ruler_config_update_failures_total` has been removed in favor of `cortex_ruler_config_last_reload_successful`. #3056
* [CHANGE] `ruler.evaluation_delay_duration` field in YAML config has been moved and renamed to `limits.ruler_evaluation_delay_duration`. #3098
* [CHANGE] Removed obsolete `results_cache.max_freshness` from YAML config (deprecated since Cortex 1.2). #3145
* [CHANGE] Removed obsolete `-promql.lookback-delta` option (deprecated since Cortex 1.2, replaced with `-querier.lookback-delta`). #3144
* [FEATURE] Logging of the source IP passed along by a reverse proxy is now supported by setting the `-server.log-source-ips-enabled`. For non standard headers the settings `-server.log-source-ips-header` and `-server.log-source-ips-regex` can be used. #2985
* [FEATURE] Experimental blocks storage: added shuffle sharding support to store-gateway blocks sharding. Added the following additional metrics to store-gateway: #3069
  * `cortex_bucket_stores_tenants_discovered`
  * `cortex_bucket_stores_tenants_synced`
* [ENHANCEMENT] Add support for azure storage in China, German and US Government environments. #2988
* [ENHANCEMENT] Query-tee: added a small tolerance to floating point sample values comparison. #2994
* [ENHANCEMENT] Query-tee: add support for doing a passthrough of requests to preferred backend for unregistered routes #3018
* [ENHANCEMENT] Expose `storage.aws.dynamodb.backoff_config` configuration file field. #3026
* [ENHANCEMENT] Added `cortex_request_message_bytes` and `cortex_response_message_bytes` histograms to track received and sent gRPC message and HTTP request/response sizes. Added `cortex_inflight_requests` gauge to track number of inflight gRPC and HTTP requests. #3064
* [ENHANCEMENT] Publish ruler's ring metrics. #3074
* [ENHANCEMENT] Add config validation to the experimental Alertmanager API. Invalid configs are no longer accepted. #3053
* [ENHANCEMENT] Add "integration" as a label for `cortex_alertmanager_notifications_total` and `cortex_alertmanager_notifications_failed_total` metrics. #3056
* [ENHANCEMENT] Add `cortex_ruler_config_last_reload_successful` and `cortex_ruler_config_last_reload_successful_seconds` to check status of users rule manager. #3056
* [ENHANCEMENT] Memcached dial() calls now have an optional circuit-breaker to avoid hammering a broken cache #3051
* [ENHANCEMENT] `-ruler.evaluation-delay-duration` is now overridable as a per-tenant limit, `ruler_evaluation_delay_duration`. #3098
* [ENHANCEMENT] Add TLS support to etcd client. #3102
* [ENHANCEMENT] When a tenant accesses the Alertmanager UI or its API, if we have valid `-alertmanager.configs.fallback` we'll use that to start the manager and avoid failing the request. #3073
* [ENHANCEMENT] Add `DELETE api/v1/rules/{namespace}` to the Ruler. It allows all the rule groups of a namespace to be deleted. #3120
* [ENHANCEMENT] Experimental Delete Series: Retry processing of Delete requests during failures. #2926
* [BUGFIX] Query-frontend: Fixed rounding for incoming query timestamps, to be 100% Prometheus compatible. #2990
* [BUGFIX] Querier: Merge results from chunks and blocks ingesters when using streaming of results. #3013
* [BUGFIX] Querier: query /series from ingesters regardless the `-querier.query-ingesters-within` setting. #3035
* [BUGFIX] Experimental blocks storage: Ingester is less likely to hit gRPC message size limit when streaming data to queriers. #3015
* [BUGFIX] Experimental blocks storage: fixed memberlist support for the store-gateways and compactors ring used when blocks sharding is enabled. #3058 #3095
* [BUGFIX] Fix configuration for TLS server validation, TLS skip verify was hardcoded to true for all TLS configurations and prevented validation of server certificates. #3030
* [BUGFIX] Fixes the Alertmanager panicking when no `-alertmanager.web.external-url` is provided. #3017
* [BUGFIX] Fixes the registration of the Alertmanager API metrics `cortex_alertmanager_alerts_received_total` and `cortex_alertmanager_alerts_invalid_total`. #3065
* [BUGFIX] Fixes `flag needs an argument: -config.expand-env` error. #3087
* [BUGFIX] An index optimisation actually slows things down when using caching. Moved it to the right location. #2973
* [BUGFIX] Ingester: If push request contained both valid and invalid samples, valid samples were ingested but not stored to WAL of the chunks storage. This has been fixed. #3067
* [BUGFIX] Cassandra: fixed consistency setting in the CQL session when creating the keyspace. #3105
* [BUGFIX] Ruler: Config API would return both the `record` and `alert` in `YAML` response keys even when one of them must be empty. #3120
* [BUGFIX] Index page now uses configured HTTP path prefix when creating links. #3126
<<<<<<< HEAD
* [BUGFIX] Index page no longer shows links that are not valid for running Cortex instance. #3133
=======
* [BUGFIX] Configs: prevent validation of templates to fail when using template functions. #3157
>>>>>>> 93f8f1f2

## 1.3.0 / 2020-08-21

* [CHANGE] Replace the metric `cortex_alertmanager_configs` with `cortex_alertmanager_config_invalid` exposed by Alertmanager. #2960
* [CHANGE] Experimental Delete Series: Change target flag for purger from `data-purger` to `purger`. #2777
* [CHANGE] Experimental blocks storage: The max concurrent queries against the long-term storage, configured via `-experimental.blocks-storage.bucket-store.max-concurrent`, is now a limit shared across all tenants and not a per-tenant limit anymore. The default value has changed from `20` to `100` and the following new metrics have been added: #2797
  * `cortex_bucket_stores_gate_queries_concurrent_max`
  * `cortex_bucket_stores_gate_queries_in_flight`
  * `cortex_bucket_stores_gate_duration_seconds`
* [CHANGE] Metric `cortex_ingester_flush_reasons` has been renamed to `cortex_ingester_flushing_enqueued_series_total`, and new metric `cortex_ingester_flushing_dequeued_series_total` with `outcome` label (superset of reason) has been added. #2802 #2818 #2998
* [CHANGE] Experimental Delete Series: Metric `cortex_purger_oldest_pending_delete_request_age_seconds` would track age of delete requests since they are over their cancellation period instead of their creation time. #2806
* [CHANGE] Experimental blocks storage: the store-gateway service is required in a Cortex cluster running with the experimental blocks storage. Removed the `-experimental.tsdb.store-gateway-enabled` CLI flag and `store_gateway_enabled` YAML config option. The store-gateway is now always enabled when the storage engine is `blocks`. #2822
* [CHANGE] Experimental blocks storage: removed support for `-experimental.blocks-storage.bucket-store.max-sample-count` flag because the implementation was flawed. To limit the number of samples/chunks processed by a single query you can set `-store.query-chunk-limit`, which is now supported by the blocks storage too. #2852
* [CHANGE] Ingester: Chunks flushed via /flush stay in memory until retention period is reached. This affects `cortex_ingester_memory_chunks` metric. #2778
* [CHANGE] Querier: the error message returned when the query time range exceeds `-store.max-query-length` has changed from `invalid query, length > limit (X > Y)` to `the query time range exceeds the limit (query length: X, limit: Y)`. #2826
* [CHANGE] Add `component` label to metrics exposed by chunk, delete and index store clients. #2774
* [CHANGE] Querier: when `-querier.query-ingesters-within` is configured, the time range of the query sent to ingesters is now manipulated to ensure the query start time is not older than 'now - query-ingesters-within'. #2904
* [CHANGE] KV: The `role` label which was a label of `multi` KV store client only has been added to metrics of every KV store client. If KV store client is not `multi`, then the value of `role` label is `primary`. #2837
* [CHANGE] Added the `engine` label to the metrics exposed by the Prometheus query engine, to distinguish between `ruler` and `querier` metrics. #2854
* [CHANGE] Added ruler to the single binary when started with `-target=all` (default). #2854
* [CHANGE] Experimental blocks storage: compact head when opening TSDB. This should only affect ingester startup after it was unable to compact head in previous run. #2870
* [CHANGE] Metric `cortex_overrides_last_reload_successful` has been renamed to `cortex_runtime_config_last_reload_successful`. #2874
* [CHANGE] HipChat support has been removed from the alertmanager (because removed from the Prometheus upstream too). #2902
* [CHANGE] Add constant label `name` to metric `cortex_cache_request_duration_seconds`. #2903
* [CHANGE] Add `user` label to metric `cortex_query_frontend_queue_length`. #2939
* [CHANGE] Experimental blocks storage: cleaned up the config and renamed "TSDB" to "blocks storage". #2937
  - The storage engine setting value has been changed from `tsdb` to `blocks`; this affects `-store.engine` CLI flag and its respective YAML option.
  - The root level YAML config has changed from `tsdb` to `blocks_storage`
  - The prefix of all CLI flags has changed from `-experimental.tsdb.` to `-experimental.blocks-storage.`
  - The following settings have been grouped under `tsdb` property in the YAML config and their CLI flags changed:
    - `-experimental.tsdb.dir` changed to `-experimental.blocks-storage.tsdb.dir`
    - `-experimental.tsdb.block-ranges-period` changed to `-experimental.blocks-storage.tsdb.block-ranges-period`
    - `-experimental.tsdb.retention-period` changed to `-experimental.blocks-storage.tsdb.retention-period`
    - `-experimental.tsdb.ship-interval` changed to `-experimental.blocks-storage.tsdb.ship-interval`
    - `-experimental.tsdb.ship-concurrency` changed to `-experimental.blocks-storage.tsdb.ship-concurrency`
    - `-experimental.tsdb.max-tsdb-opening-concurrency-on-startup` changed to `-experimental.blocks-storage.tsdb.max-tsdb-opening-concurrency-on-startup`
    - `-experimental.tsdb.head-compaction-interval` changed to `-experimental.blocks-storage.tsdb.head-compaction-interval`
    - `-experimental.tsdb.head-compaction-concurrency` changed to `-experimental.blocks-storage.tsdb.head-compaction-concurrency`
    - `-experimental.tsdb.head-compaction-idle-timeout` changed to `-experimental.blocks-storage.tsdb.head-compaction-idle-timeout`
    - `-experimental.tsdb.stripe-size` changed to `-experimental.blocks-storage.tsdb.stripe-size`
    - `-experimental.tsdb.wal-compression-enabled` changed to `-experimental.blocks-storage.tsdb.wal-compression-enabled`
    - `-experimental.tsdb.flush-blocks-on-shutdown` changed to `-experimental.blocks-storage.tsdb.flush-blocks-on-shutdown`
* [CHANGE] Flags `-bigtable.grpc-use-gzip-compression`, `-ingester.client.grpc-use-gzip-compression`, `-querier.frontend-client.grpc-use-gzip-compression` are now deprecated. #2940
* [CHANGE] Limit errors reported by ingester during query-time now return HTTP status code 422. #2941
* [FEATURE] Introduced `ruler.for-outage-tolerance`, Max time to tolerate outage for restoring "for" state of alert. #2783
* [FEATURE] Introduced `ruler.for-grace-period`, Minimum duration between alert and restored "for" state. This is maintained only for alerts with configured "for" time greater than grace period. #2783
* [FEATURE] Introduced `ruler.resend-delay`, Minimum amount of time to wait before resending an alert to Alertmanager. #2783
* [FEATURE] Ruler: added `local` filesystem support to store rules (read-only). #2854
* [ENHANCEMENT] Upgraded Docker base images to `alpine:3.12`. #2862
* [ENHANCEMENT] Experimental: Querier can now optionally query secondary store. This is specified by using `-querier.second-store-engine` option, with values `chunks` or `blocks`. Standard configuration options for this store are used. Additionally, this querying can be configured to happen only for queries that need data older than `-querier.use-second-store-before-time`. Default value of zero will always query secondary store. #2747
* [ENHANCEMENT] Query-tee: increased the `cortex_querytee_request_duration_seconds` metric buckets granularity. #2799
* [ENHANCEMENT] Query-tee: fail to start if the configured `-backend.preferred` is unknown. #2799
* [ENHANCEMENT] Ruler: Added the following metrics: #2786
  * `cortex_prometheus_notifications_latency_seconds`
  * `cortex_prometheus_notifications_errors_total`
  * `cortex_prometheus_notifications_sent_total`
  * `cortex_prometheus_notifications_dropped_total`
  * `cortex_prometheus_notifications_queue_length`
  * `cortex_prometheus_notifications_queue_capacity`
  * `cortex_prometheus_notifications_alertmanagers_discovered`
* [ENHANCEMENT] The behavior of the `/ready` was changed for the query frontend to indicate when it was ready to accept queries. This is intended for use by a read path load balancer that would want to wait for the frontend to have attached queriers before including it in the backend. #2733
* [ENHANCEMENT] Experimental Delete Series: Add support for deletion of chunks for remaining stores. #2801
* [ENHANCEMENT] Add `-modules` command line flag to list possible values for `-target`. Also, log warning if given target is internal component. #2752
* [ENHANCEMENT] Added `-ingester.flush-on-shutdown-with-wal-enabled` option to enable chunks flushing even when WAL is enabled. #2780
* [ENHANCEMENT] Query-tee: Support for custom API prefix by using `-server.path-prefix` option. #2814
* [ENHANCEMENT] Query-tee: Forward `X-Scope-OrgId` header to backend, if present in the request. #2815
* [ENHANCEMENT] Experimental blocks storage: Added `-experimental.blocks-storage.tsdb.head-compaction-idle-timeout` option to force compaction of data in memory into a block. #2803
* [ENHANCEMENT] Experimental blocks storage: Added support for flushing blocks via `/flush`, `/shutdown` (previously these only worked for chunks storage) and by using `-experimental.blocks-storage.tsdb.flush-blocks-on-shutdown` option. #2794
* [ENHANCEMENT] Experimental blocks storage: Added support to enforce max query time range length via `-store.max-query-length`. #2826
* [ENHANCEMENT] Experimental blocks storage: Added support to limit the max number of chunks that can be fetched from the long-term storage while executing a query. The limit is enforced both in the querier and store-gateway, and is configurable via `-store.query-chunk-limit`. #2852 #2922
* [ENHANCEMENT] Ingester: Added new metric `cortex_ingester_flush_series_in_progress` that reports number of ongoing flush-series operations. Useful when calling `/flush` handler: if `cortex_ingester_flush_queue_length + cortex_ingester_flush_series_in_progress` is 0, all flushes are finished. #2778
* [ENHANCEMENT] Memberlist members can join cluster via SRV records. #2788
* [ENHANCEMENT] Added configuration options for chunks s3 client. #2831
  * `s3.endpoint`
  * `s3.region`
  * `s3.access-key-id`
  * `s3.secret-access-key`
  * `s3.insecure`
  * `s3.sse-encryption`
  * `s3.http.idle-conn-timeout`
  * `s3.http.response-header-timeout`
  * `s3.http.insecure-skip-verify`
* [ENHANCEMENT] Prometheus upgraded. #2798 #2849 #2867 #2902 #2918
  * Optimized labels regex matchers for patterns containing literals (eg. `foo.*`, `.*foo`, `.*foo.*`)
* [ENHANCEMENT] Add metric `cortex_ruler_config_update_failures_total` to Ruler to track failures of loading rules files. #2857
* [ENHANCEMENT] Experimental Alertmanager: Alertmanager configuration persisted to object storage using an experimental API that accepts and returns YAML-based Alertmanager configuration. #2768
* [ENHANCEMENT] Ruler: `-ruler.alertmanager-url` now supports multiple URLs. Each URL is treated as a separate Alertmanager group. Support for multiple Alertmanagers in a group can be achieved by using DNS service discovery. #2851
* [ENHANCEMENT] Experimental blocks storage: Cortex Flusher now works with blocks engine. Flusher needs to be provided with blocks-engine configuration, existing Flusher flags are not used (they are only relevant for chunks engine). Note that flush errors are only reported via log. #2877
* [ENHANCEMENT] Flusher: Added `-flusher.exit-after-flush` option (defaults to true) to control whether Cortex should stop completely after Flusher has finished its work. #2877
* [ENHANCEMENT] Added metrics `cortex_config_hash` and `cortex_runtime_config_hash` to expose hash of the currently active config file. #2874
* [ENHANCEMENT] Logger: added JSON logging support, configured via the `-log.format=json` CLI flag or its respective YAML config option. #2386
* [ENHANCEMENT] Added new flags `-bigtable.grpc-compression`, `-ingester.client.grpc-compression`, `-querier.frontend-client.grpc-compression` to configure compression used by gRPC. Valid values are `gzip`, `snappy`, or empty string (no compression, default). #2940
* [ENHANCEMENT] Clarify limitations of the `/api/v1/series`, `/api/v1/labels` and `/api/v1/label/{name}/values` endpoints. #2953
* [ENHANCEMENT] Ingester: added `Dropped` outcome to metric `cortex_ingester_flushing_dequeued_series_total`. #2998
* [BUGFIX] Fixed a bug with `api/v1/query_range` where no responses would return null values for `result` and empty values for `resultType`. #2962
* [BUGFIX] Fixed a bug in the index intersect code causing storage to return more chunks/series than required. #2796
* [BUGFIX] Fixed the number of reported keys in the background cache queue. #2764
* [BUGFIX] Fix race in processing of headers in sharded queries. #2762
* [BUGFIX] Query Frontend: Do not re-split sharded requests around ingester boundaries. #2766
* [BUGFIX] Experimental Delete Series: Fixed a problem with cache generation numbers prefixed to cache keys. #2800
* [BUGFIX] Ingester: Flushing chunks via `/flush` endpoint could previously lead to panic, if chunks were already flushed before and then removed from memory during the flush caused by `/flush` handler. Immediate flush now doesn't cause chunks to be flushed again. Samples received during flush triggered via `/flush` handler are no longer discarded. #2778
* [BUGFIX] Prometheus upgraded. #2849
  * Fixed unknown symbol error during head compaction
* [BUGFIX] Fix panic when using cassandra as store for both index and delete requests. #2774
* [BUGFIX] Experimental Delete Series: Fixed a data race in Purger. #2817
* [BUGFIX] KV: Fixed a bug that triggered a panic due to metrics being registered with the same name but different labels when using a `multi` configured KV client. #2837
* [BUGFIX] Query-frontend: Fix passing HTTP `Host` header if `-frontend.downstream-url` is configured. #2880
* [BUGFIX] Ingester: Improve time-series distribution when `-experimental.distributor.user-subring-size` is enabled. #2887
* [BUGFIX] Set content type to `application/x-protobuf` for remote_read responses. #2915
* [BUGFIX] Fixed ruler and store-gateway instance registration in the ring (when sharding is enabled) when a new instance replaces abruptly terminated one, and the only difference between the two instances is the address. #2954
* [BUGFIX] Fixed `Missing chunks and index config causing silent failure` Absence of chunks and index from schema config is not validated. #2732
* [BUGFIX] Fix panic caused by KVs from boltdb being used beyond their life. #2971
* [BUGFIX] Experimental blocks storage: `/api/v1/series`, `/api/v1/labels` and `/api/v1/label/{name}/values` only query the TSDB head regardless of the configured `-experimental.blocks-storage.tsdb.retention-period`. #2974
* [BUGFIX] Ingester: Avoid indefinite checkpointing in case of surge in number of series. #2955
* [BUGFIX] Querier: query /series from ingesters regardless the `-querier.query-ingesters-within` setting. #3035
* [BUGFIX] Ruler: fixed an unintentional breaking change introduced in the ruler's `alertmanager_url` YAML config option, which changed the value from a string to a list of strings. #2989

## 1.2.0 / 2020-07-01

* [CHANGE] Metric `cortex_kv_request_duration_seconds` now includes `name` label to denote which client is being used as well as the `backend` label to denote the KV backend implementation in use. #2648
* [CHANGE] Experimental Ruler: Rule groups persisted to object storage using the experimental API have an updated object key encoding to better handle special characters. Rule groups previously-stored using object storage must be renamed to the new format. #2646
* [CHANGE] Query Frontend now uses Round Robin to choose a tenant queue to service next. #2553
* [CHANGE] `-promql.lookback-delta` is now deprecated and has been replaced by `-querier.lookback-delta` along with `lookback_delta` entry under `querier` in the config file. `-promql.lookback-delta` will be removed in v1.4.0. #2604
* [CHANGE] Experimental TSDB: removed `-experimental.tsdb.bucket-store.binary-index-header-enabled` flag. Now the binary index-header is always enabled.
* [CHANGE] Experimental TSDB: Renamed index-cache metrics to use original metric names from Thanos, as Cortex is not aggregating them in any way: #2627
  * `cortex_<service>_blocks_index_cache_items_evicted_total` => `thanos_store_index_cache_items_evicted_total{name="index-cache"}`
  * `cortex_<service>_blocks_index_cache_items_added_total` => `thanos_store_index_cache_items_added_total{name="index-cache"}`
  * `cortex_<service>_blocks_index_cache_requests_total` => `thanos_store_index_cache_requests_total{name="index-cache"}`
  * `cortex_<service>_blocks_index_cache_items_overflowed_total` => `thanos_store_index_cache_items_overflowed_total{name="index-cache"}`
  * `cortex_<service>_blocks_index_cache_hits_total` => `thanos_store_index_cache_hits_total{name="index-cache"}`
  * `cortex_<service>_blocks_index_cache_items` => `thanos_store_index_cache_items{name="index-cache"}`
  * `cortex_<service>_blocks_index_cache_items_size_bytes` => `thanos_store_index_cache_items_size_bytes{name="index-cache"}`
  * `cortex_<service>_blocks_index_cache_total_size_bytes` => `thanos_store_index_cache_total_size_bytes{name="index-cache"}`
  * `cortex_<service>_blocks_index_cache_memcached_operations_total` =>  `thanos_memcached_operations_total{name="index-cache"}`
  * `cortex_<service>_blocks_index_cache_memcached_operation_failures_total` =>  `thanos_memcached_operation_failures_total{name="index-cache"}`
  * `cortex_<service>_blocks_index_cache_memcached_operation_duration_seconds` =>  `thanos_memcached_operation_duration_seconds{name="index-cache"}`
  * `cortex_<service>_blocks_index_cache_memcached_operation_skipped_total` =>  `thanos_memcached_operation_skipped_total{name="index-cache"}`
* [CHANGE] Experimental TSDB: Renamed metrics in bucket stores: #2627
  * `cortex_<service>_blocks_meta_syncs_total` => `cortex_blocks_meta_syncs_total{component="<service>"}`
  * `cortex_<service>_blocks_meta_sync_failures_total` => `cortex_blocks_meta_sync_failures_total{component="<service>"}`
  * `cortex_<service>_blocks_meta_sync_duration_seconds` => `cortex_blocks_meta_sync_duration_seconds{component="<service>"}`
  * `cortex_<service>_blocks_meta_sync_consistency_delay_seconds` => `cortex_blocks_meta_sync_consistency_delay_seconds{component="<service>"}`
  * `cortex_<service>_blocks_meta_synced` => `cortex_blocks_meta_synced{component="<service>"}`
  * `cortex_<service>_bucket_store_block_loads_total` => `cortex_bucket_store_block_loads_total{component="<service>"}`
  * `cortex_<service>_bucket_store_block_load_failures_total` => `cortex_bucket_store_block_load_failures_total{component="<service>"}`
  * `cortex_<service>_bucket_store_block_drops_total` => `cortex_bucket_store_block_drops_total{component="<service>"}`
  * `cortex_<service>_bucket_store_block_drop_failures_total` => `cortex_bucket_store_block_drop_failures_total{component="<service>"}`
  * `cortex_<service>_bucket_store_blocks_loaded` => `cortex_bucket_store_blocks_loaded{component="<service>"}`
  * `cortex_<service>_bucket_store_series_data_touched` => `cortex_bucket_store_series_data_touched{component="<service>"}`
  * `cortex_<service>_bucket_store_series_data_fetched` => `cortex_bucket_store_series_data_fetched{component="<service>"}`
  * `cortex_<service>_bucket_store_series_data_size_touched_bytes` => `cortex_bucket_store_series_data_size_touched_bytes{component="<service>"}`
  * `cortex_<service>_bucket_store_series_data_size_fetched_bytes` => `cortex_bucket_store_series_data_size_fetched_bytes{component="<service>"}`
  * `cortex_<service>_bucket_store_series_blocks_queried` => `cortex_bucket_store_series_blocks_queried{component="<service>"}`
  * `cortex_<service>_bucket_store_series_get_all_duration_seconds` => `cortex_bucket_store_series_get_all_duration_seconds{component="<service>"}`
  * `cortex_<service>_bucket_store_series_merge_duration_seconds` => `cortex_bucket_store_series_merge_duration_seconds{component="<service>"}`
  * `cortex_<service>_bucket_store_series_refetches_total` => `cortex_bucket_store_series_refetches_total{component="<service>"}`
  * `cortex_<service>_bucket_store_series_result_series` => `cortex_bucket_store_series_result_series{component="<service>"}`
  * `cortex_<service>_bucket_store_cached_postings_compressions_total` => `cortex_bucket_store_cached_postings_compressions_total{component="<service>"}`
  * `cortex_<service>_bucket_store_cached_postings_compression_errors_total` => `cortex_bucket_store_cached_postings_compression_errors_total{component="<service>"}`
  * `cortex_<service>_bucket_store_cached_postings_compression_time_seconds` => `cortex_bucket_store_cached_postings_compression_time_seconds{component="<service>"}`
  * `cortex_<service>_bucket_store_cached_postings_original_size_bytes_total` => `cortex_bucket_store_cached_postings_original_size_bytes_total{component="<service>"}`
  * `cortex_<service>_bucket_store_cached_postings_compressed_size_bytes_total` => `cortex_bucket_store_cached_postings_compressed_size_bytes_total{component="<service>"}`
  * `cortex_<service>_blocks_sync_seconds` => `cortex_bucket_stores_blocks_sync_seconds{component="<service>"}`
  * `cortex_<service>_blocks_last_successful_sync_timestamp_seconds` => `cortex_bucket_stores_blocks_last_successful_sync_timestamp_seconds{component="<service>"}`
* [CHANGE] Available command-line flags are printed to stdout, and only when requested via `-help`. Using invalid flag no longer causes printing of all available flags. #2691
* [CHANGE] Experimental Memberlist ring: randomize gossip node names to avoid conflicts when running multiple clients on the same host, or reusing host names (eg. pods in statefulset). Node name randomization can be disabled by using `-memberlist.randomize-node-name=false`. #2715
* [CHANGE] Memberlist KV client is no longer considered experimental. #2725
* [CHANGE] Experimental Delete Series: Make delete request cancellation duration configurable. #2760
* [CHANGE] Removed `-store.fullsize-chunks` option which was undocumented and unused (it broke ingester hand-overs). #2656
* [CHANGE] Query with no metric name that has previously resulted in HTTP status code 500 now returns status code 422 instead. #2571
* [FEATURE] TLS config options added for GRPC clients in Querier (Query-frontend client & Ingester client), Ruler, Store Gateway, as well as HTTP client in Config store client. #2502
* [FEATURE] The flag `-frontend.max-cache-freshness` is now supported within the limits overrides, to specify per-tenant max cache freshness values. The corresponding YAML config parameter has been changed from `results_cache.max_freshness` to `limits_config.max_cache_freshness`. The legacy YAML config parameter (`results_cache.max_freshness`) will continue to be supported till Cortex release `v1.4.0`. #2609
* [FEATURE] Experimental gRPC Store: Added support to 3rd parties index and chunk stores using gRPC client/server plugin mechanism. #2220
* [FEATURE] Add `-cassandra.table-options` flag to customize table options of Cassandra when creating the index or chunk table. #2575
* [ENHANCEMENT] Propagate GOPROXY value when building `build-image`. This is to help the builders building the code in a Network where default Go proxy is not accessible (e.g. when behind some corporate VPN). #2741
* [ENHANCEMENT] Querier: Added metric `cortex_querier_request_duration_seconds` for all requests to the querier. #2708
* [ENHANCEMENT] Cortex is now built with Go 1.14. #2480 #2749 #2753
* [ENHANCEMENT] Experimental TSDB: added the following metrics to the ingester: #2580 #2583 #2589 #2654
  * `cortex_ingester_tsdb_appender_add_duration_seconds`
  * `cortex_ingester_tsdb_appender_commit_duration_seconds`
  * `cortex_ingester_tsdb_refcache_purge_duration_seconds`
  * `cortex_ingester_tsdb_compactions_total`
  * `cortex_ingester_tsdb_compaction_duration_seconds`
  * `cortex_ingester_tsdb_wal_fsync_duration_seconds`
  * `cortex_ingester_tsdb_wal_page_flushes_total`
  * `cortex_ingester_tsdb_wal_completed_pages_total`
  * `cortex_ingester_tsdb_wal_truncations_failed_total`
  * `cortex_ingester_tsdb_wal_truncations_total`
  * `cortex_ingester_tsdb_wal_writes_failed_total`
  * `cortex_ingester_tsdb_checkpoint_deletions_failed_total`
  * `cortex_ingester_tsdb_checkpoint_deletions_total`
  * `cortex_ingester_tsdb_checkpoint_creations_failed_total`
  * `cortex_ingester_tsdb_checkpoint_creations_total`
  * `cortex_ingester_tsdb_wal_truncate_duration_seconds`
  * `cortex_ingester_tsdb_head_active_appenders`
  * `cortex_ingester_tsdb_head_series_not_found_total`
  * `cortex_ingester_tsdb_head_chunks`
  * `cortex_ingester_tsdb_mmap_chunk_corruptions_total`
  * `cortex_ingester_tsdb_head_chunks_created_total`
  * `cortex_ingester_tsdb_head_chunks_removed_total`
* [ENHANCEMENT] Experimental TSDB: added metrics useful to alert on critical conditions of the blocks storage: #2573
  * `cortex_compactor_last_successful_run_timestamp_seconds`
  * `cortex_querier_blocks_last_successful_sync_timestamp_seconds` (when store-gateway is disabled)
  * `cortex_querier_blocks_last_successful_scan_timestamp_seconds` (when store-gateway is enabled)
  * `cortex_storegateway_blocks_last_successful_sync_timestamp_seconds`
* [ENHANCEMENT] Experimental TSDB: added the flag `-experimental.tsdb.wal-compression-enabled` to allow to enable TSDB WAL compression. #2585
* [ENHANCEMENT] Experimental TSDB: Querier and store-gateway components can now use so-called "caching bucket", which can currently cache fetched chunks into shared memcached server. #2572
* [ENHANCEMENT] Ruler: Automatically remove unhealthy rulers from the ring. #2587
* [ENHANCEMENT] Query-tee: added support to `/metadata`, `/alerts`, and `/rules` endpoints #2600
* [ENHANCEMENT] Query-tee: added support to query results comparison between two different backends. The comparison is disabled by default and can be enabled via `-proxy.compare-responses=true`. #2611
* [ENHANCEMENT] Query-tee: improved the query-tee to not wait all backend responses before sending back the response to the client. The query-tee now sends back to the client first successful response, while honoring the `-backend.preferred` option. #2702
* [ENHANCEMENT] Thanos and Prometheus upgraded. #2602 #2604 #2634 #2659 #2686 #2756
  * TSDB now holds less WAL files after Head Truncation.
  * TSDB now does memory-mapping of Head chunks and reduces memory usage.
* [ENHANCEMENT] Experimental TSDB: decoupled blocks deletion from blocks compaction in the compactor, so that blocks deletion is not blocked by a busy compactor. The following metrics have been added: #2623
  * `cortex_compactor_block_cleanup_started_total`
  * `cortex_compactor_block_cleanup_completed_total`
  * `cortex_compactor_block_cleanup_failed_total`
  * `cortex_compactor_block_cleanup_last_successful_run_timestamp_seconds`
* [ENHANCEMENT] Experimental TSDB: Use shared cache for metadata. This is especially useful when running multiple querier and store-gateway components to reduce number of object store API calls. #2626 #2640
* [ENHANCEMENT] Experimental TSDB: when `-querier.query-store-after` is configured and running the experimental blocks storage, the time range of the query sent to the store is now manipulated to ensure the query end time is not more recent than 'now - query-store-after'. #2642
* [ENHANCEMENT] Experimental TSDB: small performance improvement in concurrent usage of RefCache, used during samples ingestion. #2651
* [ENHANCEMENT] The following endpoints now respond appropriately to an `Accept` header with the value `application/json` #2673
  * `/distributor/all_user_stats`
  * `/distributor/ha_tracker`
  * `/ingester/ring`
  * `/store-gateway/ring`
  * `/compactor/ring`
  * `/ruler/ring`
  * `/services`
* [ENHANCEMENT] Experimental Cassandra backend: Add `-cassandra.num-connections` to allow increasing the number of TCP connections to each Cassandra server. #2666
* [ENHANCEMENT] Experimental Cassandra backend: Use separate Cassandra clients and connections for reads and writes. #2666
* [ENHANCEMENT] Experimental Cassandra backend: Add `-cassandra.reconnect-interval` to allow specifying the reconnect interval to a Cassandra server that has been marked `DOWN` by the gocql driver. Also change the default value of the reconnect interval from `60s` to `1s`. #2687
* [ENHANCEMENT] Experimental Cassandra backend: Add option `-cassandra.convict-hosts-on-failure=false` to not convict host of being down when a request fails. #2684
* [ENHANCEMENT] Experimental TSDB: Applied a jitter to the period bucket scans in order to better distribute bucket operations over the time and increase the probability of hitting the shared cache (if configured). #2693
* [ENHANCEMENT] Experimental TSDB: Series limit per user and per metric now work in TSDB blocks. #2676
* [ENHANCEMENT] Experimental Memberlist: Added ability to periodically rejoin the memberlist cluster. #2724
* [ENHANCEMENT] Experimental Delete Series: Added the following metrics for monitoring processing of delete requests: #2730
  - `cortex_purger_load_pending_requests_attempts_total`: Number of attempts that were made to load pending requests with status.
  - `cortex_purger_oldest_pending_delete_request_age_seconds`: Age of oldest pending delete request in seconds.
  - `cortex_purger_pending_delete_requests_count`: Count of requests which are in process or are ready to be processed.
* [ENHANCEMENT] Experimental TSDB: Improved compactor to hard-delete also partial blocks with an deletion mark (even if the deletion mark threshold has not been reached). #2751
* [ENHANCEMENT] Experimental TSDB: Introduced a consistency check done by the querier to ensure all expected blocks have been queried via the store-gateway. If a block is missing on a store-gateway, the querier retries fetching series from missing blocks up to 3 times. If the consistency check fails once all retries have been exhausted, the query execution fails. The following metrics have been added: #2593 #2630 #2689 #2695
  * `cortex_querier_blocks_consistency_checks_total`
  * `cortex_querier_blocks_consistency_checks_failed_total`
  * `cortex_querier_storegateway_refetches_per_query`
* [ENHANCEMENT] Delete requests can now be canceled #2555
* [ENHANCEMENT] Table manager can now provision tables for delete store #2546
* [BUGFIX] Ruler: Ensure temporary rule files with special characters are properly mapped and cleaned up. #2506
* [BUGFIX] Fixes #2411, Ensure requests are properly routed to the prometheus api embedded in the query if `-server.path-prefix` is set. #2372
* [BUGFIX] Experimental TSDB: fixed chunk data corruption when querying back series using the experimental blocks storage. #2400
* [BUGFIX] Fixed collection of tracing spans from Thanos components used internally. #2655
* [BUGFIX] Experimental TSDB: fixed memory leak in ingesters. #2586
* [BUGFIX] QueryFrontend: fixed a situation where HTTP error is ignored and an incorrect status code is set. #2590
* [BUGFIX] Ingester: Fix an ingester starting up in the JOINING state and staying there forever. #2565
* [BUGFIX] QueryFrontend: fixed a panic (`integer divide by zero`) in the query-frontend. The query-frontend now requires the `-querier.default-evaluation-interval` config to be set to the same value of the querier. #2614
* [BUGFIX] Experimental TSDB: when the querier receives a `/series` request with a time range older than the data stored in the ingester, it now ignores the requested time range and returns known series anyway instead of returning an empty response. This aligns the behaviour with the chunks storage. #2617
* [BUGFIX] Cassandra: fixed an edge case leading to an invalid CQL query when querying the index on a Cassandra store. #2639
* [BUGFIX] Ingester: increment series per metric when recovering from WAL or transfer. #2674
* [BUGFIX] Fixed `wrong number of arguments for 'mget' command` Redis error when a query has no chunks to lookup from storage. #2700 #2796
* [BUGFIX] Ingester: Automatically remove old tmp checkpoints, fixing a potential disk space leak after an ingester crashes. #2726

## 1.1.0 / 2020-05-21

This release brings the usual mix of bugfixes and improvements. The biggest change is that WAL support for chunks is now considered to be production-ready!

Please make sure to review renamed metrics, and update your dashboards and alerts accordingly.

* [CHANGE] Added v1 API routes documented in #2327. #2372
  * Added `-http.alertmanager-http-prefix` flag which allows the configuration of the path where the Alertmanager API and UI can be reached. The default is set to `/alertmanager`.
  * Added `-http.prometheus-http-prefix` flag which allows the configuration of the path where the Prometheus API and UI can be reached. The default is set to `/prometheus`.
  * Updated the index hosted at the root prefix to point to the updated routes.
  * Legacy routes hardcoded with the `/api/prom` prefix now respect the `-http.prefix` flag.
* [CHANGE] The metrics `cortex_distributor_ingester_appends_total` and `distributor_ingester_append_failures_total` now include a `type` label to differentiate between `samples` and `metadata`. #2336
* [CHANGE] The metrics for number of chunks and bytes flushed to the chunk store are renamed. Note that previous metrics were counted pre-deduplication, while new metrics are counted after deduplication. #2463
  * `cortex_ingester_chunks_stored_total` > `cortex_chunk_store_stored_chunks_total`
  * `cortex_ingester_chunk_stored_bytes_total` > `cortex_chunk_store_stored_chunk_bytes_total`
* [CHANGE] Experimental TSDB: renamed blocks meta fetcher metrics: #2375
  * `cortex_querier_bucket_store_blocks_meta_syncs_total` > `cortex_querier_blocks_meta_syncs_total`
  * `cortex_querier_bucket_store_blocks_meta_sync_failures_total` > `cortex_querier_blocks_meta_sync_failures_total`
  * `cortex_querier_bucket_store_blocks_meta_sync_duration_seconds` > `cortex_querier_blocks_meta_sync_duration_seconds`
  * `cortex_querier_bucket_store_blocks_meta_sync_consistency_delay_seconds` > `cortex_querier_blocks_meta_sync_consistency_delay_seconds`
* [CHANGE] Experimental TSDB: Modified default values for `compactor.deletion-delay` option from 48h to 12h and `-experimental.tsdb.bucket-store.ignore-deletion-marks-delay` from 24h to 6h. #2414
* [CHANGE] WAL: Default value of `-ingester.checkpoint-enabled` changed to `true`. #2416
* [CHANGE] `trace_id` field in log files has been renamed to `traceID`. #2518
* [CHANGE] Slow query log has a different output now. Previously used `url` field has been replaced with `host` and `path`, and query parameters are logged as individual log fields with `qs_` prefix. #2520
* [CHANGE] WAL: WAL and checkpoint compression is now disabled. #2436
* [CHANGE] Update in dependency `go-kit/kit` from `v0.9.0` to `v0.10.0`. HTML escaping disabled in JSON Logger. #2535
* [CHANGE] Experimental TSDB: Removed `cortex_<service>_` prefix from Thanos objstore metrics and added `component` label to distinguish which Cortex component is doing API calls to the object storage when running in single-binary mode: #2568
  - `cortex_<service>_thanos_objstore_bucket_operations_total` renamed to `thanos_objstore_bucket_operations_total{component="<name>"}`
  - `cortex_<service>_thanos_objstore_bucket_operation_failures_total` renamed to `thanos_objstore_bucket_operation_failures_total{component="<name>"}`
  - `cortex_<service>_thanos_objstore_bucket_operation_duration_seconds` renamed to `thanos_objstore_bucket_operation_duration_seconds{component="<name>"}`
  - `cortex_<service>_thanos_objstore_bucket_last_successful_upload_time` renamed to `thanos_objstore_bucket_last_successful_upload_time{component="<name>"}`
* [CHANGE] FIFO cache: The `-<prefix>.fifocache.size` CLI flag has been renamed to `-<prefix>.fifocache.max-size-items` as well as its YAML config option `size` renamed to `max_size_items`. #2319
* [FEATURE] Ruler: The `-ruler.evaluation-delay` flag was added to allow users to configure a default evaluation delay for all rules in cortex. The default value is 0 which is the current behavior. #2423
* [FEATURE] Experimental: Added a new object storage client for OpenStack Swift. #2440
* [FEATURE] TLS config options added to the Server. #2535
* [FEATURE] Experimental: Added support for `/api/v1/metadata` Prometheus-based endpoint. #2549
* [FEATURE] Add ability to limit concurrent queries to Cassandra with `-cassandra.query-concurrency` flag. #2562
* [FEATURE] Experimental TSDB: Introduced store-gateway service used by the experimental blocks storage to load and query blocks. The store-gateway optionally supports blocks sharding and replication via a dedicated hash ring, configurable via `-experimental.store-gateway.sharding-enabled` and `-experimental.store-gateway.sharding-ring.*` flags. The following metrics have been added: #2433 #2458 #2469 #2523
  * `cortex_querier_storegateway_instances_hit_per_query`
* [ENHANCEMENT] Experimental TSDB: sample ingestion errors are now reported via existing `cortex_discarded_samples_total` metric. #2370
* [ENHANCEMENT] Failures on samples at distributors and ingesters return the first validation error as opposed to the last. #2383
* [ENHANCEMENT] Experimental TSDB: Added `cortex_querier_blocks_meta_synced`, which reflects current state of synced blocks over all tenants. #2392
* [ENHANCEMENT] Added `cortex_distributor_latest_seen_sample_timestamp_seconds` metric to see how far behind Prometheus servers are in sending data. #2371
* [ENHANCEMENT] FIFO cache to support eviction based on memory usage. Added `-<prefix>.fifocache.max-size-bytes` CLI flag and YAML config option `max_size_bytes` to specify memory limit of the cache. #2319, #2527
* [ENHANCEMENT] Added `-querier.worker-match-max-concurrent`. Force worker concurrency to match the `-querier.max-concurrent` option.  Overrides `-querier.worker-parallelism`.  #2456
* [ENHANCEMENT] Added the following metrics for monitoring delete requests: #2445
  - `cortex_purger_delete_requests_received_total`: Number of delete requests received per user.
  - `cortex_purger_delete_requests_processed_total`: Number of delete requests processed per user.
  - `cortex_purger_delete_requests_chunks_selected_total`: Number of chunks selected while building delete plans per user.
  - `cortex_purger_delete_requests_processing_failures_total`: Number of delete requests processing failures per user.
* [ENHANCEMENT] Single Binary: Added query-frontend to the single binary.  Single binary users will now benefit from various query-frontend features.  Primarily: sharding, parallelization, load shedding, additional caching (if configured), and query retries. #2437
* [ENHANCEMENT] Allow 1w (where w denotes week) and 1y (where y denotes year) when setting `-store.cache-lookups-older-than` and `-store.max-look-back-period`. #2454
* [ENHANCEMENT] Optimize index queries for matchers using "a|b|c"-type regex. #2446 #2475
* [ENHANCEMENT] Added per tenant metrics for queries and chunks and bytes read from chunk store: #2463
  * `cortex_chunk_store_fetched_chunks_total` and `cortex_chunk_store_fetched_chunk_bytes_total`
  * `cortex_query_frontend_queries_total` (per tenant queries counted by the frontend)
* [ENHANCEMENT] WAL: New metrics `cortex_ingester_wal_logged_bytes_total` and `cortex_ingester_checkpoint_logged_bytes_total` added to track total bytes logged to disk for WAL and checkpoints. #2497
* [ENHANCEMENT] Add de-duplicated chunks counter `cortex_chunk_store_deduped_chunks_total` which counts every chunk not sent to the store because it was already sent by another replica. #2485
* [ENHANCEMENT] Query-frontend now also logs the POST data of long queries. #2481
* [ENHANCEMENT] WAL: Ingester WAL records now have type header and the custom WAL records have been replaced by Prometheus TSDB's WAL records. Old records will not be supported from 1.3 onwards. Note: once this is deployed, you cannot downgrade without data loss. #2436
* [ENHANCEMENT] Redis Cache: Added `idle_timeout`, `wait_on_pool_exhaustion` and `max_conn_lifetime` options to redis cache configuration. #2550
* [ENHANCEMENT] WAL: the experimental tag has been removed on the WAL in ingesters. #2560
* [ENHANCEMENT] Use newer AWS API for paginated queries - removes 'Deprecated' message from logfiles. #2452
* [ENHANCEMENT] Experimental memberlist: Add retry with backoff on memberlist join other members. #2705
* [ENHANCEMENT] Experimental TSDB: when the store-gateway sharding is enabled, unhealthy store-gateway instances are automatically removed from the ring after 10 consecutive `-experimental.store-gateway.sharding-ring.heartbeat-timeout` periods. #2526
* [BUGFIX] Ruler: Ensure temporary rule files with special characters are properly mapped and cleaned up. #2506
* [BUGFIX] Ensure requests are properly routed to the prometheus api embedded in the query if `-server.path-prefix` is set. Fixes #2411. #2372
* [BUGFIX] Experimental TSDB: Fixed chunk data corruption when querying back series using the experimental blocks storage. #2400
* [BUGFIX] Cassandra Storage: Fix endpoint TLS host verification. #2109
* [BUGFIX] Experimental TSDB: Fixed response status code from `422` to `500` when an error occurs while iterating chunks with the experimental blocks storage. #2402
* [BUGFIX] Ring: Fixed a situation where upgrading from pre-1.0 cortex with a rolling strategy caused new 1.0 ingesters to lose their zone value in the ring until manually forced to re-register. #2404
* [BUGFIX] Distributor: `/all_user_stats` now show API and Rule Ingest Rate correctly. #2457
* [BUGFIX] Fixed `version`, `revision` and `branch` labels exported by the `cortex_build_info` metric. #2468
* [BUGFIX] QueryFrontend: fixed a situation where span context missed when downstream_url is used. #2539
* [BUGFIX] Querier: Fixed a situation where querier would crash because of an unresponsive frontend instance. #2569

## 1.0.1 / 2020-04-23

* [BUGFIX] Fix gaps when querying ingesters with replication factor = 3 and 2 ingesters in the cluster. #2503

## 1.0.0 / 2020-04-02

This is the first major release of Cortex. We made a lot of **breaking changes** in this release which have been detailed below. Please also see the stability guarantees we provide as part of a major release: https://cortexmetrics.io/docs/configuration/v1guarantees/

* [CHANGE] Remove the following deprecated flags: #2339
  - `-metrics.error-rate-query` (use `-metrics.write-throttle-query` instead).
  - `-store.cardinality-cache-size` (use `-store.index-cache-read.enable-fifocache` and `-store.index-cache-read.fifocache.size` instead).
  - `-store.cardinality-cache-validity` (use `-store.index-cache-read.enable-fifocache` and `-store.index-cache-read.fifocache.duration` instead).
  - `-distributor.limiter-reload-period` (flag unused)
  - `-ingester.claim-on-rollout` (flag unused)
  - `-ingester.normalise-tokens` (flag unused)
* [CHANGE] Renamed YAML file options to be more consistent. See [full config file changes below](#config-file-breaking-changes). #2273
* [CHANGE] AWS based autoscaling has been removed. You can only use metrics based autoscaling now. `-applicationautoscaling.url` has been removed. See https://cortexmetrics.io/docs/production/aws/#dynamodb-capacity-provisioning on how to migrate. #2328
* [CHANGE] Renamed the `memcache.write-back-goroutines` and `memcache.write-back-buffer` flags to `background.write-back-concurrency` and `background.write-back-buffer`. This affects the following flags: #2241
  - `-frontend.memcache.write-back-buffer` --> `-frontend.background.write-back-buffer`
  - `-frontend.memcache.write-back-goroutines` --> `-frontend.background.write-back-concurrency`
  - `-store.index-cache-read.memcache.write-back-buffer` --> `-store.index-cache-read.background.write-back-buffer`
  - `-store.index-cache-read.memcache.write-back-goroutines` --> `-store.index-cache-read.background.write-back-concurrency`
  - `-store.index-cache-write.memcache.write-back-buffer` --> `-store.index-cache-write.background.write-back-buffer`
  - `-store.index-cache-write.memcache.write-back-goroutines` --> `-store.index-cache-write.background.write-back-concurrency`
  - `-memcache.write-back-buffer` --> `-store.chunks-cache.background.write-back-buffer`. Note the next change log for the difference.
  - `-memcache.write-back-goroutines` --> `-store.chunks-cache.background.write-back-concurrency`. Note the next change log for the difference.

* [CHANGE] Renamed the chunk cache flags to have `store.chunks-cache.` as prefix. This means the following flags have been changed: #2241
  - `-cache.enable-fifocache` --> `-store.chunks-cache.cache.enable-fifocache`
  - `-default-validity` --> `-store.chunks-cache.default-validity`
  - `-fifocache.duration` --> `-store.chunks-cache.fifocache.duration`
  - `-fifocache.size` --> `-store.chunks-cache.fifocache.size`
  - `-memcache.write-back-buffer` --> `-store.chunks-cache.background.write-back-buffer`. Note the previous change log for the difference.
  - `-memcache.write-back-goroutines` --> `-store.chunks-cache.background.write-back-concurrency`. Note the previous change log for the difference.
  - `-memcached.batchsize` --> `-store.chunks-cache.memcached.batchsize`
  - `-memcached.consistent-hash` --> `-store.chunks-cache.memcached.consistent-hash`
  - `-memcached.expiration` --> `-store.chunks-cache.memcached.expiration`
  - `-memcached.hostname` --> `-store.chunks-cache.memcached.hostname`
  - `-memcached.max-idle-conns` --> `-store.chunks-cache.memcached.max-idle-conns`
  - `-memcached.parallelism` --> `-store.chunks-cache.memcached.parallelism`
  - `-memcached.service` --> `-store.chunks-cache.memcached.service`
  - `-memcached.timeout` --> `-store.chunks-cache.memcached.timeout`
  - `-memcached.update-interval` --> `-store.chunks-cache.memcached.update-interval`
  - `-redis.enable-tls` --> `-store.chunks-cache.redis.enable-tls`
  - `-redis.endpoint` --> `-store.chunks-cache.redis.endpoint`
  - `-redis.expiration` --> `-store.chunks-cache.redis.expiration`
  - `-redis.max-active-conns` --> `-store.chunks-cache.redis.max-active-conns`
  - `-redis.max-idle-conns` --> `-store.chunks-cache.redis.max-idle-conns`
  - `-redis.password` --> `-store.chunks-cache.redis.password`
  - `-redis.timeout` --> `-store.chunks-cache.redis.timeout`
* [CHANGE] Rename the `-store.chunk-cache-stubs` to `-store.chunks-cache.cache-stubs` to be more inline with above. #2241
* [CHANGE] Change prefix of flags `-dynamodb.periodic-table.*` to `-table-manager.index-table.*`. #2359
* [CHANGE] Change prefix of flags `-dynamodb.chunk-table.*` to `-table-manager.chunk-table.*`. #2359
* [CHANGE] Change the following flags: #2359
  - `-dynamodb.poll-interval` --> `-table-manager.poll-interval`
  - `-dynamodb.periodic-table.grace-period` --> `-table-manager.periodic-table.grace-period`
* [CHANGE] Renamed the following flags: #2273
  - `-dynamodb.chunk.gang.size` --> `-dynamodb.chunk-gang-size`
  - `-dynamodb.chunk.get.max.parallelism` --> `-dynamodb.chunk-get-max-parallelism`
* [CHANGE] Don't support mixed time units anymore for duration. For example, 168h5m0s doesn't work anymore, please use just one unit (s|m|h|d|w|y). #2252
* [CHANGE] Utilize separate protos for rule state and storage. Experimental ruler API will not be functional until the rollout is complete. #2226
* [CHANGE] Frontend worker in querier now starts after all Querier module dependencies are started. This fixes issue where frontend worker started to send queries to querier before it was ready to serve them (mostly visible when using experimental blocks storage). #2246
* [CHANGE] Lifecycler component now enters Failed state on errors, and doesn't exit the process. (Important if you're vendoring Cortex and use Lifecycler) #2251
* [CHANGE] `/ready` handler now returns 200 instead of 204. #2330
* [CHANGE] Better defaults for the following options: #2344
  - `-<prefix>.consul.consistent-reads`: Old default: `true`, new default: `false`. This reduces the load on Consul.
  - `-<prefix>.consul.watch-rate-limit`: Old default: 0, new default: 1. This rate limits the reads to 1 per second. Which is good enough for ring watches.
  - `-distributor.health-check-ingesters`: Old default: `false`, new default: `true`.
  - `-ingester.max-stale-chunk-idle`: Old default: 0, new default: 2m. This lets us expire series that we know are stale early.
  - `-ingester.spread-flushes`: Old default: false, new default: true. This allows to better de-duplicate data and use less space.
  - `-ingester.chunk-age-jitter`: Old default: 20mins, new default: 0. This is to enable the `-ingester.spread-flushes` to true.
  - `-<prefix>.memcached.batchsize`: Old default: 0, new default: 1024. This allows batching of requests and keeps the concurrent requests low.
  - `-<prefix>.memcached.consistent-hash`: Old default: false, new default: true. This allows for better cache hits when the memcaches are scaled up and down.
  - `-querier.batch-iterators`: Old default: false, new default: true.
  - `-querier.ingester-streaming`: Old default: false, new default: true.
* [CHANGE] Experimental TSDB: Added `-experimental.tsdb.bucket-store.postings-cache-compression-enabled` to enable postings compression when storing to cache. #2335
* [CHANGE] Experimental TSDB: Added `-compactor.deletion-delay`, which is time before a block marked for deletion is deleted from bucket. If not 0, blocks will be marked for deletion and compactor component will delete blocks marked for deletion from the bucket. If delete-delay is 0, blocks will be deleted straight away. Note that deleting blocks immediately can cause query failures, if store gateway / querier still has the block loaded, or compactor is ignoring the deletion because it's compacting the block at the same time. Default value is 48h. #2335
* [CHANGE] Experimental TSDB: Added `-experimental.tsdb.bucket-store.index-cache.postings-compression-enabled`, to set duration after which the blocks marked for deletion will be filtered out while fetching blocks used for querying. This option allows querier to ignore blocks that are marked for deletion with some delay. This ensures store can still serve blocks that are meant to be deleted but do not have a replacement yet. Default is 24h, half of the default value for `-compactor.deletion-delay`. #2335
* [CHANGE] Experimental TSDB: Added `-experimental.tsdb.bucket-store.index-cache.memcached.max-item-size` to control maximum size of item that is stored to memcached. Defaults to 1 MiB. #2335
* [FEATURE] Added experimental storage API to the ruler service that is enabled when the `-experimental.ruler.enable-api` is set to true #2269
  * `-ruler.storage.type` flag now allows `s3`,`gcs`, and `azure` values
  * `-ruler.storage.(s3|gcs|azure)` flags exist to allow the configuration of object clients set for rule storage
* [CHANGE] Renamed table manager metrics. #2307 #2359
  * `cortex_dynamo_sync_tables_seconds` -> `cortex_table_manager_sync_duration_seconds`
  * `cortex_dynamo_table_capacity_units` -> `cortex_table_capacity_units`
* [FEATURE] Flusher target to flush the WAL. #2075
  * `-flusher.wal-dir` for the WAL directory to recover from.
  * `-flusher.concurrent-flushes` for number of concurrent flushes.
  * `-flusher.flush-op-timeout` is duration after which a flush should timeout.
* [FEATURE] Ingesters can now have an optional availability zone set, to ensure metric replication is distributed across zones. This is set via the `-ingester.availability-zone` flag or the `availability_zone` field in the config file. #2317
* [ENHANCEMENT] Better re-use of connections to DynamoDB and S3. #2268
* [ENHANCEMENT] Reduce number of goroutines used while executing a single index query. #2280
* [ENHANCEMENT] Experimental TSDB: Add support for local `filesystem` backend. #2245
* [ENHANCEMENT] Experimental TSDB: Added memcached support for the TSDB index cache. #2290
* [ENHANCEMENT] Experimental TSDB: Removed gRPC server to communicate between querier and BucketStore. #2324
* [ENHANCEMENT] Allow 1w (where w denotes week) and 1y (where y denotes year) when setting table period and retention. #2252
* [ENHANCEMENT] Added FIFO cache metrics for current number of entries and memory usage. #2270
* [ENHANCEMENT] Output all config fields to /config API, including those with empty value. #2209
* [ENHANCEMENT] Add "missing_metric_name" and "metric_name_invalid" reasons to cortex_discarded_samples_total metric. #2346
* [ENHANCEMENT] Experimental TSDB: sample ingestion errors are now reported via existing `cortex_discarded_samples_total` metric. #2370
* [BUGFIX] Ensure user state metrics are updated if a transfer fails. #2338
* [BUGFIX] Fixed etcd client keepalive settings. #2278
* [BUGFIX] Register the metrics of the WAL. #2295
* [BUXFIX] Experimental TSDB: fixed error handling when ingesting out of bound samples. #2342

### Known issues

- This experimental blocks storage in Cortex `1.0.0` has a bug which may lead to the error `cannot iterate chunk for series` when running queries. This bug has been fixed in #2400. If you're running the experimental blocks storage, please build Cortex from `master`.

### Config file breaking changes

In this section you can find a config file diff showing the breaking changes introduced in Cortex. You can also find the [full configuration file reference doc](https://cortexmetrics.io/docs/configuration/configuration-file/) in the website.

```diff
### ingester_config

 # Period with which to attempt to flush chunks.
 # CLI flag: -ingester.flush-period
-[flushcheckperiod: <duration> | default = 1m0s]
+[flush_period: <duration> | default = 1m0s]

 # Period chunks will remain in memory after flushing.
 # CLI flag: -ingester.retain-period
-[retainperiod: <duration> | default = 5m0s]
+[retain_period: <duration> | default = 5m0s]

 # Maximum chunk idle time before flushing.
 # CLI flag: -ingester.max-chunk-idle
-[maxchunkidle: <duration> | default = 5m0s]
+[max_chunk_idle_time: <duration> | default = 5m0s]

 # Maximum chunk idle time for chunks terminating in stale markers before
 # flushing. 0 disables it and a stale series is not flushed until the
 # max-chunk-idle timeout is reached.
 # CLI flag: -ingester.max-stale-chunk-idle
-[maxstalechunkidle: <duration> | default = 0s]
+[max_stale_chunk_idle_time: <duration> | default = 2m0s]

 # Timeout for individual flush operations.
 # CLI flag: -ingester.flush-op-timeout
-[flushoptimeout: <duration> | default = 1m0s]
+[flush_op_timeout: <duration> | default = 1m0s]

 # Maximum chunk age before flushing.
 # CLI flag: -ingester.max-chunk-age
-[maxchunkage: <duration> | default = 12h0m0s]
+[max_chunk_age: <duration> | default = 12h0m0s]

-# Range of time to subtract from MaxChunkAge to spread out flushes
+# Range of time to subtract from -ingester.max-chunk-age to spread out flushes
 # CLI flag: -ingester.chunk-age-jitter
-[chunkagejitter: <duration> | default = 20m0s]
+[chunk_age_jitter: <duration> | default = 0]

 # Number of concurrent goroutines flushing to dynamodb.
 # CLI flag: -ingester.concurrent-flushes
-[concurrentflushes: <int> | default = 50]
+[concurrent_flushes: <int> | default = 50]

-# If true, spread series flushes across the whole period of MaxChunkAge
+# If true, spread series flushes across the whole period of
+# -ingester.max-chunk-age.
 # CLI flag: -ingester.spread-flushes
-[spreadflushes: <boolean> | default = false]
+[spread_flushes: <boolean> | default = true]

 # Period with which to update the per-user ingestion rates.
 # CLI flag: -ingester.rate-update-period
-[rateupdateperiod: <duration> | default = 15s]
+[rate_update_period: <duration> | default = 15s]


### querier_config

 # The maximum number of concurrent queries.
 # CLI flag: -querier.max-concurrent
-[maxconcurrent: <int> | default = 20]
+[max_concurrent: <int> | default = 20]

 # Use batch iterators to execute query, as opposed to fully materialising the
 # series in memory.  Takes precedent over the -querier.iterators flag.
 # CLI flag: -querier.batch-iterators
-[batchiterators: <boolean> | default = false]
+[batch_iterators: <boolean> | default = true]

 # Use streaming RPCs to query ingester.
 # CLI flag: -querier.ingester-streaming
-[ingesterstreaming: <boolean> | default = false]
+[ingester_streaming: <boolean> | default = true]

 # Maximum number of samples a single query can load into memory.
 # CLI flag: -querier.max-samples
-[maxsamples: <int> | default = 50000000]
+[max_samples: <int> | default = 50000000]

 # The default evaluation interval or step size for subqueries.
 # CLI flag: -querier.default-evaluation-interval
-[defaultevaluationinterval: <duration> | default = 1m0s]
+[default_evaluation_interval: <duration> | default = 1m0s]

### query_frontend_config

 # URL of downstream Prometheus.
 # CLI flag: -frontend.downstream-url
-[downstream: <string> | default = ""]
+[downstream_url: <string> | default = ""]


### ruler_config

 # URL of alerts return path.
 # CLI flag: -ruler.external.url
-[externalurl: <url> | default = ]
+[external_url: <url> | default = ]

 # How frequently to evaluate rules
 # CLI flag: -ruler.evaluation-interval
-[evaluationinterval: <duration> | default = 1m0s]
+[evaluation_interval: <duration> | default = 1m0s]

 # How frequently to poll for rule changes
 # CLI flag: -ruler.poll-interval
-[pollinterval: <duration> | default = 1m0s]
+[poll_interval: <duration> | default = 1m0s]

-storeconfig:
+storage:

 # file path to store temporary rule files for the prometheus rule managers
 # CLI flag: -ruler.rule-path
-[rulepath: <string> | default = "/rules"]
+[rule_path: <string> | default = "/rules"]

 # URL of the Alertmanager to send notifications to.
 # CLI flag: -ruler.alertmanager-url
-[alertmanagerurl: <url> | default = ]
+[alertmanager_url: <url> | default = ]

 # Use DNS SRV records to discover alertmanager hosts.
 # CLI flag: -ruler.alertmanager-discovery
-[alertmanagerdiscovery: <boolean> | default = false]
+[enable_alertmanager_discovery: <boolean> | default = false]

 # How long to wait between refreshing alertmanager hosts.
 # CLI flag: -ruler.alertmanager-refresh-interval
-[alertmanagerrefreshinterval: <duration> | default = 1m0s]
+[alertmanager_refresh_interval: <duration> | default = 1m0s]

 # If enabled requests to alertmanager will utilize the V2 API.
 # CLI flag: -ruler.alertmanager-use-v2
-[alertmanangerenablev2api: <boolean> | default = false]
+[enable_alertmanager_v2: <boolean> | default = false]

 # Capacity of the queue for notifications to be sent to the Alertmanager.
 # CLI flag: -ruler.notification-queue-capacity
-[notificationqueuecapacity: <int> | default = 10000]
+[notification_queue_capacity: <int> | default = 10000]

 # HTTP timeout duration when sending notifications to the Alertmanager.
 # CLI flag: -ruler.notification-timeout
-[notificationtimeout: <duration> | default = 10s]
+[notification_timeout: <duration> | default = 10s]

 # Distribute rule evaluation using ring backend
 # CLI flag: -ruler.enable-sharding
-[enablesharding: <boolean> | default = false]
+[enable_sharding: <boolean> | default = false]

 # Time to spend searching for a pending ruler when shutting down.
 # CLI flag: -ruler.search-pending-for
-[searchpendingfor: <duration> | default = 5m0s]
+[search_pending_for: <duration> | default = 5m0s]

 # Period with which to attempt to flush rule groups.
 # CLI flag: -ruler.flush-period
-[flushcheckperiod: <duration> | default = 1m0s]
+[flush_period: <duration> | default = 1m0s]

### alertmanager_config

 # Base path for data storage.
 # CLI flag: -alertmanager.storage.path
-[datadir: <string> | default = "data/"]
+[data_dir: <string> | default = "data/"]

 # will be used to prefix all HTTP endpoints served by Alertmanager. If omitted,
 # relevant URL components will be derived automatically.
 # CLI flag: -alertmanager.web.external-url
-[externalurl: <url> | default = ]
+[external_url: <url> | default = ]

 # How frequently to poll Cortex configs
 # CLI flag: -alertmanager.configs.poll-interval
-[pollinterval: <duration> | default = 15s]
+[poll_interval: <duration> | default = 15s]

 # Listen address for cluster.
 # CLI flag: -cluster.listen-address
-[clusterbindaddr: <string> | default = "0.0.0.0:9094"]
+[cluster_bind_address: <string> | default = "0.0.0.0:9094"]

 # Explicit address to advertise in cluster.
 # CLI flag: -cluster.advertise-address
-[clusteradvertiseaddr: <string> | default = ""]
+[cluster_advertise_address: <string> | default = ""]

 # Time to wait between peers to send notifications.
 # CLI flag: -cluster.peer-timeout
-[peertimeout: <duration> | default = 15s]
+[peer_timeout: <duration> | default = 15s]

 # Filename of fallback config to use if none specified for instance.
 # CLI flag: -alertmanager.configs.fallback
-[fallbackconfigfile: <string> | default = ""]
+[fallback_config_file: <string> | default = ""]

 # Root of URL to generate if config is http://internal.monitor
 # CLI flag: -alertmanager.configs.auto-webhook-root
-[autowebhookroot: <string> | default = ""]
+[auto_webhook_root: <string> | default = ""]

### table_manager_config

-store:
+storage:

-# How frequently to poll DynamoDB to learn our capacity.
-# CLI flag: -dynamodb.poll-interval
-[dynamodb_poll_interval: <duration> | default = 2m0s]
+# How frequently to poll backend to learn our capacity.
+# CLI flag: -table-manager.poll-interval
+[poll_interval: <duration> | default = 2m0s]

-# DynamoDB periodic tables grace period (duration which table will be
-# created/deleted before/after it's needed).
-# CLI flag: -dynamodb.periodic-table.grace-period
+# Periodic tables grace period (duration which table will be created/deleted
+# before/after it's needed).
+# CLI flag: -table-manager.periodic-table.grace-period
 [creation_grace_period: <duration> | default = 10m0s]

 index_tables_provisioning:
   # Enables on demand throughput provisioning for the storage provider (if
-  # supported). Applies only to tables which are not autoscaled
-  # CLI flag: -dynamodb.periodic-table.enable-ondemand-throughput-mode
-  [provisioned_throughput_on_demand_mode: <boolean> | default = false]
+  # supported). Applies only to tables which are not autoscaled. Supported by
+  # DynamoDB
+  # CLI flag: -table-manager.index-table.enable-ondemand-throughput-mode
+  [enable_ondemand_throughput_mode: <boolean> | default = false]


   # Enables on demand throughput provisioning for the storage provider (if
-  # supported). Applies only to tables which are not autoscaled
-  # CLI flag: -dynamodb.periodic-table.inactive-enable-ondemand-throughput-mode
-  [inactive_throughput_on_demand_mode: <boolean> | default = false]
+  # supported). Applies only to tables which are not autoscaled. Supported by
+  # DynamoDB
+  # CLI flag: -table-manager.index-table.inactive-enable-ondemand-throughput-mode
+  [enable_inactive_throughput_on_demand_mode: <boolean> | default = false]


 chunk_tables_provisioning:
   # Enables on demand throughput provisioning for the storage provider (if
-  # supported). Applies only to tables which are not autoscaled
-  # CLI flag: -dynamodb.chunk-table.enable-ondemand-throughput-mode
-  [provisioned_throughput_on_demand_mode: <boolean> | default = false]
+  # supported). Applies only to tables which are not autoscaled. Supported by
+  # DynamoDB
+  # CLI flag: -table-manager.chunk-table.enable-ondemand-throughput-mode
+  [enable_ondemand_throughput_mode: <boolean> | default = false]

### storage_config

 aws:
-  dynamodbconfig:
+  dynamodb:
     # DynamoDB endpoint URL with escaped Key and Secret encoded. If only region
     # is specified as a host, proper endpoint will be deduced. Use
     # inmemory:///<table-name> to use a mock in-memory implementation.
     # CLI flag: -dynamodb.url
-    [dynamodb: <url> | default = ]
+    [dynamodb_url: <url> | default = ]

     # DynamoDB table management requests per second limit.
     # CLI flag: -dynamodb.api-limit
-    [apilimit: <float> | default = 2]
+    [api_limit: <float> | default = 2]

     # DynamoDB rate cap to back off when throttled.
     # CLI flag: -dynamodb.throttle-limit
-    [throttlelimit: <float> | default = 10]
+    [throttle_limit: <float> | default = 10]
-
-    # ApplicationAutoscaling endpoint URL with escaped Key and Secret encoded.
-    # CLI flag: -applicationautoscaling.url
-    [applicationautoscaling: <url> | default = ]


       # Queue length above which we will scale up capacity
       # CLI flag: -metrics.target-queue-length
-      [targetqueuelen: <int> | default = 100000]
+      [target_queue_length: <int> | default = 100000]

       # Scale up capacity by this multiple
       # CLI flag: -metrics.scale-up-factor
-      [scaleupfactor: <float> | default = 1.3]
+      [scale_up_factor: <float> | default = 1.3]

       # Ignore throttling below this level (rate per second)
       # CLI flag: -metrics.ignore-throttle-below
-      [minthrottling: <float> | default = 1]
+      [ignore_throttle_below: <float> | default = 1]

       # query to fetch ingester queue length
       # CLI flag: -metrics.queue-length-query
-      [queuelengthquery: <string> | default = "sum(avg_over_time(cortex_ingester_flush_queue_length{job=\"cortex/ingester\"}[2m]))"]
+      [queue_length_query: <string> | default = "sum(avg_over_time(cortex_ingester_flush_queue_length{job=\"cortex/ingester\"}[2m]))"]

       # query to fetch throttle rates per table
       # CLI flag: -metrics.write-throttle-query
-      [throttlequery: <string> | default = "sum(rate(cortex_dynamo_throttled_total{operation=\"DynamoDB.BatchWriteItem\"}[1m])) by (table) > 0"]
+      [write_throttle_query: <string> | default = "sum(rate(cortex_dynamo_throttled_total{operation=\"DynamoDB.BatchWriteItem\"}[1m])) by (table) > 0"]

       # query to fetch write capacity usage per table
       # CLI flag: -metrics.usage-query
-      [usagequery: <string> | default = "sum(rate(cortex_dynamo_consumed_capacity_total{operation=\"DynamoDB.BatchWriteItem\"}[15m])) by (table) > 0"]
+      [write_usage_query: <string> | default = "sum(rate(cortex_dynamo_consumed_capacity_total{operation=\"DynamoDB.BatchWriteItem\"}[15m])) by (table) > 0"]

       # query to fetch read capacity usage per table
       # CLI flag: -metrics.read-usage-query
-      [readusagequery: <string> | default = "sum(rate(cortex_dynamo_consumed_capacity_total{operation=\"DynamoDB.QueryPages\"}[1h])) by (table) > 0"]
+      [read_usage_query: <string> | default = "sum(rate(cortex_dynamo_consumed_capacity_total{operation=\"DynamoDB.QueryPages\"}[1h])) by (table) > 0"]

       # query to fetch read errors per table
       # CLI flag: -metrics.read-error-query
-      [readerrorquery: <string> | default = "sum(increase(cortex_dynamo_failures_total{operation=\"DynamoDB.QueryPages\",error=\"ProvisionedThroughputExceededException\"}[1m])) by (table) > 0"]
+      [read_error_query: <string> | default = "sum(increase(cortex_dynamo_failures_total{operation=\"DynamoDB.QueryPages\",error=\"ProvisionedThroughputExceededException\"}[1m])) by (table) > 0"]

     # Number of chunks to group together to parallelise fetches (zero to
     # disable)
-    # CLI flag: -dynamodb.chunk.gang.size
-    [chunkgangsize: <int> | default = 10]
+    # CLI flag: -dynamodb.chunk-gang-size
+    [chunk_gang_size: <int> | default = 10]

     # Max number of chunk-get operations to start in parallel
-    # CLI flag: -dynamodb.chunk.get.max.parallelism
-    [chunkgetmaxparallelism: <int> | default = 32]
+    # CLI flag: -dynamodb.chunk.get-max-parallelism
+    [chunk_get_max_parallelism: <int> | default = 32]

     backoff_config:
       # Minimum delay when backing off.
       # CLI flag: -bigtable.backoff-min-period
-      [minbackoff: <duration> | default = 100ms]
+      [min_period: <duration> | default = 100ms]

       # Maximum delay when backing off.
       # CLI flag: -bigtable.backoff-max-period
-      [maxbackoff: <duration> | default = 10s]
+      [max_period: <duration> | default = 10s]

       # Number of times to backoff and retry before failing.
       # CLI flag: -bigtable.backoff-retries
-      [maxretries: <int> | default = 10]
+      [max_retries: <int> | default = 10]

   # If enabled, once a tables info is fetched, it is cached.
   # CLI flag: -bigtable.table-cache.enabled
-  [tablecacheenabled: <boolean> | default = true]
+  [table_cache_enabled: <boolean> | default = true]

   # Duration to cache tables before checking again.
   # CLI flag: -bigtable.table-cache.expiration
-  [tablecacheexpiration: <duration> | default = 30m0s]
+  [table_cache_expiration: <duration> | default = 30m0s]

 # Cache validity for active index entries. Should be no higher than
 # -ingester.max-chunk-idle.
 # CLI flag: -store.index-cache-validity
-[indexcachevalidity: <duration> | default = 5m0s]
+[index_cache_validity: <duration> | default = 5m0s]

### ingester_client_config

 grpc_client_config:
   backoff_config:
     # Minimum delay when backing off.
     # CLI flag: -ingester.client.backoff-min-period
-    [minbackoff: <duration> | default = 100ms]
+    [min_period: <duration> | default = 100ms]

     # Maximum delay when backing off.
     # CLI flag: -ingester.client.backoff-max-period
-    [maxbackoff: <duration> | default = 10s]
+    [max_period: <duration> | default = 10s]

     # Number of times to backoff and retry before failing.
     # CLI flag: -ingester.client.backoff-retries
-    [maxretries: <int> | default = 10]
+    [max_retries: <int> | default = 10]

### frontend_worker_config

-# Address of query frontend service.
+# Address of query frontend service, in host:port format.
 # CLI flag: -querier.frontend-address
-[address: <string> | default = ""]
+[frontend_address: <string> | default = ""]

 # How often to query DNS.
 # CLI flag: -querier.dns-lookup-period
-[dnslookupduration: <duration> | default = 10s]
+[dns_lookup_duration: <duration> | default = 10s]

 grpc_client_config:
   backoff_config:
     # Minimum delay when backing off.
     # CLI flag: -querier.frontend-client.backoff-min-period
-    [minbackoff: <duration> | default = 100ms]
+    [min_period: <duration> | default = 100ms]

     # Maximum delay when backing off.
     # CLI flag: -querier.frontend-client.backoff-max-period
-    [maxbackoff: <duration> | default = 10s]
+    [max_period: <duration> | default = 10s]

     # Number of times to backoff and retry before failing.
     # CLI flag: -querier.frontend-client.backoff-retries
-    [maxretries: <int> | default = 10]
+    [max_retries: <int> | default = 10]

### consul_config

 # ACL Token used to interact with Consul.
-# CLI flag: -<prefix>.consul.acltoken
-[acltoken: <string> | default = ""]
+# CLI flag: -<prefix>.consul.acl-token
+[acl_token: <string> | default = ""]

 # HTTP timeout when talking to Consul
 # CLI flag: -<prefix>.consul.client-timeout
-[httpclienttimeout: <duration> | default = 20s]
+[http_client_timeout: <duration> | default = 20s]

 # Enable consistent reads to Consul.
 # CLI flag: -<prefix>.consul.consistent-reads
-[consistentreads: <boolean> | default = true]
+[consistent_reads: <boolean> | default = false]

 # Rate limit when watching key or prefix in Consul, in requests per second. 0
 # disables the rate limit.
 # CLI flag: -<prefix>.consul.watch-rate-limit
-[watchkeyratelimit: <float> | default = 0]
+[watch_rate_limit: <float> | default = 1]

 # Burst size used in rate limit. Values less than 1 are treated as 1.
 # CLI flag: -<prefix>.consul.watch-burst-size
-[watchkeyburstsize: <int> | default = 1]
+[watch_burst_size: <int> | default = 1]


### configstore_config
 # URL of configs API server.
 # CLI flag: -<prefix>.configs.url
-[configsapiurl: <url> | default = ]
+[configs_api_url: <url> | default = ]

 # Timeout for requests to Weave Cloud configs service.
 # CLI flag: -<prefix>.configs.client-timeout
-[clienttimeout: <duration> | default = 5s]
+[client_timeout: <duration> | default = 5s]
```

## 0.7.0 / 2020-03-16

Cortex `0.7.0` is a major step forward the upcoming `1.0` release. In this release, we've got 164 contributions from 26 authors. Thanks to all contributors! ❤️

Please be aware that Cortex `0.7.0` introduces some **breaking changes**. You're encouraged to read all the `[CHANGE]` entries below before upgrading your Cortex cluster. In particular:

- Cleaned up some configuration options in preparation for the Cortex `1.0.0` release (see also the [annotated config file breaking changes](#annotated-config-file-breaking-changes) below):
  - Removed CLI flags support to configure the schema (see [how to migrate from flags to schema file](https://cortexmetrics.io/docs/configuration/schema-configuration/#migrating-from-flags-to-schema-file))
  - Renamed CLI flag `-config-yaml` to `-schema-config-file`
  - Removed CLI flag `-store.min-chunk-age` in favor of `-querier.query-store-after`. The corresponding YAML config option `ingestermaxquerylookback` has been renamed to [`query_ingesters_within`](https://cortexmetrics.io/docs/configuration/configuration-file/#querier-config)
  - Deprecated CLI flag `-frontend.cache-split-interval` in favor of `-querier.split-queries-by-interval`
  - Renamed the YAML config option `defaul_validity` to `default_validity`
  - Removed the YAML config option `config_store` (in the [`alertmanager YAML config`](https://cortexmetrics.io/docs/configuration/configuration-file/#alertmanager-config)) in favor of `store`
  - Removed the YAML config root block `configdb` in favor of [`configs`](https://cortexmetrics.io/docs/configuration/configuration-file/#configs-config). This change is also reflected in the following CLI flags renaming:
      * `-database.*` -> `-configs.database.*`
      * `-database.migrations` -> `-configs.database.migrations-dir`
  - Removed the fluentd-based billing infrastructure including the CLI flags:
      * `-distributor.enable-billing`
      * `-billing.max-buffered-events`
      * `-billing.retry-delay`
      * `-billing.ingester`
- Removed support for using denormalised tokens in the ring. Before upgrading, make sure your Cortex cluster is already running `v0.6.0` or an earlier version with `-ingester.normalise-tokens=true`

### Full changelog

* [CHANGE] Removed support for flags to configure schema. Further, the flag for specifying the config file (`-config-yaml`) has been deprecated. Please use `-schema-config-file`. See the [Schema Configuration documentation](https://cortexmetrics.io/docs/configuration/schema-configuration/) for more details on how to configure the schema using the YAML file. #2221
* [CHANGE] In the config file, the root level `config_store` config option has been moved to `alertmanager` > `store` > `configdb`. #2125
* [CHANGE] Removed unnecessary `frontend.cache-split-interval` in favor of `querier.split-queries-by-interval` both to reduce configuration complexity and guarantee alignment of these two configs. Starting from now, `-querier.cache-results` may only be enabled in conjunction with `-querier.split-queries-by-interval` (previously the cache interval default was `24h` so if you want to preserve the same behaviour you should set `-querier.split-queries-by-interval=24h`). #2040
* [CHANGE] Renamed Configs configuration options. #2187
  * configuration options
    * `-database.*` -> `-configs.database.*`
    * `-database.migrations` -> `-configs.database.migrations-dir`
  * config file
    * `configdb.uri:` -> `configs.database.uri:`
    * `configdb.migrationsdir:` -> `configs.database.migrations_dir:`
    * `configdb.passwordfile:` -> `configs.database.password_file:`
* [CHANGE] Moved `-store.min-chunk-age` to the Querier config as `-querier.query-store-after`, allowing the store to be skipped during query time if the metrics wouldn't be found. The YAML config option `ingestermaxquerylookback` has been renamed to `query_ingesters_within` to match its CLI flag. #1893
* [CHANGE] Renamed the cache configuration setting `defaul_validity` to `default_validity`. #2140
* [CHANGE] Remove fluentd-based billing infrastructure and flags such as `-distributor.enable-billing`. #1491
* [CHANGE] Removed remaining support for using denormalised tokens in the ring. If you're still running ingesters with denormalised tokens (Cortex 0.4 or earlier, with `-ingester.normalise-tokens=false`), such ingesters will now be completely invisible to distributors and need to be either switched to Cortex 0.6.0 or later, or be configured to use normalised tokens. #2034
* [CHANGE] The frontend http server will now send 502 in case of deadline exceeded and 499 if the user requested cancellation. #2156
* [CHANGE] We now enforce queries to be up to `-querier.max-query-into-future` into the future (defaults to 10m). #1929
  * `-store.min-chunk-age` has been removed
  * `-querier.query-store-after` has been added in it's place.
* [CHANGE] Removed unused `/validate_expr endpoint`. #2152
* [CHANGE] Updated Prometheus dependency to v2.16.0. This Prometheus version uses Active Query Tracker to limit concurrent queries. In order to keep `-querier.max-concurrent` working, Active Query Tracker is enabled by default, and is configured to store its data to `active-query-tracker` directory (relative to current directory when Cortex started). This can be changed by using `-querier.active-query-tracker-dir` option. Purpose of Active Query Tracker is to log queries that were running when Cortex crashes. This logging happens on next Cortex start. #2088
* [CHANGE] Default to BigChunk encoding; may result in slightly higher disk usage if many timeseries have a constant value, but should generally result in fewer, bigger chunks. #2207
* [CHANGE] WAL replays are now done while the rest of Cortex is starting, and more specifically, when HTTP server is running. This makes it possible to scrape metrics during WAL replays. Applies to both chunks and experimental blocks storage. #2222
* [CHANGE] Cortex now has `/ready` probe for all services, not just ingester and querier as before. In single-binary mode, /ready reports 204 only if all components are running properly. #2166
* [CHANGE] If you are vendoring Cortex and use its components in your project, be aware that many Cortex components no longer start automatically when they are created. You may want to review PR and attached document. #2166
* [CHANGE] Experimental TSDB: the querier in-memory index cache used by the experimental blocks storage shifted from per-tenant to per-querier. The `-experimental.tsdb.bucket-store.index-cache-size-bytes` now configures the per-querier index cache max size instead of a per-tenant cache and its default has been increased to 1GB. #2189
* [CHANGE] Experimental TSDB: TSDB head compaction interval and concurrency is now configurable (defaults to 1 min interval and 5 concurrent head compactions). New options: `-experimental.tsdb.head-compaction-interval` and `-experimental.tsdb.head-compaction-concurrency`. #2172
* [CHANGE] Experimental TSDB: switched the blocks storage index header to the binary format. This change is expected to have no visible impact, except lower startup times and memory usage in the queriers. It's possible to switch back to the old JSON format via the flag `-experimental.tsdb.bucket-store.binary-index-header-enabled=false`. #2223
* [CHANGE] Experimental Memberlist KV store can now be used in single-binary Cortex. Attempts to use it previously would fail with panic. This change also breaks existing binary protocol used to exchange gossip messages, so this version will not be able to understand gossiped Ring when used in combination with the previous version of Cortex. Easiest way to upgrade is to shutdown old Cortex installation, and restart it with new version. Incremental rollout works too, but with reduced functionality until all components run the same version. #2016
* [FEATURE] Added a read-only local alertmanager config store using files named corresponding to their tenant id. #2125
* [FEATURE] Added flag `-experimental.ruler.enable-api` to enable the ruler api which implements the Prometheus API `/api/v1/rules` and `/api/v1/alerts` endpoints under the configured `-http.prefix`. #1999
* [FEATURE] Added sharding support to compactor when using the experimental TSDB blocks storage. #2113
* [FEATURE] Added ability to override YAML config file settings using environment variables. #2147
  * `-config.expand-env`
* [FEATURE] Added flags to disable Alertmanager notifications methods. #2187
  * `-configs.notifications.disable-email`
  * `-configs.notifications.disable-webhook`
* [FEATURE] Add /config HTTP endpoint which exposes the current Cortex configuration as YAML. #2165
* [FEATURE] Allow Prometheus remote write directly to ingesters. #1491
* [FEATURE] Introduced new standalone service `query-tee` that can be used for testing purposes to send the same Prometheus query to multiple backends (ie. two Cortex clusters ingesting the same metrics) and compare the performances. #2203
* [FEATURE] Fan out parallelizable queries to backend queriers concurrently. #1878
  * `querier.parallelise-shardable-queries` (bool)
  * Requires a shard-compatible schema (v10+)
  * This causes the number of traces to increase accordingly.
  * The query-frontend now requires a schema config to determine how/when to shard queries, either from a file or from flags (i.e. by the `config-yaml` CLI flag). This is the same schema config the queriers consume. The schema is only required to use this option.
  * It's also advised to increase downstream concurrency controls as well:
    * `querier.max-outstanding-requests-per-tenant`
    * `querier.max-query-parallelism`
    * `querier.max-concurrent`
    * `server.grpc-max-concurrent-streams` (for both query-frontends and queriers)
* [FEATURE] Added user sub rings to distribute users to a subset of ingesters. #1947
  * `-experimental.distributor.user-subring-size`
* [FEATURE] Add flag `-experimental.tsdb.stripe-size` to expose TSDB stripe size option. #2185
* [FEATURE] Experimental Delete Series: Added support for Deleting Series with Prometheus style API. Needs to be enabled first by setting `-purger.enable` to `true`. Deletion only supported when using `boltdb` and `filesystem` as index and object store respectively. Support for other stores to follow in separate PRs #2103
* [ENHANCEMENT] Alertmanager: Expose Per-tenant alertmanager metrics #2124
* [ENHANCEMENT] Add `status` label to `cortex_alertmanager_configs` metric to gauge the number of valid and invalid configs. #2125
* [ENHANCEMENT] Cassandra Authentication: added the `custom_authenticators` config option that allows users to authenticate with cassandra clusters using password authenticators that are not approved by default in [gocql](https://github.com/gocql/gocql/blob/81b8263d9fe526782a588ef94d3fa5c6148e5d67/conn.go#L27) #2093
* [ENHANCEMENT] Cassandra Storage: added `max_retries`, `retry_min_backoff` and `retry_max_backoff` configuration options to enable retrying recoverable errors. #2054
* [ENHANCEMENT] Allow to configure HTTP and gRPC server listen address, maximum number of simultaneous connections and connection keepalive settings.
  * `-server.http-listen-address`
  * `-server.http-conn-limit`
  * `-server.grpc-listen-address`
  * `-server.grpc-conn-limit`
  * `-server.grpc.keepalive.max-connection-idle`
  * `-server.grpc.keepalive.max-connection-age`
  * `-server.grpc.keepalive.max-connection-age-grace`
  * `-server.grpc.keepalive.time`
  * `-server.grpc.keepalive.timeout`
* [ENHANCEMENT] PostgreSQL: Bump up `github.com/lib/pq` from `v1.0.0` to `v1.3.0` to support PostgreSQL SCRAM-SHA-256 authentication. #2097
* [ENHANCEMENT] Cassandra Storage: User no longer need `CREATE` privilege on `<all keyspaces>` if given keyspace exists. #2032
* [ENHANCEMENT] Cassandra Storage: added `password_file` configuration options to enable reading Cassandra password from file. #2096
* [ENHANCEMENT] Configs API: Allow GET/POST configs in YAML format. #2181
* [ENHANCEMENT] Background cache writes are batched to improve parallelism and observability. #2135
* [ENHANCEMENT] Add automatic repair for checkpoint and WAL. #2105
* [ENHANCEMENT] Support `lastEvaluation` and `evaluationTime` in `/api/v1/rules` endpoints and make order of groups stable. #2196
* [ENHANCEMENT] Skip expired requests in query-frontend scheduling. #2082
* [ENHANCEMENT] Add ability to configure gRPC keepalive settings. #2066
* [ENHANCEMENT] Experimental TSDB: Export TSDB Syncer metrics from Compactor component, they are prefixed with `cortex_compactor_`. #2023
* [ENHANCEMENT] Experimental TSDB: Added dedicated flag `-experimental.tsdb.bucket-store.tenant-sync-concurrency` to configure the maximum number of concurrent tenants for which blocks are synched. #2026
* [ENHANCEMENT] Experimental TSDB: Expose metrics for objstore operations (prefixed with `cortex_<component>_thanos_objstore_`, component being one of `ingester`, `querier` and `compactor`). #2027
* [ENHANCEMENT] Experimental TSDB: Added support for Azure Storage to be used for block storage, in addition to S3 and GCS. #2083
* [ENHANCEMENT] Experimental TSDB: Reduced memory allocations in the ingesters when using the experimental blocks storage. #2057
* [ENHANCEMENT] Experimental Memberlist KV: expose `-memberlist.gossip-to-dead-nodes-time` and `-memberlist.dead-node-reclaim-time` options to control how memberlist library handles dead nodes and name reuse. #2131
* [BUGFIX] Alertmanager: fixed panic upon applying a new config, caused by duplicate metrics registration in the `NewPipelineBuilder` function. #211
* [BUGFIX] Azure Blob ChunkStore: Fixed issue causing `invalid chunk checksum` errors. #2074
* [BUGFIX] The gauge `cortex_overrides_last_reload_successful` is now only exported by components that use a `RuntimeConfigManager`. Previously, for components that do not initialize a `RuntimeConfigManager` (such as the compactor) the gauge was initialized with 0 (indicating error state) and then never updated, resulting in a false-negative permanent error state. #2092
* [BUGFIX] Fixed WAL metric names, added the `cortex_` prefix.
* [BUGFIX] Restored histogram `cortex_configs_request_duration_seconds` #2138
* [BUGFIX] Fix wrong syntax for `url` in config-file-reference. #2148
* [BUGFIX] Fixed some 5xx status code returned by the query-frontend when they should actually be 4xx. #2122
* [BUGFIX] Fixed leaked goroutines in the querier. #2070
* [BUGFIX] Experimental TSDB: fixed `/all_user_stats` and `/api/prom/user_stats` endpoints when using the experimental TSDB blocks storage. #2042
* [BUGFIX] Experimental TSDB: fixed ruler to correctly work with the experimental TSDB blocks storage. #2101

### Changes to denormalised tokens in the ring

Cortex 0.4.0 is the last version that can *write* denormalised tokens. Cortex 0.5.0 and above always write normalised tokens.

Cortex 0.6.0 is the last version that can *read* denormalised tokens. Starting with Cortex 0.7.0 only normalised tokens are supported, and ingesters writing denormalised tokens to the ring (running Cortex 0.4.0 or earlier with `-ingester.normalise-tokens=false`) are ignored by distributors. Such ingesters should either switch to using normalised tokens, or be upgraded to Cortex 0.5.0 or later.

### Known issues

- The gRPC streaming for ingesters doesn't work when using the experimental TSDB blocks storage. Please do not enable `-querier.ingester-streaming` if you're using the TSDB blocks storage. If you want to enable it, you can build Cortex from `master` given the issue has been fixed after Cortex `0.7` branch has been cut and the fix wasn't included in the `0.7` because related to an experimental feature.

### Annotated config file breaking changes

In this section you can find a config file diff showing the breaking changes introduced in Cortex `0.7`. You can also find the [full configuration file reference doc](https://cortexmetrics.io/docs/configuration/configuration-file/) in the website.

 ```diff
### Root level config

 # "configdb" has been moved to "alertmanager > store > configdb".
-[configdb: <configdb_config>]

 # "config_store" has been renamed to "configs".
-[config_store: <configstore_config>]
+[configs: <configs_config>]


### `distributor_config`

 # The support to hook an external billing system has been removed.
-[enable_billing: <boolean> | default = false]
-billing:
-  [maxbufferedevents: <int> | default = 1024]
-  [retrydelay: <duration> | default = 500ms]
-  [ingesterhostport: <string> | default = "localhost:24225"]


### `querier_config`

 # "ingestermaxquerylookback" has been renamed to "query_ingesters_within".
-[ingestermaxquerylookback: <duration> | default = 0s]
+[query_ingesters_within: <duration> | default = 0s]


### `queryrange_config`

results_cache:
  cache:
     # "defaul_validity" has been renamed to "default_validity".
-    [defaul_validity: <duration> | default = 0s]
+    [default_validity: <duration> | default = 0s]

   # "cache_split_interval" has been deprecated in favor of "split_queries_by_interval".
-  [cache_split_interval: <duration> | default = 24h0m0s]


### `alertmanager_config`

# The "store" config block has been added. This includes "configdb" which previously
# was the "configdb" root level config block.
+store:
+  [type: <string> | default = "configdb"]
+  [configdb: <configstore_config>]
+  local:
+    [path: <string> | default = ""]


### `storage_config`

index_queries_cache_config:
   # "defaul_validity" has been renamed to "default_validity".
-  [defaul_validity: <duration> | default = 0s]
+  [default_validity: <duration> | default = 0s]


### `chunk_store_config`

chunk_cache_config:
   # "defaul_validity" has been renamed to "default_validity".
-  [defaul_validity: <duration> | default = 0s]
+  [default_validity: <duration> | default = 0s]

write_dedupe_cache_config:
   # "defaul_validity" has been renamed to "default_validity".
-  [defaul_validity: <duration> | default = 0s]
+  [default_validity: <duration> | default = 0s]

 # "min_chunk_age" has been removed in favor of "querier > query_store_after".
-[min_chunk_age: <duration> | default = 0s]


### `configs_config`

-# "uri" has been moved to "database > uri".
-[uri: <string> | default = "postgres://postgres@configs-db.weave.local/configs?sslmode=disable"]

-# "migrationsdir" has been moved to "database > migrations_dir".
-[migrationsdir: <string> | default = ""]

-# "passwordfile" has been moved to "database > password_file".
-[passwordfile: <string> | default = ""]

+database:
+  [uri: <string> | default = "postgres://postgres@configs-db.weave.local/configs?sslmode=disable"]
+  [migrations_dir: <string> | default = ""]
+  [password_file: <string> | default = ""]
```

## 0.6.1 / 2020-02-05

* [BUGFIX] Fixed parsing of the WAL configuration when specified in the YAML config file. #2071

## 0.6.0 / 2020-01-28

Note that the ruler flags need to be changed in this upgrade. You're moving from a single node ruler to something that might need to be sharded.
Further, if you're using the configs service, we've upgraded the migration library and this requires some manual intervention. See full instructions below to upgrade your PostgreSQL.

* [CHANGE] The frontend component now does not cache results if it finds a `Cache-Control` header and if one of its values is `no-store`. #1974
* [CHANGE] Flags changed with transition to upstream Prometheus rules manager:
  * `-ruler.client-timeout` is now `ruler.configs.client-timeout` in order to match `ruler.configs.url`.
  * `-ruler.group-timeout`has been removed.
  * `-ruler.num-workers` has been removed.
  * `-ruler.rule-path` has been added to specify where the prometheus rule manager will sync rule files.
  * `-ruler.storage.type` has beem added to specify the rule store backend type, currently only the configdb.
  * `-ruler.poll-interval` has been added to specify the interval in which to poll new rule groups.
  * `-ruler.evaluation-interval` default value has changed from `15s` to `1m` to match the default evaluation interval in Prometheus.
  * Ruler sharding requires a ring which can be configured via the ring flags prefixed by `ruler.ring.`. #1987
* [CHANGE] Use relative links from /ring page to make it work when used behind reverse proxy. #1896
* [CHANGE] Deprecated `-distributor.limiter-reload-period` flag. #1766
* [CHANGE] Ingesters now write only normalised tokens to the ring, although they can still read denormalised tokens used by other ingesters. `-ingester.normalise-tokens` is now deprecated, and ignored. If you want to switch back to using denormalised tokens, you need to downgrade to Cortex 0.4.0. Previous versions don't handle claiming tokens from normalised ingesters correctly. #1809
* [CHANGE] Overrides mechanism has been renamed to "runtime config", and is now separate from limits. Runtime config is simply a file that is reloaded by Cortex every couple of seconds. Limits and now also multi KV use this mechanism.<br />New arguments were introduced: `-runtime-config.file` (defaults to empty) and `-runtime-config.reload-period` (defaults to 10 seconds), which replace previously used `-limits.per-user-override-config` and `-limits.per-user-override-period` options. Old options are still used if `-runtime-config.file` is not specified. This change is also reflected in YAML configuration, where old `limits.per_tenant_override_config` and `limits.per_tenant_override_period` fields are replaced with `runtime_config.file` and `runtime_config.period` respectively. #1749
* [CHANGE] Cortex now rejects data with duplicate labels. Previously, such data was accepted, with duplicate labels removed with only one value left. #1964
* [CHANGE] Changed the default value for `-distributor.ha-tracker.prefix` from `collectors/` to `ha-tracker/` in order to not clash with other keys (ie. ring) stored in the same key-value store. #1940
* [FEATURE] Experimental: Write-Ahead-Log added in ingesters for more data reliability against ingester crashes. #1103
  * `--ingester.wal-enabled`: Setting this to `true` enables writing to WAL during ingestion.
  * `--ingester.wal-dir`: Directory where the WAL data should be stored and/or recovered from.
  * `--ingester.checkpoint-enabled`: Set this to `true` to enable checkpointing of in-memory chunks to disk.
  * `--ingester.checkpoint-duration`: This is the interval at which checkpoints should be created.
  * `--ingester.recover-from-wal`: Set this to `true` to recover data from an existing WAL.
  * For more information, please checkout the ["Ingesters with WAL" guide](https://cortexmetrics.io/docs/guides/ingesters-with-wal/).
* [FEATURE] The distributor can now drop labels from samples (similar to the removal of the replica label for HA ingestion) per user via the `distributor.drop-label` flag. #1726
* [FEATURE] Added flag `debug.mutex-profile-fraction` to enable mutex profiling #1969
* [FEATURE] Added `global` ingestion rate limiter strategy. Deprecated `-distributor.limiter-reload-period` flag. #1766
* [FEATURE] Added support for Microsoft Azure blob storage to be used for storing chunk data. #1913
* [FEATURE] Added readiness probe endpoint`/ready` to queriers. #1934
* [FEATURE] Added "multi" KV store that can interact with two other KV stores, primary one for all reads and writes, and secondary one, which only receives writes. Primary/secondary store can be modified in runtime via runtime-config mechanism (previously "overrides"). #1749
* [FEATURE] Added support to store ring tokens to a file and read it back on startup, instead of generating/fetching the tokens to/from the ring. This feature can be enabled with the flag `-ingester.tokens-file-path`. #1750
* [FEATURE] Experimental TSDB: Added `/series` API endpoint support with TSDB blocks storage. #1830
* [FEATURE] Experimental TSDB: Added TSDB blocks `compactor` component, which iterates over users blocks stored in the bucket and compact them according to the configured block ranges. #1942
* [ENHANCEMENT] metric `cortex_ingester_flush_reasons` gets a new `reason` value: `Spread`, when `-ingester.spread-flushes` option is enabled. #1978
* [ENHANCEMENT] Added `password` and `enable_tls` options to redis cache configuration. Enables usage of Microsoft Azure Cache for Redis service. #1923
* [ENHANCEMENT] Upgraded Kubernetes API version for deployments from `extensions/v1beta1` to `apps/v1`. #1941
* [ENHANCEMENT] Experimental TSDB: Open existing TSDB on startup to prevent ingester from becoming ready before it can accept writes. The max concurrency is set via `--experimental.tsdb.max-tsdb-opening-concurrency-on-startup`. #1917
* [ENHANCEMENT] Experimental TSDB: Querier now exports aggregate metrics from Thanos bucket store and in memory index cache (many metrics to list, but all have `cortex_querier_bucket_store_` or `cortex_querier_blocks_index_cache_` prefix). #1996
* [ENHANCEMENT] Experimental TSDB: Improved multi-tenant bucket store. #1991
  * Allowed to configure the blocks sync interval via `-experimental.tsdb.bucket-store.sync-interval` (0 disables the sync)
  * Limited the number of tenants concurrently synched by `-experimental.tsdb.bucket-store.block-sync-concurrency`
  * Renamed `cortex_querier_sync_seconds` metric to `cortex_querier_blocks_sync_seconds`
  * Track `cortex_querier_blocks_sync_seconds` metric for the initial sync too
* [BUGFIX] Fixed unnecessary CAS operations done by the HA tracker when the jitter is enabled. #1861
* [BUGFIX] Fixed ingesters getting stuck in a LEAVING state after coming up from an ungraceful exit. #1921
* [BUGFIX] Reduce memory usage when ingester Push() errors. #1922
* [BUGFIX] Table Manager: Fixed calculation of expected tables and creation of tables from next active schema considering grace period. #1976
* [BUGFIX] Experimental TSDB: Fixed ingesters consistency during hand-over when using experimental TSDB blocks storage. #1854 #1818
* [BUGFIX] Experimental TSDB: Fixed metrics when using experimental TSDB blocks storage. #1981 #1982 #1990 #1983
* [BUGFIX] Experimental memberlist: Use the advertised address when sending packets to other peers of the Gossip memberlist. #1857
* [BUGFIX] Experimental TSDB: Fixed incorrect query results introduced in #2604 caused by a buffer incorrectly reused while iterating samples. #2697

### Upgrading PostgreSQL (if you're using configs service)

Reference: <https://github.com/golang-migrate/migrate/tree/master/database/postgres#upgrading-from-v1>

1. Install the migrate package cli tool: <https://github.com/golang-migrate/migrate/tree/master/cmd/migrate#installation>
2. Drop the `schema_migrations` table: `DROP TABLE schema_migrations;`.
2. Run the migrate command:

```bash
migrate  -path <absolute_path_to_cortex>/cmd/cortex/migrations -database postgres://localhost:5432/database force 2
```

### Known issues

- The `cortex_prometheus_rule_group_last_evaluation_timestamp_seconds` metric, tracked by the ruler, is not unregistered for rule groups not being used anymore. This issue will be fixed in the next Cortex release (see [2033](https://github.com/cortexproject/cortex/issues/2033)).

- Write-Ahead-Log (WAL) does not have automatic repair of corrupt checkpoint or WAL segments, which is possible if ingester crashes abruptly or the underlying disk corrupts. Currently the only way to resolve this is to manually delete the affected checkpoint and/or WAL segments. Automatic repair will be added in the future releases.

## 0.4.0 / 2019-12-02

* [CHANGE] The frontend component has been refactored to be easier to re-use. When upgrading the frontend, cache entries will be discarded and re-created with the new protobuf schema. #1734
* [CHANGE] Removed direct DB/API access from the ruler. `-ruler.configs.url` has been now deprecated. #1579
* [CHANGE] Removed `Delta` encoding. Any old chunks with `Delta` encoding cannot be read anymore. If `ingester.chunk-encoding` is set to `Delta` the ingester will fail to start. #1706
* [CHANGE] Setting `-ingester.max-transfer-retries` to 0 now disables hand-over when ingester is shutting down. Previously, zero meant infinite number of attempts. #1771
* [CHANGE] `dynamo` has been removed as a valid storage name to make it consistent for all components. `aws` and `aws-dynamo` remain as valid storage names.
* [CHANGE/FEATURE] The frontend split and cache intervals can now be configured using the respective flag `--querier.split-queries-by-interval` and `--frontend.cache-split-interval`.
  * If `--querier.split-queries-by-interval` is not provided request splitting is disabled by default.
  * __`--querier.split-queries-by-day` is still accepted for backward compatibility but has been deprecated. You should now use `--querier.split-queries-by-interval`. We recommend a to use a multiple of 24 hours.__
* [FEATURE] Global limit on the max series per user and metric #1760
  * `-ingester.max-global-series-per-user`
  * `-ingester.max-global-series-per-metric`
  * Requires `-distributor.replication-factor` and `-distributor.shard-by-all-labels` set for the ingesters too
* [FEATURE] Flush chunks with stale markers early with `ingester.max-stale-chunk-idle`. #1759
* [FEATURE] EXPERIMENTAL: Added new KV Store backend based on memberlist library. Components can gossip about tokens and ingester states, instead of using Consul or Etcd. #1721
* [FEATURE] EXPERIMENTAL: Use TSDB in the ingesters & flush blocks to S3/GCS ala Thanos. This will let us use an Object Store more efficiently and reduce costs. #1695
* [FEATURE] Allow Query Frontend to log slow queries with `frontend.log-queries-longer-than`. #1744
* [FEATURE] Add HTTP handler to trigger ingester flush & shutdown - used when running as a stateful set with the WAL enabled.  #1746
* [FEATURE] EXPERIMENTAL: Added GCS support to TSDB blocks storage. #1772
* [ENHANCEMENT] Reduce memory allocations in the write path. #1706
* [ENHANCEMENT] Consul client now follows recommended practices for blocking queries wrt returned Index value. #1708
* [ENHANCEMENT] Consul client can optionally rate-limit itself during Watch (used e.g. by ring watchers) and WatchPrefix (used by HA feature) operations. Rate limiting is disabled by default. New flags added: `--consul.watch-rate-limit`, and `--consul.watch-burst-size`. #1708
* [ENHANCEMENT] Added jitter to HA deduping heartbeats, configure using `distributor.ha-tracker.update-timeout-jitter-max` #1534
* [ENHANCEMENT] Add ability to flush chunks with stale markers early. #1759
* [BUGFIX] Stop reporting successful actions as 500 errors in KV store metrics. #1798
* [BUGFIX] Fix bug where duplicate labels can be returned through metadata APIs. #1790
* [BUGFIX] Fix reading of old, v3 chunk data. #1779
* [BUGFIX] Now support IAM roles in service accounts in AWS EKS. #1803
* [BUGFIX] Fixed duplicated series returned when querying both ingesters and store with the experimental TSDB blocks storage. #1778

In this release we updated the following dependencies:

- gRPC v1.25.0  (resulted in a drop of 30% CPU usage when compression is on)
- jaeger-client v2.20.0
- aws-sdk-go to v1.25.22

## 0.3.0 / 2019-10-11

This release adds support for Redis as an alternative to Memcached, and also includes many optimisations which reduce CPU and memory usage.

* [CHANGE] Gauge metrics were renamed to drop the `_total` suffix. #1685
  * In Alertmanager, `alertmanager_configs_total` is now `alertmanager_configs`
  * In Ruler, `scheduler_configs_total` is now `scheduler_configs`
  * `scheduler_groups_total` is now `scheduler_groups`.
* [CHANGE] `--alertmanager.configs.auto-slack-root` flag was dropped as auto Slack root is not supported anymore. #1597
* [CHANGE] In table-manager, default DynamoDB capacity was reduced from 3,000 units to 1,000 units. We recommend you do not run with the defaults: find out what figures are needed for your environment and set that via `-dynamodb.periodic-table.write-throughput` and `-dynamodb.chunk-table.write-throughput`.
* [FEATURE] Add Redis support for caching #1612
* [FEATURE] Allow spreading chunk writes across multiple S3 buckets #1625
* [FEATURE] Added `/shutdown` endpoint for ingester to shutdown all operations of the ingester. #1746
* [ENHANCEMENT] Upgraded Prometheus to 2.12.0 and Alertmanager to 0.19.0. #1597
* [ENHANCEMENT] Cortex is now built with Go 1.13 #1675, #1676, #1679
* [ENHANCEMENT] Many optimisations, mostly impacting ingester and querier: #1574, #1624, #1638, #1644, #1649, #1654, #1702

Full list of changes: <https://github.com/cortexproject/cortex/compare/v0.2.0...v0.3.0>

## 0.2.0 / 2019-09-05

This release has several exciting features, the most notable of them being setting `-ingester.spread-flushes` to potentially reduce your storage space by upto 50%.

* [CHANGE] Flags changed due to changes upstream in Prometheus Alertmanager #929:
  * `alertmanager.mesh.listen-address` is now `cluster.listen-address`
  * `alertmanager.mesh.peer.host` and `alertmanager.mesh.peer.service` can be replaced by `cluster.peer`
  * `alertmanager.mesh.hardware-address`, `alertmanager.mesh.nickname`, `alertmanager.mesh.password`, and `alertmanager.mesh.peer.refresh-interval` all disappear.
* [CHANGE] --claim-on-rollout flag deprecated; feature is now always on #1566
* [CHANGE] Retention period must now be a multiple of periodic table duration #1564
* [CHANGE] The value for the name label for the chunks memcache in all `cortex_cache_` metrics is now `chunksmemcache` (before it was `memcache`) #1569
* [FEATURE] Makes the ingester flush each timeseries at a specific point in the max-chunk-age cycle with `-ingester.spread-flushes`. This means multiple replicas of a chunk are very likely to contain the same contents which cuts chunk storage space by up to 66%. #1578
* [FEATURE] Make minimum number of chunk samples configurable per user #1620
* [FEATURE] Honor HTTPS for custom S3 URLs #1603
* [FEATURE] You can now point the query-frontend at a normal Prometheus for parallelisation and caching #1441
* [FEATURE] You can now specify `http_config` on alert receivers #929
* [FEATURE] Add option to use jump hashing to load balance requests to memcached #1554
* [FEATURE] Add status page for HA tracker to distributors #1546
* [FEATURE] The distributor ring page is now easier to read with alternate rows grayed out #1621

## 0.1.0 / 2019-08-07

* [CHANGE] HA Tracker flags were renamed to provide more clarity #1465
  * `distributor.accept-ha-labels` is now `distributor.ha-tracker.enable`
  * `distributor.accept-ha-samples` is now `distributor.ha-tracker.enable-for-all-users`
  * `ha-tracker.replica` is now `distributor.ha-tracker.replica`
  * `ha-tracker.cluster` is now `distributor.ha-tracker.cluster`
* [FEATURE] You can specify "heap ballast" to reduce Go GC Churn #1489
* [BUGFIX] HA Tracker no longer always makes a request to Consul/Etcd when a request is not from the active replica #1516
* [BUGFIX] Queries are now correctly cancelled by the query-frontend #1508<|MERGE_RESOLUTION|>--- conflicted
+++ resolved
@@ -51,11 +51,8 @@
 * [BUGFIX] Cassandra: fixed consistency setting in the CQL session when creating the keyspace. #3105
 * [BUGFIX] Ruler: Config API would return both the `record` and `alert` in `YAML` response keys even when one of them must be empty. #3120
 * [BUGFIX] Index page now uses configured HTTP path prefix when creating links. #3126
-<<<<<<< HEAD
 * [BUGFIX] Index page no longer shows links that are not valid for running Cortex instance. #3133
-=======
 * [BUGFIX] Configs: prevent validation of templates to fail when using template functions. #3157
->>>>>>> 93f8f1f2
 
 ## 1.3.0 / 2020-08-21
 
