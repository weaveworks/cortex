--- conflicted
+++ resolved
@@ -65,11 +65,8 @@
 * [ENHANCEMENT] Experimental Ruler API: Fetch rule groups from object storage in parallel. #3218
 * [ENHANCEMENT] Chunks GCS object storage client uses the `fields` selector to limit the payload size when listing objects in the bucket. #3218 #3292
 * [ENHANCEMENT] Added shuffle sharding support to ruler. Added new metric `cortex_ruler_sync_rules_total`. #3235
-<<<<<<< HEAD
 * [ENHANCEMENT] Return an explicit error when the store-gateway is explicitly requested without a blocks storage engine. #3287
-=======
 * [ENHANCEMENT] Ruler: only load rules that belong to the ruler. Improves rules synching performances when ruler sharding is enabled. #3269
->>>>>>> 4b685e51
 * [BUGFIX] No-longer-needed ingester operations for queries triggered by queriers and rulers are now canceled. #3178
 * [BUGFIX] Ruler: directories in the configured `rules-path` will be removed on startup and shutdown in order to ensure they don't persist between runs. #3195
 * [BUGFIX] Handle hash-collisions in the query path. #3192
