# Changelog

## master / unreleased

* [CHANGE] Increase the default Cassandra client replication factor to 3. #3007
* [CHANGE] Experimental blocks storage: removed the support to transfer blocks between ingesters on shutdown. When running the Cortex blocks storage, ingesters are expected to run with a persistent disk. The following metrics have been removed: #2996
  * `cortex_ingester_sent_files`
  * `cortex_ingester_received_files`
  * `cortex_ingester_received_bytes_total`
  * `cortex_ingester_sent_bytes_total`
* [CHANGE] Experimental blocks storage: the `operation` label value `getrange` has changed into `get_range` for the metrics `thanos_store_bucket_cache_operation_requests_total` and `thanos_store_bucket_cache_operation_hits_total`. #3000
* [CHANGE] Experimental Delete Series: `/api/v1/admin/tsdb/delete_series` and `/api/v1/admin/tsdb/cancel_delete_request` purger APIs to return status code `204` instead of `200` for success. #2946
* [CHANGE] Histogram `cortex_memcache_request_duration_seconds` `method` label value changes from `Memcached.Get` to `Memcached.GetBatched` for batched lookups, and is not reported for non-batched lookups (label value `Memcached.GetMulti` remains, and had exactly the same value as `Get` in nonbatched lookups).  The same change applies to tracing spans. #3046
* [CHANGE] TLS server validation is now enabled by default, a new parameter `tls_insecure_skip_verify` can be set to true to skip validation optionally. #3030
* [CHANGE] `cortex_ruler_config_update_failures_total` has been removed in favor of `cortex_ruler_config_last_reload_successful`. #3056
* [ENHANCEMENT] Add support for azure storage in China, German and US Government environments. #2988
* [ENHANCEMENT] Query-tee: added a small tolerance to floating point sample values comparison. #2994
* [ENHANCEMENT] Query-tee: add support for doing a passthrough of requests to preferred backend for unregistered routes #3018
* [ENHANCEMENT] Expose `storage.aws.dynamodb.backoff_config` configuration file field. #3026
* [ENHANCEMENT] Added `cortex_request_message_bytes` and `cortex_response_message_bytes` histograms to track received and sent gRPC message and HTTP request/response sizes. Added `cortex_inflight_requests` gauge to track number of inflight gRPC and HTTP requests. #3064
* [ENHANCEMENT] Add config validation to the experimental Alertmanager API. Invalid configs are no longer accepted. #3053
* [ENHANCEMENT] Add "integration" as a label for `cortex_alertmanager_notifications_total` and `cortex_alertmanager_notifications_failed_total` metrics. #3056
* [ENHANCEMENT] Add `cortex_ruler_config_last_reload_successful` and `cortex_ruler_config_last_reload_successful_seconds` to check status of users rule manager. #3056
* [BUGFIX] Query-frontend: Fixed rounding for incoming query timestamps, to be 100% Prometheus compatible. #2990
* [BUGFIX] Querier: Merge results from chunks and blocks ingesters when using streaming of results. #3013
* [BUGFIX] Querier: query /series from ingesters regardless the `-querier.query-ingesters-within` setting. #3035
* [BUGFIX] Experimental blocks storage: Ingester is less likely to hit gRPC message size limit when streaming data to queriers. #3015
* [BUGFIX] Experimental blocks storage: fixed memberlist support for the store-gateways ring used when blocks sharding is enabled. #3058
* [BUGFIX] Fix configuration for TLS server validation, TLS skip verify was hardcoded to true for all TLS configurations and prevented validation of server certificates. #3030
* [BUGFIX] Fixes the Alertmanager panicking when no `-alertmanager.web.external-url` is provided. #3017
* [BUGFIX] Fixes the registration of the Alertmanager API metrics `cortex_alertmanager_alerts_received_total` and `cortex_alertmanager_alerts_invalid_total`. #3065
<<<<<<< HEAD
* [BUGFIX] An index optimisation actually slows things down when using caching. Moved it to the right location. #2973
=======
* [BUGFIX] Ingester: If push request contained both valid and invalid samples, valid samples were ingested but not stored to WAL of the chunks storage. This has been fixed. #3067
>>>>>>> 2c911800

## 1.3.0 / 2020-08-21

* [CHANGE] Replace the metric `cortex_alertmanager_configs` with `cortex_alertmanager_config_invalid` exposed by Alertmanager. #2960
* [CHANGE] Experimental Delete Series: Change target flag for purger from `data-purger` to `purger`. #2777
* [CHANGE] Experimental blocks storage: The max concurrent queries against the long-term storage, configured via `-experimental.blocks-storage.bucket-store.max-concurrent`, is now a limit shared across all tenants and not a per-tenant limit anymore. The default value has changed from `20` to `100` and the following new metrics have been added: #2797
  * `cortex_bucket_stores_gate_queries_concurrent_max`
  * `cortex_bucket_stores_gate_queries_in_flight`
  * `cortex_bucket_stores_gate_duration_seconds`
* [CHANGE] Metric `cortex_ingester_flush_reasons` has been renamed to `cortex_ingester_flushing_enqueued_series_total`, and new metric `cortex_ingester_flushing_dequeued_series_total` with `outcome` label (superset of reason) has been added. #2802 #2818 #2998
* [CHANGE] Experimental Delete Series: Metric `cortex_purger_oldest_pending_delete_request_age_seconds` would track age of delete requests since they are over their cancellation period instead of their creation time. #2806
* [CHANGE] Experimental blocks storage: the store-gateway service is required in a Cortex cluster running with the experimental blocks storage. Removed the `-experimental.tsdb.store-gateway-enabled` CLI flag and `store_gateway_enabled` YAML config option. The store-gateway is now always enabled when the storage engine is `blocks`. #2822
* [CHANGE] Experimental blocks storage: removed support for `-experimental.blocks-storage.bucket-store.max-sample-count` flag because the implementation was flawed. To limit the number of samples/chunks processed by a single query you can set `-store.query-chunk-limit`, which is now supported by the blocks storage too. #2852
* [CHANGE] Ingester: Chunks flushed via /flush stay in memory until retention period is reached. This affects `cortex_ingester_memory_chunks` metric. #2778
* [CHANGE] Querier: the error message returned when the query time range exceeds `-store.max-query-length` has changed from `invalid query, length > limit (X > Y)` to `the query time range exceeds the limit (query length: X, limit: Y)`. #2826
* [CHANGE] Add `component` label to metrics exposed by chunk, delete and index store clients. #2774
* [CHANGE] Querier: when `-querier.query-ingesters-within` is configured, the time range of the query sent to ingesters is now manipulated to ensure the query start time is not older than 'now - query-ingesters-within'. #2904
* [CHANGE] KV: The `role` label which was a label of `multi` KV store client only has been added to metrics of every KV store client. If KV store client is not `multi`, then the value of `role` label is `primary`. #2837
* [CHANGE] Added the `engine` label to the metrics exposed by the Prometheus query engine, to distinguish between `ruler` and `querier` metrics. #2854
* [CHANGE] Added ruler to the single binary when started with `-target=all` (default). #2854
* [CHANGE] Experimental blocks storage: compact head when opening TSDB. This should only affect ingester startup after it was unable to compact head in previous run. #2870
* [CHANGE] Metric `cortex_overrides_last_reload_successful` has been renamed to `cortex_runtime_config_last_reload_successful`. #2874
* [CHANGE] HipChat support has been removed from the alertmanager (because removed from the Prometheus upstream too). #2902
* [CHANGE] Add constant label `name` to metric `cortex_cache_request_duration_seconds`. #2903
* [CHANGE] Add `user` label to metric `cortex_query_frontend_queue_length`. #2939
* [CHANGE] Experimental blocks storage: cleaned up the config and renamed "TSDB" to "blocks storage". #2937
  - The storage engine setting value has been changed from `tsdb` to `blocks`; this affects `-store.engine` CLI flag and its respective YAML option.
  - The root level YAML config has changed from `tsdb` to `blocks_storage`
  - The prefix of all CLI flags has changed from `-experimental.tsdb.` to `-experimental.blocks-storage.`
  - The following settings have been grouped under `tsdb` property in the YAML config and their CLI flags changed:
    - `-experimental.tsdb.dir` changed to `-experimental.blocks-storage.tsdb.dir`
    - `-experimental.tsdb.block-ranges-period` changed to `-experimental.blocks-storage.tsdb.block-ranges-period`
    - `-experimental.tsdb.retention-period` changed to `-experimental.blocks-storage.tsdb.retention-period`
    - `-experimental.tsdb.ship-interval` changed to `-experimental.blocks-storage.tsdb.ship-interval`
    - `-experimental.tsdb.ship-concurrency` changed to `-experimental.blocks-storage.tsdb.ship-concurrency`
    - `-experimental.tsdb.max-tsdb-opening-concurrency-on-startup` changed to `-experimental.blocks-storage.tsdb.max-tsdb-opening-concurrency-on-startup`
    - `-experimental.tsdb.head-compaction-interval` changed to `-experimental.blocks-storage.tsdb.head-compaction-interval`
    - `-experimental.tsdb.head-compaction-concurrency` changed to `-experimental.blocks-storage.tsdb.head-compaction-concurrency`
    - `-experimental.tsdb.head-compaction-idle-timeout` changed to `-experimental.blocks-storage.tsdb.head-compaction-idle-timeout`
    - `-experimental.tsdb.stripe-size` changed to `-experimental.blocks-storage.tsdb.stripe-size`
    - `-experimental.tsdb.wal-compression-enabled` changed to `-experimental.blocks-storage.tsdb.wal-compression-enabled`
    - `-experimental.tsdb.flush-blocks-on-shutdown` changed to `-experimental.blocks-storage.tsdb.flush-blocks-on-shutdown`
* [CHANGE] Flags `-bigtable.grpc-use-gzip-compression`, `-ingester.client.grpc-use-gzip-compression`, `-querier.frontend-client.grpc-use-gzip-compression` are now deprecated. #2940
* [CHANGE] Limit errors reported by ingester during query-time now return HTTP status code 422. #2941
* [FEATURE] Introduced `ruler.for-outage-tolerance`, Max time to tolerate outage for restoring "for" state of alert. #2783
* [FEATURE] Introduced `ruler.for-grace-period`, Minimum duration between alert and restored "for" state. This is maintained only for alerts with configured "for" time greater than grace period. #2783
* [FEATURE] Introduced `ruler.resend-delay`, Minimum amount of time to wait before resending an alert to Alertmanager. #2783
* [FEATURE] Ruler: added `local` filesystem support to store rules (read-only). #2854
* [ENHANCEMENT] Upgraded Docker base images to `alpine:3.12`. #2862
* [ENHANCEMENT] Experimental: Querier can now optionally query secondary store. This is specified by using `-querier.second-store-engine` option, with values `chunks` or `blocks`. Standard configuration options for this store are used. Additionally, this querying can be configured to happen only for queries that need data older than `-querier.use-second-store-before-time`. Default value of zero will always query secondary store. #2747
* [ENHANCEMENT] Query-tee: increased the `cortex_querytee_request_duration_seconds` metric buckets granularity. #2799
* [ENHANCEMENT] Query-tee: fail to start if the configured `-backend.preferred` is unknown. #2799
* [ENHANCEMENT] Ruler: Added the following metrics: #2786
  * `cortex_prometheus_notifications_latency_seconds`
  * `cortex_prometheus_notifications_errors_total`
  * `cortex_prometheus_notifications_sent_total`
  * `cortex_prometheus_notifications_dropped_total`
  * `cortex_prometheus_notifications_queue_length`
  * `cortex_prometheus_notifications_queue_capacity`
  * `cortex_prometheus_notifications_alertmanagers_discovered`
* [ENHANCEMENT] The behavior of the `/ready` was changed for the query frontend to indicate when it was ready to accept queries. This is intended for use by a read path load balancer that would want to wait for the frontend to have attached queriers before including it in the backend. #2733
* [ENHANCEMENT] Experimental Delete Series: Add support for deletion of chunks for remaining stores. #2801
* [ENHANCEMENT] Add `-modules` command line flag to list possible values for `-target`. Also, log warning if given target is internal component. #2752
* [ENHANCEMENT] Added `-ingester.flush-on-shutdown-with-wal-enabled` option to enable chunks flushing even when WAL is enabled. #2780
* [ENHANCEMENT] Query-tee: Support for custom API prefix by using `-server.path-prefix` option. #2814
* [ENHANCEMENT] Query-tee: Forward `X-Scope-OrgId` header to backend, if present in the request. #2815
* [ENHANCEMENT] Experimental blocks storage: Added `-experimental.blocks-storage.tsdb.head-compaction-idle-timeout` option to force compaction of data in memory into a block. #2803
* [ENHANCEMENT] Experimental blocks storage: Added support for flushing blocks via `/flush`, `/shutdown` (previously these only worked for chunks storage) and by using `-experimental.blocks-storage.tsdb.flush-blocks-on-shutdown` option. #2794
* [ENHANCEMENT] Experimental blocks storage: Added support to enforce max query time range length via `-store.max-query-length`. #2826
* [ENHANCEMENT] Experimental blocks storage: Added support to limit the max number of chunks that can be fetched from the long-term storage while executing a query. The limit is enforced both in the querier and store-gateway, and is configurable via `-store.query-chunk-limit`. #2852 #2922
* [ENHANCEMENT] Ingester: Added new metric `cortex_ingester_flush_series_in_progress` that reports number of ongoing flush-series operations. Useful when calling `/flush` handler: if `cortex_ingester_flush_queue_length + cortex_ingester_flush_series_in_progress` is 0, all flushes are finished. #2778
* [ENHANCEMENT] Memberlist members can join cluster via SRV records. #2788
* [ENHANCEMENT] Added configuration options for chunks s3 client. #2831
  * `s3.endpoint`
  * `s3.region`
  * `s3.access-key-id`
  * `s3.secret-access-key`
  * `s3.insecure`
  * `s3.sse-encryption`
  * `s3.http.idle-conn-timeout`
  * `s3.http.response-header-timeout`
  * `s3.http.insecure-skip-verify`
* [ENHANCEMENT] Prometheus upgraded. #2798 #2849 #2867 #2902 #2918
  * Optimized labels regex matchers for patterns containing literals (eg. `foo.*`, `.*foo`, `.*foo.*`)
* [ENHANCEMENT] Add metric `cortex_ruler_config_update_failures_total` to Ruler to track failures of loading rules files. #2857
* [ENHANCEMENT] Experimental Alertmanager: Alertmanager configuration persisted to object storage using an experimental API that accepts and returns YAML-based Alertmanager configuration. #2768
* [ENHANCEMENT] Ruler: `-ruler.alertmanager-url` now supports multiple URLs. Each URL is treated as a separate Alertmanager group. Support for multiple Alertmanagers in a group can be achieved by using DNS service discovery. #2851
* [ENHANCEMENT] Experimental blocks storage: Cortex Flusher now works with blocks engine. Flusher needs to be provided with blocks-engine configuration, existing Flusher flags are not used (they are only relevant for chunks engine). Note that flush errors are only reported via log. #2877
* [ENHANCEMENT] Flusher: Added `-flusher.exit-after-flush` option (defaults to true) to control whether Cortex should stop completely after Flusher has finished its work. #2877
* [ENHANCEMENT] Added metrics `cortex_config_hash` and `cortex_runtime_config_hash` to expose hash of the currently active config file. #2874
* [ENHANCEMENT] Logger: added JSON logging support, configured via the `-log.format=json` CLI flag or its respective YAML config option. #2386
* [ENHANCEMENT] Added new flags `-bigtable.grpc-compression`, `-ingester.client.grpc-compression`, `-querier.frontend-client.grpc-compression` to configure compression used by gRPC. Valid values are `gzip`, `snappy`, or empty string (no compression, default). #2940
* [ENHANCEMENT] Clarify limitations of the `/api/v1/series`, `/api/v1/labels` and `/api/v1/label/{name}/values` endpoints. #2953
* [ENHANCEMENT] Ingester: added `Dropped` outcome to metric `cortex_ingester_flushing_dequeued_series_total`. #2998
* [BUGFIX] Fixed a bug with `api/v1/query_range` where no responses would return null values for `result` and empty values for `resultType`. #2962
* [BUGFIX] Fixed a bug in the index intersect code causing storage to return more chunks/series than required. #2796
* [BUGFIX] Fixed the number of reported keys in the background cache queue. #2764
* [BUGFIX] Fix race in processing of headers in sharded queries. #2762
* [BUGFIX] Query Frontend: Do not re-split sharded requests around ingester boundaries. #2766
* [BUGFIX] Experimental Delete Series: Fixed a problem with cache generation numbers prefixed to cache keys. #2800
* [BUGFIX] Ingester: Flushing chunks via `/flush` endpoint could previously lead to panic, if chunks were already flushed before and then removed from memory during the flush caused by `/flush` handler. Immediate flush now doesn't cause chunks to be flushed again. Samples received during flush triggered via `/flush` handler are no longer discarded. #2778
* [BUGFIX] Prometheus upgraded. #2849
  * Fixed unknown symbol error during head compaction
* [BUGFIX] Fix panic when using cassandra as store for both index and delete requests. #2774
* [BUGFIX] Experimental Delete Series: Fixed a data race in Purger. #2817
* [BUGFIX] KV: Fixed a bug that triggered a panic due to metrics being registered with the same name but different labels when using a `multi` configured KV client. #2837
* [BUGFIX] Query-frontend: Fix passing HTTP `Host` header if `-frontend.downstream-url` is configured. #2880
* [BUGFIX] Ingester: Improve time-series distribution when `-experimental.distributor.user-subring-size` is enabled. #2887
* [BUGFIX] Set content type to `application/x-protobuf` for remote_read responses. #2915
* [BUGFIX] Fixed ruler and store-gateway instance registration in the ring (when sharding is enabled) when a new instance replaces abruptly terminated one, and the only difference between the two instances is the address. #2954
* [BUGFIX] Fixed `Missing chunks and index config causing silent failure` Absence of chunks and index from schema config is not validated. #2732
* [BUGFIX] Fix panic caused by KVs from boltdb being used beyond their life. #2971
* [BUGFIX] Experimental blocks storage: `/api/v1/series`, `/api/v1/labels` and `/api/v1/label/{name}/values` only query the TSDB head regardless of the configured `-experimental.blocks-storage.tsdb.retention-period`. #2974
* [BUGFIX] Ingester: Avoid indefinite checkpointing in case of surge in number of series. #2955
* [BUGFIX] Querier: query /series from ingesters regardless the `-querier.query-ingesters-within` setting. #3035
* [BUGFIX] Ruler: fixed an unintentional breaking change introduced in the ruler's `alertmanager_url` YAML config option, which changed the value from a string to a list of strings. #2989

## 1.2.0 / 2020-07-01

* [CHANGE] Metric `cortex_kv_request_duration_seconds` now includes `name` label to denote which client is being used as well as the `backend` label to denote the KV backend implementation in use. #2648
* [CHANGE] Experimental Ruler: Rule groups persisted to object storage using the experimental API have an updated object key encoding to better handle special characters. Rule groups previously-stored using object storage must be renamed to the new format. #2646
* [CHANGE] Query Frontend now uses Round Robin to choose a tenant queue to service next. #2553
* [CHANGE] `-promql.lookback-delta` is now deprecated and has been replaced by `-querier.lookback-delta` along with `lookback_delta` entry under `querier` in the config file. `-promql.lookback-delta` will be removed in v1.4.0. #2604
* [CHANGE] Experimental TSDB: removed `-experimental.tsdb.bucket-store.binary-index-header-enabled` flag. Now the binary index-header is always enabled.
* [CHANGE] Experimental TSDB: Renamed index-cache metrics to use original metric names from Thanos, as Cortex is not aggregating them in any way: #2627
  * `cortex_<service>_blocks_index_cache_items_evicted_total` => `thanos_store_index_cache_items_evicted_total{name="index-cache"}`
  * `cortex_<service>_blocks_index_cache_items_added_total` => `thanos_store_index_cache_items_added_total{name="index-cache"}`
  * `cortex_<service>_blocks_index_cache_requests_total` => `thanos_store_index_cache_requests_total{name="index-cache"}`
  * `cortex_<service>_blocks_index_cache_items_overflowed_total` => `thanos_store_index_cache_items_overflowed_total{name="index-cache"}`
  * `cortex_<service>_blocks_index_cache_hits_total` => `thanos_store_index_cache_hits_total{name="index-cache"}`
  * `cortex_<service>_blocks_index_cache_items` => `thanos_store_index_cache_items{name="index-cache"}`
  * `cortex_<service>_blocks_index_cache_items_size_bytes` => `thanos_store_index_cache_items_size_bytes{name="index-cache"}`
  * `cortex_<service>_blocks_index_cache_total_size_bytes` => `thanos_store_index_cache_total_size_bytes{name="index-cache"}`
  * `cortex_<service>_blocks_index_cache_memcached_operations_total` =>  `thanos_memcached_operations_total{name="index-cache"}`
  * `cortex_<service>_blocks_index_cache_memcached_operation_failures_total` =>  `thanos_memcached_operation_failures_total{name="index-cache"}`
  * `cortex_<service>_blocks_index_cache_memcached_operation_duration_seconds` =>  `thanos_memcached_operation_duration_seconds{name="index-cache"}`
  * `cortex_<service>_blocks_index_cache_memcached_operation_skipped_total` =>  `thanos_memcached_operation_skipped_total{name="index-cache"}`
* [CHANGE] Experimental TSDB: Renamed metrics in bucket stores: #2627
  * `cortex_<service>_blocks_meta_syncs_total` => `cortex_blocks_meta_syncs_total{component="<service>"}`
  * `cortex_<service>_blocks_meta_sync_failures_total` => `cortex_blocks_meta_sync_failures_total{component="<service>"}`
  * `cortex_<service>_blocks_meta_sync_duration_seconds` => `cortex_blocks_meta_sync_duration_seconds{component="<service>"}`
  * `cortex_<service>_blocks_meta_sync_consistency_delay_seconds` => `cortex_blocks_meta_sync_consistency_delay_seconds{component="<service>"}`
  * `cortex_<service>_blocks_meta_synced` => `cortex_blocks_meta_synced{component="<service>"}`
  * `cortex_<service>_bucket_store_block_loads_total` => `cortex_bucket_store_block_loads_total{component="<service>"}`
  * `cortex_<service>_bucket_store_block_load_failures_total` => `cortex_bucket_store_block_load_failures_total{component="<service>"}`
  * `cortex_<service>_bucket_store_block_drops_total` => `cortex_bucket_store_block_drops_total{component="<service>"}`
  * `cortex_<service>_bucket_store_block_drop_failures_total` => `cortex_bucket_store_block_drop_failures_total{component="<service>"}`
  * `cortex_<service>_bucket_store_blocks_loaded` => `cortex_bucket_store_blocks_loaded{component="<service>"}`
  * `cortex_<service>_bucket_store_series_data_touched` => `cortex_bucket_store_series_data_touched{component="<service>"}`
  * `cortex_<service>_bucket_store_series_data_fetched` => `cortex_bucket_store_series_data_fetched{component="<service>"}`
  * `cortex_<service>_bucket_store_series_data_size_touched_bytes` => `cortex_bucket_store_series_data_size_touched_bytes{component="<service>"}`
  * `cortex_<service>_bucket_store_series_data_size_fetched_bytes` => `cortex_bucket_store_series_data_size_fetched_bytes{component="<service>"}`
  * `cortex_<service>_bucket_store_series_blocks_queried` => `cortex_bucket_store_series_blocks_queried{component="<service>"}`
  * `cortex_<service>_bucket_store_series_get_all_duration_seconds` => `cortex_bucket_store_series_get_all_duration_seconds{component="<service>"}`
  * `cortex_<service>_bucket_store_series_merge_duration_seconds` => `cortex_bucket_store_series_merge_duration_seconds{component="<service>"}`
  * `cortex_<service>_bucket_store_series_refetches_total` => `cortex_bucket_store_series_refetches_total{component="<service>"}`
  * `cortex_<service>_bucket_store_series_result_series` => `cortex_bucket_store_series_result_series{component="<service>"}`
  * `cortex_<service>_bucket_store_cached_postings_compressions_total` => `cortex_bucket_store_cached_postings_compressions_total{component="<service>"}`
  * `cortex_<service>_bucket_store_cached_postings_compression_errors_total` => `cortex_bucket_store_cached_postings_compression_errors_total{component="<service>"}`
  * `cortex_<service>_bucket_store_cached_postings_compression_time_seconds` => `cortex_bucket_store_cached_postings_compression_time_seconds{component="<service>"}`
  * `cortex_<service>_bucket_store_cached_postings_original_size_bytes_total` => `cortex_bucket_store_cached_postings_original_size_bytes_total{component="<service>"}`
  * `cortex_<service>_bucket_store_cached_postings_compressed_size_bytes_total` => `cortex_bucket_store_cached_postings_compressed_size_bytes_total{component="<service>"}`
  * `cortex_<service>_blocks_sync_seconds` => `cortex_bucket_stores_blocks_sync_seconds{component="<service>"}`
  * `cortex_<service>_blocks_last_successful_sync_timestamp_seconds` => `cortex_bucket_stores_blocks_last_successful_sync_timestamp_seconds{component="<service>"}`
* [CHANGE] Available command-line flags are printed to stdout, and only when requested via `-help`. Using invalid flag no longer causes printing of all available flags. #2691
* [CHANGE] Experimental Memberlist ring: randomize gossip node names to avoid conflicts when running multiple clients on the same host, or reusing host names (eg. pods in statefulset). Node name randomization can be disabled by using `-memberlist.randomize-node-name=false`. #2715
* [CHANGE] Memberlist KV client is no longer considered experimental. #2725
* [CHANGE] Experimental Delete Series: Make delete request cancellation duration configurable. #2760
* [CHANGE] Removed `-store.fullsize-chunks` option which was undocumented and unused (it broke ingester hand-overs). #2656
* [CHANGE] Query with no metric name that has previously resulted in HTTP status code 500 now returns status code 422 instead. #2571
* [FEATURE] TLS config options added for GRPC clients in Querier (Query-frontend client & Ingester client), Ruler, Store Gateway, as well as HTTP client in Config store client. #2502
* [FEATURE] The flag `-frontend.max-cache-freshness` is now supported within the limits overrides, to specify per-tenant max cache freshness values. The corresponding YAML config parameter has been changed from `results_cache.max_freshness` to `limits_config.max_cache_freshness`. The legacy YAML config parameter (`results_cache.max_freshness`) will continue to be supported till Cortex release `v1.4.0`. #2609
* [FEATURE] Experimental gRPC Store: Added support to 3rd parties index and chunk stores using gRPC client/server plugin mechanism. #2220
* [FEATURE] Add `-cassandra.table-options` flag to customize table options of Cassandra when creating the index or chunk table. #2575
* [ENHANCEMENT] Propagate GOPROXY value when building `build-image`. This is to help the builders building the code in a Network where default Go proxy is not accessible (e.g. when behind some corporate VPN). #2741
* [ENHANCEMENT] Querier: Added metric `cortex_querier_request_duration_seconds` for all requests to the querier. #2708
* [ENHANCEMENT] Cortex is now built with Go 1.14. #2480 #2749 #2753
* [ENHANCEMENT] Experimental TSDB: added the following metrics to the ingester: #2580 #2583 #2589 #2654
  * `cortex_ingester_tsdb_appender_add_duration_seconds`
  * `cortex_ingester_tsdb_appender_commit_duration_seconds`
  * `cortex_ingester_tsdb_refcache_purge_duration_seconds`
  * `cortex_ingester_tsdb_compactions_total`
  * `cortex_ingester_tsdb_compaction_duration_seconds`
  * `cortex_ingester_tsdb_wal_fsync_duration_seconds`
  * `cortex_ingester_tsdb_wal_page_flushes_total`
  * `cortex_ingester_tsdb_wal_completed_pages_total`
  * `cortex_ingester_tsdb_wal_truncations_failed_total`
  * `cortex_ingester_tsdb_wal_truncations_total`
  * `cortex_ingester_tsdb_wal_writes_failed_total`
  * `cortex_ingester_tsdb_checkpoint_deletions_failed_total`
  * `cortex_ingester_tsdb_checkpoint_deletions_total`
  * `cortex_ingester_tsdb_checkpoint_creations_failed_total`
  * `cortex_ingester_tsdb_checkpoint_creations_total`
  * `cortex_ingester_tsdb_wal_truncate_duration_seconds`
  * `cortex_ingester_tsdb_head_active_appenders`
  * `cortex_ingester_tsdb_head_series_not_found_total`
  * `cortex_ingester_tsdb_head_chunks`
  * `cortex_ingester_tsdb_mmap_chunk_corruptions_total`
  * `cortex_ingester_tsdb_head_chunks_created_total`
  * `cortex_ingester_tsdb_head_chunks_removed_total`
* [ENHANCEMENT] Experimental TSDB: added metrics useful to alert on critical conditions of the blocks storage: #2573
  * `cortex_compactor_last_successful_run_timestamp_seconds`
  * `cortex_querier_blocks_last_successful_sync_timestamp_seconds` (when store-gateway is disabled)
  * `cortex_querier_blocks_last_successful_scan_timestamp_seconds` (when store-gateway is enabled)
  * `cortex_storegateway_blocks_last_successful_sync_timestamp_seconds`
* [ENHANCEMENT] Experimental TSDB: added the flag `-experimental.tsdb.wal-compression-enabled` to allow to enable TSDB WAL compression. #2585
* [ENHANCEMENT] Experimental TSDB: Querier and store-gateway components can now use so-called "caching bucket", which can currently cache fetched chunks into shared memcached server. #2572
* [ENHANCEMENT] Ruler: Automatically remove unhealthy rulers from the ring. #2587
* [ENHANCEMENT] Query-tee: added support to `/metadata`, `/alerts`, and `/rules` endpoints #2600
* [ENHANCEMENT] Query-tee: added support to query results comparison between two different backends. The comparison is disabled by default and can be enabled via `-proxy.compare-responses=true`. #2611
* [ENHANCEMENT] Query-tee: improved the query-tee to not wait all backend responses before sending back the response to the client. The query-tee now sends back to the client first successful response, while honoring the `-backend.preferred` option. #2702
* [ENHANCEMENT] Thanos and Prometheus upgraded. #2602 #2604 #2634 #2659 #2686 #2756
  * TSDB now holds less WAL files after Head Truncation.
  * TSDB now does memory-mapping of Head chunks and reduces memory usage.
* [ENHANCEMENT] Experimental TSDB: decoupled blocks deletion from blocks compaction in the compactor, so that blocks deletion is not blocked by a busy compactor. The following metrics have been added: #2623
  * `cortex_compactor_block_cleanup_started_total`
  * `cortex_compactor_block_cleanup_completed_total`
  * `cortex_compactor_block_cleanup_failed_total`
  * `cortex_compactor_block_cleanup_last_successful_run_timestamp_seconds`
* [ENHANCEMENT] Experimental TSDB: Use shared cache for metadata. This is especially useful when running multiple querier and store-gateway components to reduce number of object store API calls. #2626 #2640
* [ENHANCEMENT] Experimental TSDB: when `-querier.query-store-after` is configured and running the experimental blocks storage, the time range of the query sent to the store is now manipulated to ensure the query end time is not more recent than 'now - query-store-after'. #2642
* [ENHANCEMENT] Experimental TSDB: small performance improvement in concurrent usage of RefCache, used during samples ingestion. #2651
* [ENHANCEMENT] The following endpoints now respond appropriately to an `Accept` header with the value `application/json` #2673
  * `/distributor/all_user_stats`
  * `/distributor/ha_tracker`
  * `/ingester/ring`
  * `/store-gateway/ring`
  * `/compactor/ring`
  * `/ruler/ring`
  * `/services`
* [ENHANCEMENT] Experimental Cassandra backend: Add `-cassandra.num-connections` to allow increasing the number of TCP connections to each Cassandra server. #2666
* [ENHANCEMENT] Experimental Cassandra backend: Use separate Cassandra clients and connections for reads and writes. #2666
* [ENHANCEMENT] Experimental Cassandra backend: Add `-cassandra.reconnect-interval` to allow specifying the reconnect interval to a Cassandra server that has been marked `DOWN` by the gocql driver. Also change the default value of the reconnect interval from `60s` to `1s`. #2687
* [ENHANCEMENT] Experimental Cassandra backend: Add option `-cassandra.convict-hosts-on-failure=false` to not convict host of being down when a request fails. #2684
* [ENHANCEMENT] Experimental TSDB: Applied a jitter to the period bucket scans in order to better distribute bucket operations over the time and increase the probability of hitting the shared cache (if configured). #2693
* [ENHANCEMENT] Experimental TSDB: Series limit per user and per metric now work in TSDB blocks. #2676
* [ENHANCEMENT] Experimental Memberlist: Added ability to periodically rejoin the memberlist cluster. #2724
* [ENHANCEMENT] Experimental Delete Series: Added the following metrics for monitoring processing of delete requests: #2730
  - `cortex_purger_load_pending_requests_attempts_total`: Number of attempts that were made to load pending requests with status.
  - `cortex_purger_oldest_pending_delete_request_age_seconds`: Age of oldest pending delete request in seconds.
  - `cortex_purger_pending_delete_requests_count`: Count of requests which are in process or are ready to be processed.
* [ENHANCEMENT] Experimental TSDB: Improved compactor to hard-delete also partial blocks with an deletion mark (even if the deletion mark threshold has not been reached). #2751
* [ENHANCEMENT] Experimental TSDB: Introduced a consistency check done by the querier to ensure all expected blocks have been queried via the store-gateway. If a block is missing on a store-gateway, the querier retries fetching series from missing blocks up to 3 times. If the consistency check fails once all retries have been exhausted, the query execution fails. The following metrics have been added: #2593 #2630 #2689 #2695
  * `cortex_querier_blocks_consistency_checks_total`
  * `cortex_querier_blocks_consistency_checks_failed_total`
  * `cortex_querier_storegateway_refetches_per_query`
* [ENHANCEMENT] Delete requests can now be canceled #2555
* [ENHANCEMENT] Table manager can now provision tables for delete store #2546
* [BUGFIX] Ruler: Ensure temporary rule files with special characters are properly mapped and cleaned up. #2506
* [BUGFIX] Fixes #2411, Ensure requests are properly routed to the prometheus api embedded in the query if `-server.path-prefix` is set. #2372
* [BUGFIX] Experimental TSDB: fixed chunk data corruption when querying back series using the experimental blocks storage. #2400
* [BUGFIX] Fixed collection of tracing spans from Thanos components used internally. #2655
* [BUGFIX] Experimental TSDB: fixed memory leak in ingesters. #2586
* [BUGFIX] QueryFrontend: fixed a situation where HTTP error is ignored and an incorrect status code is set. #2590
* [BUGFIX] Ingester: Fix an ingester starting up in the JOINING state and staying there forever. #2565
* [BUGFIX] QueryFrontend: fixed a panic (`integer divide by zero`) in the query-frontend. The query-frontend now requires the `-querier.default-evaluation-interval` config to be set to the same value of the querier. #2614
* [BUGFIX] Experimental TSDB: when the querier receives a `/series` request with a time range older than the data stored in the ingester, it now ignores the requested time range and returns known series anyway instead of returning an empty response. This aligns the behaviour with the chunks storage. #2617
* [BUGFIX] Cassandra: fixed an edge case leading to an invalid CQL query when querying the index on a Cassandra store. #2639
* [BUGFIX] Ingester: increment series per metric when recovering from WAL or transfer. #2674
* [BUGFIX] Fixed `wrong number of arguments for 'mget' command` Redis error when a query has no chunks to lookup from storage. #2700 #2796
* [BUGFIX] Ingester: Automatically remove old tmp checkpoints, fixing a potential disk space leak after an ingester crashes. #2726

## 1.1.0 / 2020-05-21

This release brings the usual mix of bugfixes and improvements. The biggest change is that WAL support for chunks is now considered to be production-ready!

Please make sure to review renamed metrics, and update your dashboards and alerts accordingly.

* [CHANGE] Added v1 API routes documented in #2327. #2372
  * Added `-http.alertmanager-http-prefix` flag which allows the configuration of the path where the Alertmanager API and UI can be reached. The default is set to `/alertmanager`.
  * Added `-http.prometheus-http-prefix` flag which allows the configuration of the path where the Prometheus API and UI can be reached. The default is set to `/prometheus`.
  * Updated the index hosted at the root prefix to point to the updated routes.
  * Legacy routes hardcoded with the `/api/prom` prefix now respect the `-http.prefix` flag.
* [CHANGE] The metrics `cortex_distributor_ingester_appends_total` and `distributor_ingester_append_failures_total` now include a `type` label to differentiate between `samples` and `metadata`. #2336
* [CHANGE] The metrics for number of chunks and bytes flushed to the chunk store are renamed. Note that previous metrics were counted pre-deduplication, while new metrics are counted after deduplication. #2463
  * `cortex_ingester_chunks_stored_total` > `cortex_chunk_store_stored_chunks_total`
  * `cortex_ingester_chunk_stored_bytes_total` > `cortex_chunk_store_stored_chunk_bytes_total`
* [CHANGE] Experimental TSDB: renamed blocks meta fetcher metrics: #2375
  * `cortex_querier_bucket_store_blocks_meta_syncs_total` > `cortex_querier_blocks_meta_syncs_total`
  * `cortex_querier_bucket_store_blocks_meta_sync_failures_total` > `cortex_querier_blocks_meta_sync_failures_total`
  * `cortex_querier_bucket_store_blocks_meta_sync_duration_seconds` > `cortex_querier_blocks_meta_sync_duration_seconds`
  * `cortex_querier_bucket_store_blocks_meta_sync_consistency_delay_seconds` > `cortex_querier_blocks_meta_sync_consistency_delay_seconds`
* [CHANGE] Experimental TSDB: Modified default values for `compactor.deletion-delay` option from 48h to 12h and `-experimental.tsdb.bucket-store.ignore-deletion-marks-delay` from 24h to 6h. #2414
* [CHANGE] WAL: Default value of `-ingester.checkpoint-enabled` changed to `true`. #2416
* [CHANGE] `trace_id` field in log files has been renamed to `traceID`. #2518
* [CHANGE] Slow query log has a different output now. Previously used `url` field has been replaced with `host` and `path`, and query parameters are logged as individual log fields with `qs_` prefix. #2520
* [CHANGE] WAL: WAL and checkpoint compression is now disabled. #2436
* [CHANGE] Update in dependency `go-kit/kit` from `v0.9.0` to `v0.10.0`. HTML escaping disabled in JSON Logger. #2535
* [CHANGE] Experimental TSDB: Removed `cortex_<service>_` prefix from Thanos objstore metrics and added `component` label to distinguish which Cortex component is doing API calls to the object storage when running in single-binary mode: #2568
  - `cortex_<service>_thanos_objstore_bucket_operations_total` renamed to `thanos_objstore_bucket_operations_total{component="<name>"}`
  - `cortex_<service>_thanos_objstore_bucket_operation_failures_total` renamed to `thanos_objstore_bucket_operation_failures_total{component="<name>"}`
  - `cortex_<service>_thanos_objstore_bucket_operation_duration_seconds` renamed to `thanos_objstore_bucket_operation_duration_seconds{component="<name>"}`
  - `cortex_<service>_thanos_objstore_bucket_last_successful_upload_time` renamed to `thanos_objstore_bucket_last_successful_upload_time{component="<name>"}`
* [CHANGE] FIFO cache: The `-<prefix>.fifocache.size` CLI flag has been renamed to `-<prefix>.fifocache.max-size-items` as well as its YAML config option `size` renamed to `max_size_items`. #2319
* [FEATURE] Ruler: The `-ruler.evaluation-delay` flag was added to allow users to configure a default evaluation delay for all rules in cortex. The default value is 0 which is the current behavior. #2423
* [FEATURE] Experimental: Added a new object storage client for OpenStack Swift. #2440
* [FEATURE] TLS config options added to the Server. #2535
* [FEATURE] Experimental: Added support for `/api/v1/metadata` Prometheus-based endpoint. #2549
* [FEATURE] Add ability to limit concurrent queries to Cassandra with `-cassandra.query-concurrency` flag. #2562
* [FEATURE] Experimental TSDB: Introduced store-gateway service used by the experimental blocks storage to load and query blocks. The store-gateway optionally supports blocks sharding and replication via a dedicated hash ring, configurable via `-experimental.store-gateway.sharding-enabled` and `-experimental.store-gateway.sharding-ring.*` flags. The following metrics have been added: #2433 #2458 #2469 #2523
  * `cortex_querier_storegateway_instances_hit_per_query`
* [ENHANCEMENT] Experimental TSDB: sample ingestion errors are now reported via existing `cortex_discarded_samples_total` metric. #2370
* [ENHANCEMENT] Failures on samples at distributors and ingesters return the first validation error as opposed to the last. #2383
* [ENHANCEMENT] Experimental TSDB: Added `cortex_querier_blocks_meta_synced`, which reflects current state of synced blocks over all tenants. #2392
* [ENHANCEMENT] Added `cortex_distributor_latest_seen_sample_timestamp_seconds` metric to see how far behind Prometheus servers are in sending data. #2371
* [ENHANCEMENT] FIFO cache to support eviction based on memory usage. Added `-<prefix>.fifocache.max-size-bytes` CLI flag and YAML config option `max_size_bytes` to specify memory limit of the cache. #2319, #2527
* [ENHANCEMENT] Added `-querier.worker-match-max-concurrent`. Force worker concurrency to match the `-querier.max-concurrent` option.  Overrides `-querier.worker-parallelism`.  #2456
* [ENHANCEMENT] Added the following metrics for monitoring delete requests: #2445
  - `cortex_purger_delete_requests_received_total`: Number of delete requests received per user.
  - `cortex_purger_delete_requests_processed_total`: Number of delete requests processed per user.
  - `cortex_purger_delete_requests_chunks_selected_total`: Number of chunks selected while building delete plans per user.
  - `cortex_purger_delete_requests_processing_failures_total`: Number of delete requests processing failures per user.
* [ENHANCEMENT] Single Binary: Added query-frontend to the single binary.  Single binary users will now benefit from various query-frontend features.  Primarily: sharding, parallelization, load shedding, additional caching (if configured), and query retries. #2437
* [ENHANCEMENT] Allow 1w (where w denotes week) and 1y (where y denotes year) when setting `-store.cache-lookups-older-than` and `-store.max-look-back-period`. #2454
* [ENHANCEMENT] Optimize index queries for matchers using "a|b|c"-type regex. #2446 #2475
* [ENHANCEMENT] Added per tenant metrics for queries and chunks and bytes read from chunk store: #2463
  * `cortex_chunk_store_fetched_chunks_total` and `cortex_chunk_store_fetched_chunk_bytes_total`
  * `cortex_query_frontend_queries_total` (per tenant queries counted by the frontend)
* [ENHANCEMENT] WAL: New metrics `cortex_ingester_wal_logged_bytes_total` and `cortex_ingester_checkpoint_logged_bytes_total` added to track total bytes logged to disk for WAL and checkpoints. #2497
* [ENHANCEMENT] Add de-duplicated chunks counter `cortex_chunk_store_deduped_chunks_total` which counts every chunk not sent to the store because it was already sent by another replica. #2485
* [ENHANCEMENT] Query-frontend now also logs the POST data of long queries. #2481
* [ENHANCEMENT] WAL: Ingester WAL records now have type header and the custom WAL records have been replaced by Prometheus TSDB's WAL records. Old records will not be supported from 1.3 onwards. Note: once this is deployed, you cannot downgrade without data loss. #2436
* [ENHANCEMENT] Redis Cache: Added `idle_timeout`, `wait_on_pool_exhaustion` and `max_conn_lifetime` options to redis cache configuration. #2550
* [ENHANCEMENT] WAL: the experimental tag has been removed on the WAL in ingesters. #2560
* [ENHANCEMENT] Use newer AWS API for paginated queries - removes 'Deprecated' message from logfiles. #2452
* [ENHANCEMENT] Experimental memberlist: Add retry with backoff on memberlist join other members. #2705
* [ENHANCEMENT] Experimental TSDB: when the store-gateway sharding is enabled, unhealthy store-gateway instances are automatically removed from the ring after 10 consecutive `-experimental.store-gateway.sharding-ring.heartbeat-timeout` periods. #2526
* [BUGFIX] Ruler: Ensure temporary rule files with special characters are properly mapped and cleaned up. #2506
* [BUGFIX] Ensure requests are properly routed to the prometheus api embedded in the query if `-server.path-prefix` is set. Fixes #2411. #2372
* [BUGFIX] Experimental TSDB: Fixed chunk data corruption when querying back series using the experimental blocks storage. #2400
* [BUGFIX] Cassandra Storage: Fix endpoint TLS host verification. #2109
* [BUGFIX] Experimental TSDB: Fixed response status code from `422` to `500` when an error occurs while iterating chunks with the experimental blocks storage. #2402
* [BUGFIX] Ring: Fixed a situation where upgrading from pre-1.0 cortex with a rolling strategy caused new 1.0 ingesters to lose their zone value in the ring until manually forced to re-register. #2404
* [BUGFIX] Distributor: `/all_user_stats` now show API and Rule Ingest Rate correctly. #2457
* [BUGFIX] Fixed `version`, `revision` and `branch` labels exported by the `cortex_build_info` metric. #2468
* [BUGFIX] QueryFrontend: fixed a situation where span context missed when downstream_url is used. #2539
* [BUGFIX] Querier: Fixed a situation where querier would crash because of an unresponsive frontend instance. #2569

## 1.0.1 / 2020-04-23

* [BUGFIX] Fix gaps when querying ingesters with replication factor = 3 and 2 ingesters in the cluster. #2503

## 1.0.0 / 2020-04-02

This is the first major release of Cortex. We made a lot of **breaking changes** in this release which have been detailed below. Please also see the stability guarantees we provide as part of a major release: https://cortexmetrics.io/docs/configuration/v1guarantees/

* [CHANGE] Remove the following deprecated flags: #2339
  - `-metrics.error-rate-query` (use `-metrics.write-throttle-query` instead).
  - `-store.cardinality-cache-size` (use `-store.index-cache-read.enable-fifocache` and `-store.index-cache-read.fifocache.size` instead).
  - `-store.cardinality-cache-validity` (use `-store.index-cache-read.enable-fifocache` and `-store.index-cache-read.fifocache.duration` instead).
  - `-distributor.limiter-reload-period` (flag unused)
  - `-ingester.claim-on-rollout` (flag unused)
  - `-ingester.normalise-tokens` (flag unused)
* [CHANGE] Renamed YAML file options to be more consistent. See [full config file changes below](#config-file-breaking-changes). #2273
* [CHANGE] AWS based autoscaling has been removed. You can only use metrics based autoscaling now. `-applicationautoscaling.url` has been removed. See https://cortexmetrics.io/docs/production/aws/#dynamodb-capacity-provisioning on how to migrate. #2328
* [CHANGE] Renamed the `memcache.write-back-goroutines` and `memcache.write-back-buffer` flags to `background.write-back-concurrency` and `background.write-back-buffer`. This affects the following flags: #2241
  - `-frontend.memcache.write-back-buffer` --> `-frontend.background.write-back-buffer`
  - `-frontend.memcache.write-back-goroutines` --> `-frontend.background.write-back-concurrency`
  - `-store.index-cache-read.memcache.write-back-buffer` --> `-store.index-cache-read.background.write-back-buffer`
  - `-store.index-cache-read.memcache.write-back-goroutines` --> `-store.index-cache-read.background.write-back-concurrency`
  - `-store.index-cache-write.memcache.write-back-buffer` --> `-store.index-cache-write.background.write-back-buffer`
  - `-store.index-cache-write.memcache.write-back-goroutines` --> `-store.index-cache-write.background.write-back-concurrency`
  - `-memcache.write-back-buffer` --> `-store.chunks-cache.background.write-back-buffer`. Note the next change log for the difference.
  - `-memcache.write-back-goroutines` --> `-store.chunks-cache.background.write-back-concurrency`. Note the next change log for the difference.

* [CHANGE] Renamed the chunk cache flags to have `store.chunks-cache.` as prefix. This means the following flags have been changed: #2241
  - `-cache.enable-fifocache` --> `-store.chunks-cache.cache.enable-fifocache`
  - `-default-validity` --> `-store.chunks-cache.default-validity`
  - `-fifocache.duration` --> `-store.chunks-cache.fifocache.duration`
  - `-fifocache.size` --> `-store.chunks-cache.fifocache.size`
  - `-memcache.write-back-buffer` --> `-store.chunks-cache.background.write-back-buffer`. Note the previous change log for the difference.
  - `-memcache.write-back-goroutines` --> `-store.chunks-cache.background.write-back-concurrency`. Note the previous change log for the difference.
  - `-memcached.batchsize` --> `-store.chunks-cache.memcached.batchsize`
  - `-memcached.consistent-hash` --> `-store.chunks-cache.memcached.consistent-hash`
  - `-memcached.expiration` --> `-store.chunks-cache.memcached.expiration`
  - `-memcached.hostname` --> `-store.chunks-cache.memcached.hostname`
  - `-memcached.max-idle-conns` --> `-store.chunks-cache.memcached.max-idle-conns`
  - `-memcached.parallelism` --> `-store.chunks-cache.memcached.parallelism`
  - `-memcached.service` --> `-store.chunks-cache.memcached.service`
  - `-memcached.timeout` --> `-store.chunks-cache.memcached.timeout`
  - `-memcached.update-interval` --> `-store.chunks-cache.memcached.update-interval`
  - `-redis.enable-tls` --> `-store.chunks-cache.redis.enable-tls`
  - `-redis.endpoint` --> `-store.chunks-cache.redis.endpoint`
  - `-redis.expiration` --> `-store.chunks-cache.redis.expiration`
  - `-redis.max-active-conns` --> `-store.chunks-cache.redis.max-active-conns`
  - `-redis.max-idle-conns` --> `-store.chunks-cache.redis.max-idle-conns`
  - `-redis.password` --> `-store.chunks-cache.redis.password`
  - `-redis.timeout` --> `-store.chunks-cache.redis.timeout`
* [CHANGE] Rename the `-store.chunk-cache-stubs` to `-store.chunks-cache.cache-stubs` to be more inline with above. #2241
* [CHANGE] Change prefix of flags `-dynamodb.periodic-table.*` to `-table-manager.index-table.*`. #2359
* [CHANGE] Change prefix of flags `-dynamodb.chunk-table.*` to `-table-manager.chunk-table.*`. #2359
* [CHANGE] Change the following flags: #2359
  - `-dynamodb.poll-interval` --> `-table-manager.poll-interval`
  - `-dynamodb.periodic-table.grace-period` --> `-table-manager.periodic-table.grace-period`
* [CHANGE] Renamed the following flags: #2273
  - `-dynamodb.chunk.gang.size` --> `-dynamodb.chunk-gang-size`
  - `-dynamodb.chunk.get.max.parallelism` --> `-dynamodb.chunk-get-max-parallelism`
* [CHANGE] Don't support mixed time units anymore for duration. For example, 168h5m0s doesn't work anymore, please use just one unit (s|m|h|d|w|y). #2252
* [CHANGE] Utilize separate protos for rule state and storage. Experimental ruler API will not be functional until the rollout is complete. #2226
* [CHANGE] Frontend worker in querier now starts after all Querier module dependencies are started. This fixes issue where frontend worker started to send queries to querier before it was ready to serve them (mostly visible when using experimental blocks storage). #2246
* [CHANGE] Lifecycler component now enters Failed state on errors, and doesn't exit the process. (Important if you're vendoring Cortex and use Lifecycler) #2251
* [CHANGE] `/ready` handler now returns 200 instead of 204. #2330
* [CHANGE] Better defaults for the following options: #2344
  - `-<prefix>.consul.consistent-reads`: Old default: `true`, new default: `false`. This reduces the load on Consul.
  - `-<prefix>.consul.watch-rate-limit`: Old default: 0, new default: 1. This rate limits the reads to 1 per second. Which is good enough for ring watches.
  - `-distributor.health-check-ingesters`: Old default: `false`, new default: `true`.
  - `-ingester.max-stale-chunk-idle`: Old default: 0, new default: 2m. This lets us expire series that we know are stale early.
  - `-ingester.spread-flushes`: Old default: false, new default: true. This allows to better de-duplicate data and use less space.
  - `-ingester.chunk-age-jitter`: Old default: 20mins, new default: 0. This is to enable the `-ingester.spread-flushes` to true.
  - `-<prefix>.memcached.batchsize`: Old default: 0, new default: 1024. This allows batching of requests and keeps the concurrent requests low.
  - `-<prefix>.memcached.consistent-hash`: Old default: false, new default: true. This allows for better cache hits when the memcaches are scaled up and down.
  - `-querier.batch-iterators`: Old default: false, new default: true.
  - `-querier.ingester-streaming`: Old default: false, new default: true.
* [CHANGE] Experimental TSDB: Added `-experimental.tsdb.bucket-store.postings-cache-compression-enabled` to enable postings compression when storing to cache. #2335
* [CHANGE] Experimental TSDB: Added `-compactor.deletion-delay`, which is time before a block marked for deletion is deleted from bucket. If not 0, blocks will be marked for deletion and compactor component will delete blocks marked for deletion from the bucket. If delete-delay is 0, blocks will be deleted straight away. Note that deleting blocks immediately can cause query failures, if store gateway / querier still has the block loaded, or compactor is ignoring the deletion because it's compacting the block at the same time. Default value is 48h. #2335
* [CHANGE] Experimental TSDB: Added `-experimental.tsdb.bucket-store.index-cache.postings-compression-enabled`, to set duration after which the blocks marked for deletion will be filtered out while fetching blocks used for querying. This option allows querier to ignore blocks that are marked for deletion with some delay. This ensures store can still serve blocks that are meant to be deleted but do not have a replacement yet. Default is 24h, half of the default value for `-compactor.deletion-delay`. #2335
* [CHANGE] Experimental TSDB: Added `-experimental.tsdb.bucket-store.index-cache.memcached.max-item-size` to control maximum size of item that is stored to memcached. Defaults to 1 MiB. #2335
* [FEATURE] Added experimental storage API to the ruler service that is enabled when the `-experimental.ruler.enable-api` is set to true #2269
  * `-ruler.storage.type` flag now allows `s3`,`gcs`, and `azure` values
  * `-ruler.storage.(s3|gcs|azure)` flags exist to allow the configuration of object clients set for rule storage
* [CHANGE] Renamed table manager metrics. #2307 #2359
  * `cortex_dynamo_sync_tables_seconds` -> `cortex_table_manager_sync_duration_seconds`
  * `cortex_dynamo_table_capacity_units` -> `cortex_table_capacity_units`
* [FEATURE] Flusher target to flush the WAL. #2075
  * `-flusher.wal-dir` for the WAL directory to recover from.
  * `-flusher.concurrent-flushes` for number of concurrent flushes.
  * `-flusher.flush-op-timeout` is duration after which a flush should timeout.
* [FEATURE] Ingesters can now have an optional availability zone set, to ensure metric replication is distributed across zones. This is set via the `-ingester.availability-zone` flag or the `availability_zone` field in the config file. #2317
* [ENHANCEMENT] Better re-use of connections to DynamoDB and S3. #2268
* [ENHANCEMENT] Reduce number of goroutines used while executing a single index query. #2280
* [ENHANCEMENT] Experimental TSDB: Add support for local `filesystem` backend. #2245
* [ENHANCEMENT] Experimental TSDB: Added memcached support for the TSDB index cache. #2290
* [ENHANCEMENT] Experimental TSDB: Removed gRPC server to communicate between querier and BucketStore. #2324
* [ENHANCEMENT] Allow 1w (where w denotes week) and 1y (where y denotes year) when setting table period and retention. #2252
* [ENHANCEMENT] Added FIFO cache metrics for current number of entries and memory usage. #2270
* [ENHANCEMENT] Output all config fields to /config API, including those with empty value. #2209
* [ENHANCEMENT] Add "missing_metric_name" and "metric_name_invalid" reasons to cortex_discarded_samples_total metric. #2346
* [ENHANCEMENT] Experimental TSDB: sample ingestion errors are now reported via existing `cortex_discarded_samples_total` metric. #2370
* [BUGFIX] Ensure user state metrics are updated if a transfer fails. #2338
* [BUGFIX] Fixed etcd client keepalive settings. #2278
* [BUGFIX] Register the metrics of the WAL. #2295
* [BUXFIX] Experimental TSDB: fixed error handling when ingesting out of bound samples. #2342

### Known issues

- This experimental blocks storage in Cortex `1.0.0` has a bug which may lead to the error `cannot iterate chunk for series` when running queries. This bug has been fixed in #2400. If you're running the experimental blocks storage, please build Cortex from `master`.

### Config file breaking changes

In this section you can find a config file diff showing the breaking changes introduced in Cortex. You can also find the [full configuration file reference doc](https://cortexmetrics.io/docs/configuration/configuration-file/) in the website.

```diff
### ingester_config

 # Period with which to attempt to flush chunks.
 # CLI flag: -ingester.flush-period
-[flushcheckperiod: <duration> | default = 1m0s]
+[flush_period: <duration> | default = 1m0s]

 # Period chunks will remain in memory after flushing.
 # CLI flag: -ingester.retain-period
-[retainperiod: <duration> | default = 5m0s]
+[retain_period: <duration> | default = 5m0s]

 # Maximum chunk idle time before flushing.
 # CLI flag: -ingester.max-chunk-idle
-[maxchunkidle: <duration> | default = 5m0s]
+[max_chunk_idle_time: <duration> | default = 5m0s]

 # Maximum chunk idle time for chunks terminating in stale markers before
 # flushing. 0 disables it and a stale series is not flushed until the
 # max-chunk-idle timeout is reached.
 # CLI flag: -ingester.max-stale-chunk-idle
-[maxstalechunkidle: <duration> | default = 0s]
+[max_stale_chunk_idle_time: <duration> | default = 2m0s]

 # Timeout for individual flush operations.
 # CLI flag: -ingester.flush-op-timeout
-[flushoptimeout: <duration> | default = 1m0s]
+[flush_op_timeout: <duration> | default = 1m0s]

 # Maximum chunk age before flushing.
 # CLI flag: -ingester.max-chunk-age
-[maxchunkage: <duration> | default = 12h0m0s]
+[max_chunk_age: <duration> | default = 12h0m0s]

-# Range of time to subtract from MaxChunkAge to spread out flushes
+# Range of time to subtract from -ingester.max-chunk-age to spread out flushes
 # CLI flag: -ingester.chunk-age-jitter
-[chunkagejitter: <duration> | default = 20m0s]
+[chunk_age_jitter: <duration> | default = 0]

 # Number of concurrent goroutines flushing to dynamodb.
 # CLI flag: -ingester.concurrent-flushes
-[concurrentflushes: <int> | default = 50]
+[concurrent_flushes: <int> | default = 50]

-# If true, spread series flushes across the whole period of MaxChunkAge
+# If true, spread series flushes across the whole period of
+# -ingester.max-chunk-age.
 # CLI flag: -ingester.spread-flushes
-[spreadflushes: <boolean> | default = false]
+[spread_flushes: <boolean> | default = true]

 # Period with which to update the per-user ingestion rates.
 # CLI flag: -ingester.rate-update-period
-[rateupdateperiod: <duration> | default = 15s]
+[rate_update_period: <duration> | default = 15s]


### querier_config

 # The maximum number of concurrent queries.
 # CLI flag: -querier.max-concurrent
-[maxconcurrent: <int> | default = 20]
+[max_concurrent: <int> | default = 20]

 # Use batch iterators to execute query, as opposed to fully materialising the
 # series in memory.  Takes precedent over the -querier.iterators flag.
 # CLI flag: -querier.batch-iterators
-[batchiterators: <boolean> | default = false]
+[batch_iterators: <boolean> | default = true]

 # Use streaming RPCs to query ingester.
 # CLI flag: -querier.ingester-streaming
-[ingesterstreaming: <boolean> | default = false]
+[ingester_streaming: <boolean> | default = true]

 # Maximum number of samples a single query can load into memory.
 # CLI flag: -querier.max-samples
-[maxsamples: <int> | default = 50000000]
+[max_samples: <int> | default = 50000000]

 # The default evaluation interval or step size for subqueries.
 # CLI flag: -querier.default-evaluation-interval
-[defaultevaluationinterval: <duration> | default = 1m0s]
+[default_evaluation_interval: <duration> | default = 1m0s]

### query_frontend_config

 # URL of downstream Prometheus.
 # CLI flag: -frontend.downstream-url
-[downstream: <string> | default = ""]
+[downstream_url: <string> | default = ""]


### ruler_config

 # URL of alerts return path.
 # CLI flag: -ruler.external.url
-[externalurl: <url> | default = ]
+[external_url: <url> | default = ]

 # How frequently to evaluate rules
 # CLI flag: -ruler.evaluation-interval
-[evaluationinterval: <duration> | default = 1m0s]
+[evaluation_interval: <duration> | default = 1m0s]

 # How frequently to poll for rule changes
 # CLI flag: -ruler.poll-interval
-[pollinterval: <duration> | default = 1m0s]
+[poll_interval: <duration> | default = 1m0s]

-storeconfig:
+storage:

 # file path to store temporary rule files for the prometheus rule managers
 # CLI flag: -ruler.rule-path
-[rulepath: <string> | default = "/rules"]
+[rule_path: <string> | default = "/rules"]

 # URL of the Alertmanager to send notifications to.
 # CLI flag: -ruler.alertmanager-url
-[alertmanagerurl: <url> | default = ]
+[alertmanager_url: <url> | default = ]

 # Use DNS SRV records to discover alertmanager hosts.
 # CLI flag: -ruler.alertmanager-discovery
-[alertmanagerdiscovery: <boolean> | default = false]
+[enable_alertmanager_discovery: <boolean> | default = false]

 # How long to wait between refreshing alertmanager hosts.
 # CLI flag: -ruler.alertmanager-refresh-interval
-[alertmanagerrefreshinterval: <duration> | default = 1m0s]
+[alertmanager_refresh_interval: <duration> | default = 1m0s]

 # If enabled requests to alertmanager will utilize the V2 API.
 # CLI flag: -ruler.alertmanager-use-v2
-[alertmanangerenablev2api: <boolean> | default = false]
+[enable_alertmanager_v2: <boolean> | default = false]

 # Capacity of the queue for notifications to be sent to the Alertmanager.
 # CLI flag: -ruler.notification-queue-capacity
-[notificationqueuecapacity: <int> | default = 10000]
+[notification_queue_capacity: <int> | default = 10000]

 # HTTP timeout duration when sending notifications to the Alertmanager.
 # CLI flag: -ruler.notification-timeout
-[notificationtimeout: <duration> | default = 10s]
+[notification_timeout: <duration> | default = 10s]

 # Distribute rule evaluation using ring backend
 # CLI flag: -ruler.enable-sharding
-[enablesharding: <boolean> | default = false]
+[enable_sharding: <boolean> | default = false]

 # Time to spend searching for a pending ruler when shutting down.
 # CLI flag: -ruler.search-pending-for
-[searchpendingfor: <duration> | default = 5m0s]
+[search_pending_for: <duration> | default = 5m0s]

 # Period with which to attempt to flush rule groups.
 # CLI flag: -ruler.flush-period
-[flushcheckperiod: <duration> | default = 1m0s]
+[flush_period: <duration> | default = 1m0s]

### alertmanager_config

 # Base path for data storage.
 # CLI flag: -alertmanager.storage.path
-[datadir: <string> | default = "data/"]
+[data_dir: <string> | default = "data/"]

 # will be used to prefix all HTTP endpoints served by Alertmanager. If omitted,
 # relevant URL components will be derived automatically.
 # CLI flag: -alertmanager.web.external-url
-[externalurl: <url> | default = ]
+[external_url: <url> | default = ]

 # How frequently to poll Cortex configs
 # CLI flag: -alertmanager.configs.poll-interval
-[pollinterval: <duration> | default = 15s]
+[poll_interval: <duration> | default = 15s]

 # Listen address for cluster.
 # CLI flag: -cluster.listen-address
-[clusterbindaddr: <string> | default = "0.0.0.0:9094"]
+[cluster_bind_address: <string> | default = "0.0.0.0:9094"]

 # Explicit address to advertise in cluster.
 # CLI flag: -cluster.advertise-address
-[clusteradvertiseaddr: <string> | default = ""]
+[cluster_advertise_address: <string> | default = ""]

 # Time to wait between peers to send notifications.
 # CLI flag: -cluster.peer-timeout
-[peertimeout: <duration> | default = 15s]
+[peer_timeout: <duration> | default = 15s]

 # Filename of fallback config to use if none specified for instance.
 # CLI flag: -alertmanager.configs.fallback
-[fallbackconfigfile: <string> | default = ""]
+[fallback_config_file: <string> | default = ""]

 # Root of URL to generate if config is http://internal.monitor
 # CLI flag: -alertmanager.configs.auto-webhook-root
-[autowebhookroot: <string> | default = ""]
+[auto_webhook_root: <string> | default = ""]

### table_manager_config

-store:
+storage:

-# How frequently to poll DynamoDB to learn our capacity.
-# CLI flag: -dynamodb.poll-interval
-[dynamodb_poll_interval: <duration> | default = 2m0s]
+# How frequently to poll backend to learn our capacity.
+# CLI flag: -table-manager.poll-interval
+[poll_interval: <duration> | default = 2m0s]

-# DynamoDB periodic tables grace period (duration which table will be
-# created/deleted before/after it's needed).
-# CLI flag: -dynamodb.periodic-table.grace-period
+# Periodic tables grace period (duration which table will be created/deleted
+# before/after it's needed).
+# CLI flag: -table-manager.periodic-table.grace-period
 [creation_grace_period: <duration> | default = 10m0s]

 index_tables_provisioning:
   # Enables on demand throughput provisioning for the storage provider (if
-  # supported). Applies only to tables which are not autoscaled
-  # CLI flag: -dynamodb.periodic-table.enable-ondemand-throughput-mode
-  [provisioned_throughput_on_demand_mode: <boolean> | default = false]
+  # supported). Applies only to tables which are not autoscaled. Supported by
+  # DynamoDB
+  # CLI flag: -table-manager.index-table.enable-ondemand-throughput-mode
+  [enable_ondemand_throughput_mode: <boolean> | default = false]


   # Enables on demand throughput provisioning for the storage provider (if
-  # supported). Applies only to tables which are not autoscaled
-  # CLI flag: -dynamodb.periodic-table.inactive-enable-ondemand-throughput-mode
-  [inactive_throughput_on_demand_mode: <boolean> | default = false]
+  # supported). Applies only to tables which are not autoscaled. Supported by
+  # DynamoDB
+  # CLI flag: -table-manager.index-table.inactive-enable-ondemand-throughput-mode
+  [enable_inactive_throughput_on_demand_mode: <boolean> | default = false]


 chunk_tables_provisioning:
   # Enables on demand throughput provisioning for the storage provider (if
-  # supported). Applies only to tables which are not autoscaled
-  # CLI flag: -dynamodb.chunk-table.enable-ondemand-throughput-mode
-  [provisioned_throughput_on_demand_mode: <boolean> | default = false]
+  # supported). Applies only to tables which are not autoscaled. Supported by
+  # DynamoDB
+  # CLI flag: -table-manager.chunk-table.enable-ondemand-throughput-mode
+  [enable_ondemand_throughput_mode: <boolean> | default = false]

### storage_config

 aws:
-  dynamodbconfig:
+  dynamodb:
     # DynamoDB endpoint URL with escaped Key and Secret encoded. If only region
     # is specified as a host, proper endpoint will be deduced. Use
     # inmemory:///<table-name> to use a mock in-memory implementation.
     # CLI flag: -dynamodb.url
-    [dynamodb: <url> | default = ]
+    [dynamodb_url: <url> | default = ]

     # DynamoDB table management requests per second limit.
     # CLI flag: -dynamodb.api-limit
-    [apilimit: <float> | default = 2]
+    [api_limit: <float> | default = 2]

     # DynamoDB rate cap to back off when throttled.
     # CLI flag: -dynamodb.throttle-limit
-    [throttlelimit: <float> | default = 10]
+    [throttle_limit: <float> | default = 10]
-
-    # ApplicationAutoscaling endpoint URL with escaped Key and Secret encoded.
-    # CLI flag: -applicationautoscaling.url
-    [applicationautoscaling: <url> | default = ]


       # Queue length above which we will scale up capacity
       # CLI flag: -metrics.target-queue-length
-      [targetqueuelen: <int> | default = 100000]
+      [target_queue_length: <int> | default = 100000]

       # Scale up capacity by this multiple
       # CLI flag: -metrics.scale-up-factor
-      [scaleupfactor: <float> | default = 1.3]
+      [scale_up_factor: <float> | default = 1.3]

       # Ignore throttling below this level (rate per second)
       # CLI flag: -metrics.ignore-throttle-below
-      [minthrottling: <float> | default = 1]
+      [ignore_throttle_below: <float> | default = 1]

       # query to fetch ingester queue length
       # CLI flag: -metrics.queue-length-query
-      [queuelengthquery: <string> | default = "sum(avg_over_time(cortex_ingester_flush_queue_length{job=\"cortex/ingester\"}[2m]))"]
+      [queue_length_query: <string> | default = "sum(avg_over_time(cortex_ingester_flush_queue_length{job=\"cortex/ingester\"}[2m]))"]

       # query to fetch throttle rates per table
       # CLI flag: -metrics.write-throttle-query
-      [throttlequery: <string> | default = "sum(rate(cortex_dynamo_throttled_total{operation=\"DynamoDB.BatchWriteItem\"}[1m])) by (table) > 0"]
+      [write_throttle_query: <string> | default = "sum(rate(cortex_dynamo_throttled_total{operation=\"DynamoDB.BatchWriteItem\"}[1m])) by (table) > 0"]

       # query to fetch write capacity usage per table
       # CLI flag: -metrics.usage-query
-      [usagequery: <string> | default = "sum(rate(cortex_dynamo_consumed_capacity_total{operation=\"DynamoDB.BatchWriteItem\"}[15m])) by (table) > 0"]
+      [write_usage_query: <string> | default = "sum(rate(cortex_dynamo_consumed_capacity_total{operation=\"DynamoDB.BatchWriteItem\"}[15m])) by (table) > 0"]

       # query to fetch read capacity usage per table
       # CLI flag: -metrics.read-usage-query
-      [readusagequery: <string> | default = "sum(rate(cortex_dynamo_consumed_capacity_total{operation=\"DynamoDB.QueryPages\"}[1h])) by (table) > 0"]
+      [read_usage_query: <string> | default = "sum(rate(cortex_dynamo_consumed_capacity_total{operation=\"DynamoDB.QueryPages\"}[1h])) by (table) > 0"]

       # query to fetch read errors per table
       # CLI flag: -metrics.read-error-query
-      [readerrorquery: <string> | default = "sum(increase(cortex_dynamo_failures_total{operation=\"DynamoDB.QueryPages\",error=\"ProvisionedThroughputExceededException\"}[1m])) by (table) > 0"]
+      [read_error_query: <string> | default = "sum(increase(cortex_dynamo_failures_total{operation=\"DynamoDB.QueryPages\",error=\"ProvisionedThroughputExceededException\"}[1m])) by (table) > 0"]

     # Number of chunks to group together to parallelise fetches (zero to
     # disable)
-    # CLI flag: -dynamodb.chunk.gang.size
-    [chunkgangsize: <int> | default = 10]
+    # CLI flag: -dynamodb.chunk-gang-size
+    [chunk_gang_size: <int> | default = 10]

     # Max number of chunk-get operations to start in parallel
-    # CLI flag: -dynamodb.chunk.get.max.parallelism
-    [chunkgetmaxparallelism: <int> | default = 32]
+    # CLI flag: -dynamodb.chunk.get-max-parallelism
+    [chunk_get_max_parallelism: <int> | default = 32]

     backoff_config:
       # Minimum delay when backing off.
       # CLI flag: -bigtable.backoff-min-period
-      [minbackoff: <duration> | default = 100ms]
+      [min_period: <duration> | default = 100ms]

       # Maximum delay when backing off.
       # CLI flag: -bigtable.backoff-max-period
-      [maxbackoff: <duration> | default = 10s]
+      [max_period: <duration> | default = 10s]

       # Number of times to backoff and retry before failing.
       # CLI flag: -bigtable.backoff-retries
-      [maxretries: <int> | default = 10]
+      [max_retries: <int> | default = 10]

   # If enabled, once a tables info is fetched, it is cached.
   # CLI flag: -bigtable.table-cache.enabled
-  [tablecacheenabled: <boolean> | default = true]
+  [table_cache_enabled: <boolean> | default = true]

   # Duration to cache tables before checking again.
   # CLI flag: -bigtable.table-cache.expiration
-  [tablecacheexpiration: <duration> | default = 30m0s]
+  [table_cache_expiration: <duration> | default = 30m0s]

 # Cache validity for active index entries. Should be no higher than
 # -ingester.max-chunk-idle.
 # CLI flag: -store.index-cache-validity
-[indexcachevalidity: <duration> | default = 5m0s]
+[index_cache_validity: <duration> | default = 5m0s]

### ingester_client_config

 grpc_client_config:
   backoff_config:
     # Minimum delay when backing off.
     # CLI flag: -ingester.client.backoff-min-period
-    [minbackoff: <duration> | default = 100ms]
+    [min_period: <duration> | default = 100ms]

     # Maximum delay when backing off.
     # CLI flag: -ingester.client.backoff-max-period
-    [maxbackoff: <duration> | default = 10s]
+    [max_period: <duration> | default = 10s]

     # Number of times to backoff and retry before failing.
     # CLI flag: -ingester.client.backoff-retries
-    [maxretries: <int> | default = 10]
+    [max_retries: <int> | default = 10]

### frontend_worker_config

-# Address of query frontend service.
+# Address of query frontend service, in host:port format.
 # CLI flag: -querier.frontend-address
-[address: <string> | default = ""]
+[frontend_address: <string> | default = ""]

 # How often to query DNS.
 # CLI flag: -querier.dns-lookup-period
-[dnslookupduration: <duration> | default = 10s]
+[dns_lookup_duration: <duration> | default = 10s]

 grpc_client_config:
   backoff_config:
     # Minimum delay when backing off.
     # CLI flag: -querier.frontend-client.backoff-min-period
-    [minbackoff: <duration> | default = 100ms]
+    [min_period: <duration> | default = 100ms]

     # Maximum delay when backing off.
     # CLI flag: -querier.frontend-client.backoff-max-period
-    [maxbackoff: <duration> | default = 10s]
+    [max_period: <duration> | default = 10s]

     # Number of times to backoff and retry before failing.
     # CLI flag: -querier.frontend-client.backoff-retries
-    [maxretries: <int> | default = 10]
+    [max_retries: <int> | default = 10]

### consul_config

 # ACL Token used to interact with Consul.
-# CLI flag: -<prefix>.consul.acltoken
-[acltoken: <string> | default = ""]
+# CLI flag: -<prefix>.consul.acl-token
+[acl_token: <string> | default = ""]

 # HTTP timeout when talking to Consul
 # CLI flag: -<prefix>.consul.client-timeout
-[httpclienttimeout: <duration> | default = 20s]
+[http_client_timeout: <duration> | default = 20s]

 # Enable consistent reads to Consul.
 # CLI flag: -<prefix>.consul.consistent-reads
-[consistentreads: <boolean> | default = true]
+[consistent_reads: <boolean> | default = false]

 # Rate limit when watching key or prefix in Consul, in requests per second. 0
 # disables the rate limit.
 # CLI flag: -<prefix>.consul.watch-rate-limit
-[watchkeyratelimit: <float> | default = 0]
+[watch_rate_limit: <float> | default = 1]

 # Burst size used in rate limit. Values less than 1 are treated as 1.
 # CLI flag: -<prefix>.consul.watch-burst-size
-[watchkeyburstsize: <int> | default = 1]
+[watch_burst_size: <int> | default = 1]


### configstore_config
 # URL of configs API server.
 # CLI flag: -<prefix>.configs.url
-[configsapiurl: <url> | default = ]
+[configs_api_url: <url> | default = ]

 # Timeout for requests to Weave Cloud configs service.
 # CLI flag: -<prefix>.configs.client-timeout
-[clienttimeout: <duration> | default = 5s]
+[client_timeout: <duration> | default = 5s]
```

## 0.7.0 / 2020-03-16

Cortex `0.7.0` is a major step forward the upcoming `1.0` release. In this release, we've got 164 contributions from 26 authors. Thanks to all contributors! ❤️

Please be aware that Cortex `0.7.0` introduces some **breaking changes**. You're encouraged to read all the `[CHANGE]` entries below before upgrading your Cortex cluster. In particular:

- Cleaned up some configuration options in preparation for the Cortex `1.0.0` release (see also the [annotated config file breaking changes](#annotated-config-file-breaking-changes) below):
  - Removed CLI flags support to configure the schema (see [how to migrate from flags to schema file](https://cortexmetrics.io/docs/configuration/schema-configuration/#migrating-from-flags-to-schema-file))
  - Renamed CLI flag `-config-yaml` to `-schema-config-file`
  - Removed CLI flag `-store.min-chunk-age` in favor of `-querier.query-store-after`. The corresponding YAML config option `ingestermaxquerylookback` has been renamed to [`query_ingesters_within`](https://cortexmetrics.io/docs/configuration/configuration-file/#querier-config)
  - Deprecated CLI flag `-frontend.cache-split-interval` in favor of `-querier.split-queries-by-interval`
  - Renamed the YAML config option `defaul_validity` to `default_validity`
  - Removed the YAML config option `config_store` (in the [`alertmanager YAML config`](https://cortexmetrics.io/docs/configuration/configuration-file/#alertmanager-config)) in favor of `store`
  - Removed the YAML config root block `configdb` in favor of [`configs`](https://cortexmetrics.io/docs/configuration/configuration-file/#configs-config). This change is also reflected in the following CLI flags renaming:
      * `-database.*` -> `-configs.database.*`
      * `-database.migrations` -> `-configs.database.migrations-dir`
  - Removed the fluentd-based billing infrastructure including the CLI flags:
      * `-distributor.enable-billing`
      * `-billing.max-buffered-events`
      * `-billing.retry-delay`
      * `-billing.ingester`
- Removed support for using denormalised tokens in the ring. Before upgrading, make sure your Cortex cluster is already running `v0.6.0` or an earlier version with `-ingester.normalise-tokens=true`

### Full changelog

* [CHANGE] Removed support for flags to configure schema. Further, the flag for specifying the config file (`-config-yaml`) has been deprecated. Please use `-schema-config-file`. See the [Schema Configuration documentation](https://cortexmetrics.io/docs/configuration/schema-configuration/) for more details on how to configure the schema using the YAML file. #2221
* [CHANGE] In the config file, the root level `config_store` config option has been moved to `alertmanager` > `store` > `configdb`. #2125
* [CHANGE] Removed unnecessary `frontend.cache-split-interval` in favor of `querier.split-queries-by-interval` both to reduce configuration complexity and guarantee alignment of these two configs. Starting from now, `-querier.cache-results` may only be enabled in conjunction with `-querier.split-queries-by-interval` (previously the cache interval default was `24h` so if you want to preserve the same behaviour you should set `-querier.split-queries-by-interval=24h`). #2040
* [CHANGE] Renamed Configs configuration options. #2187
  * configuration options
    * `-database.*` -> `-configs.database.*`
    * `-database.migrations` -> `-configs.database.migrations-dir`
  * config file
    * `configdb.uri:` -> `configs.database.uri:`
    * `configdb.migrationsdir:` -> `configs.database.migrations_dir:`
    * `configdb.passwordfile:` -> `configs.database.password_file:`
* [CHANGE] Moved `-store.min-chunk-age` to the Querier config as `-querier.query-store-after`, allowing the store to be skipped during query time if the metrics wouldn't be found. The YAML config option `ingestermaxquerylookback` has been renamed to `query_ingesters_within` to match its CLI flag. #1893
* [CHANGE] Renamed the cache configuration setting `defaul_validity` to `default_validity`. #2140
* [CHANGE] Remove fluentd-based billing infrastructure and flags such as `-distributor.enable-billing`. #1491
* [CHANGE] Removed remaining support for using denormalised tokens in the ring. If you're still running ingesters with denormalised tokens (Cortex 0.4 or earlier, with `-ingester.normalise-tokens=false`), such ingesters will now be completely invisible to distributors and need to be either switched to Cortex 0.6.0 or later, or be configured to use normalised tokens. #2034
* [CHANGE] The frontend http server will now send 502 in case of deadline exceeded and 499 if the user requested cancellation. #2156
* [CHANGE] We now enforce queries to be up to `-querier.max-query-into-future` into the future (defaults to 10m). #1929
  * `-store.min-chunk-age` has been removed
  * `-querier.query-store-after` has been added in it's place.
* [CHANGE] Removed unused `/validate_expr endpoint`. #2152
* [CHANGE] Updated Prometheus dependency to v2.16.0. This Prometheus version uses Active Query Tracker to limit concurrent queries. In order to keep `-querier.max-concurrent` working, Active Query Tracker is enabled by default, and is configured to store its data to `active-query-tracker` directory (relative to current directory when Cortex started). This can be changed by using `-querier.active-query-tracker-dir` option. Purpose of Active Query Tracker is to log queries that were running when Cortex crashes. This logging happens on next Cortex start. #2088
* [CHANGE] Default to BigChunk encoding; may result in slightly higher disk usage if many timeseries have a constant value, but should generally result in fewer, bigger chunks. #2207
* [CHANGE] WAL replays are now done while the rest of Cortex is starting, and more specifically, when HTTP server is running. This makes it possible to scrape metrics during WAL replays. Applies to both chunks and experimental blocks storage. #2222
* [CHANGE] Cortex now has `/ready` probe for all services, not just ingester and querier as before. In single-binary mode, /ready reports 204 only if all components are running properly. #2166
* [CHANGE] If you are vendoring Cortex and use its components in your project, be aware that many Cortex components no longer start automatically when they are created. You may want to review PR and attached document. #2166
* [CHANGE] Experimental TSDB: the querier in-memory index cache used by the experimental blocks storage shifted from per-tenant to per-querier. The `-experimental.tsdb.bucket-store.index-cache-size-bytes` now configures the per-querier index cache max size instead of a per-tenant cache and its default has been increased to 1GB. #2189
* [CHANGE] Experimental TSDB: TSDB head compaction interval and concurrency is now configurable (defaults to 1 min interval and 5 concurrent head compactions). New options: `-experimental.tsdb.head-compaction-interval` and `-experimental.tsdb.head-compaction-concurrency`. #2172
* [CHANGE] Experimental TSDB: switched the blocks storage index header to the binary format. This change is expected to have no visible impact, except lower startup times and memory usage in the queriers. It's possible to switch back to the old JSON format via the flag `-experimental.tsdb.bucket-store.binary-index-header-enabled=false`. #2223
* [CHANGE] Experimental Memberlist KV store can now be used in single-binary Cortex. Attempts to use it previously would fail with panic. This change also breaks existing binary protocol used to exchange gossip messages, so this version will not be able to understand gossiped Ring when used in combination with the previous version of Cortex. Easiest way to upgrade is to shutdown old Cortex installation, and restart it with new version. Incremental rollout works too, but with reduced functionality until all components run the same version. #2016
* [FEATURE] Added a read-only local alertmanager config store using files named corresponding to their tenant id. #2125
* [FEATURE] Added flag `-experimental.ruler.enable-api` to enable the ruler api which implements the Prometheus API `/api/v1/rules` and `/api/v1/alerts` endpoints under the configured `-http.prefix`. #1999
* [FEATURE] Added sharding support to compactor when using the experimental TSDB blocks storage. #2113
* [FEATURE] Added ability to override YAML config file settings using environment variables. #2147
  * `-config.expand-env`
* [FEATURE] Added flags to disable Alertmanager notifications methods. #2187
  * `-configs.notifications.disable-email`
  * `-configs.notifications.disable-webhook`
* [FEATURE] Add /config HTTP endpoint which exposes the current Cortex configuration as YAML. #2165
* [FEATURE] Allow Prometheus remote write directly to ingesters. #1491
* [FEATURE] Introduced new standalone service `query-tee` that can be used for testing purposes to send the same Prometheus query to multiple backends (ie. two Cortex clusters ingesting the same metrics) and compare the performances. #2203
* [FEATURE] Fan out parallelizable queries to backend queriers concurrently. #1878
  * `querier.parallelise-shardable-queries` (bool)
  * Requires a shard-compatible schema (v10+)
  * This causes the number of traces to increase accordingly.
  * The query-frontend now requires a schema config to determine how/when to shard queries, either from a file or from flags (i.e. by the `config-yaml` CLI flag). This is the same schema config the queriers consume. The schema is only required to use this option.
  * It's also advised to increase downstream concurrency controls as well:
    * `querier.max-outstanding-requests-per-tenant`
    * `querier.max-query-parallelism`
    * `querier.max-concurrent`
    * `server.grpc-max-concurrent-streams` (for both query-frontends and queriers)
* [FEATURE] Added user sub rings to distribute users to a subset of ingesters. #1947
  * `-experimental.distributor.user-subring-size`
* [FEATURE] Add flag `-experimental.tsdb.stripe-size` to expose TSDB stripe size option. #2185
* [FEATURE] Experimental Delete Series: Added support for Deleting Series with Prometheus style API. Needs to be enabled first by setting `-purger.enable` to `true`. Deletion only supported when using `boltdb` and `filesystem` as index and object store respectively. Support for other stores to follow in separate PRs #2103
* [ENHANCEMENT] Alertmanager: Expose Per-tenant alertmanager metrics #2124
* [ENHANCEMENT] Add `status` label to `cortex_alertmanager_configs` metric to gauge the number of valid and invalid configs. #2125
* [ENHANCEMENT] Cassandra Authentication: added the `custom_authenticators` config option that allows users to authenticate with cassandra clusters using password authenticators that are not approved by default in [gocql](https://github.com/gocql/gocql/blob/81b8263d9fe526782a588ef94d3fa5c6148e5d67/conn.go#L27) #2093
* [ENHANCEMENT] Cassandra Storage: added `max_retries`, `retry_min_backoff` and `retry_max_backoff` configuration options to enable retrying recoverable errors. #2054
* [ENHANCEMENT] Allow to configure HTTP and gRPC server listen address, maximum number of simultaneous connections and connection keepalive settings.
  * `-server.http-listen-address`
  * `-server.http-conn-limit`
  * `-server.grpc-listen-address`
  * `-server.grpc-conn-limit`
  * `-server.grpc.keepalive.max-connection-idle`
  * `-server.grpc.keepalive.max-connection-age`
  * `-server.grpc.keepalive.max-connection-age-grace`
  * `-server.grpc.keepalive.time`
  * `-server.grpc.keepalive.timeout`
* [ENHANCEMENT] PostgreSQL: Bump up `github.com/lib/pq` from `v1.0.0` to `v1.3.0` to support PostgreSQL SCRAM-SHA-256 authentication. #2097
* [ENHANCEMENT] Cassandra Storage: User no longer need `CREATE` privilege on `<all keyspaces>` if given keyspace exists. #2032
* [ENHANCEMENT] Cassandra Storage: added `password_file` configuration options to enable reading Cassandra password from file. #2096
* [ENHANCEMENT] Configs API: Allow GET/POST configs in YAML format. #2181
* [ENHANCEMENT] Background cache writes are batched to improve parallelism and observability. #2135
* [ENHANCEMENT] Add automatic repair for checkpoint and WAL. #2105
* [ENHANCEMENT] Support `lastEvaluation` and `evaluationTime` in `/api/v1/rules` endpoints and make order of groups stable. #2196
* [ENHANCEMENT] Skip expired requests in query-frontend scheduling. #2082
* [ENHANCEMENT] Add ability to configure gRPC keepalive settings. #2066
* [ENHANCEMENT] Experimental TSDB: Export TSDB Syncer metrics from Compactor component, they are prefixed with `cortex_compactor_`. #2023
* [ENHANCEMENT] Experimental TSDB: Added dedicated flag `-experimental.tsdb.bucket-store.tenant-sync-concurrency` to configure the maximum number of concurrent tenants for which blocks are synched. #2026
* [ENHANCEMENT] Experimental TSDB: Expose metrics for objstore operations (prefixed with `cortex_<component>_thanos_objstore_`, component being one of `ingester`, `querier` and `compactor`). #2027
* [ENHANCEMENT] Experimental TSDB: Added support for Azure Storage to be used for block storage, in addition to S3 and GCS. #2083
* [ENHANCEMENT] Experimental TSDB: Reduced memory allocations in the ingesters when using the experimental blocks storage. #2057
* [ENHANCEMENT] Experimental Memberlist KV: expose `-memberlist.gossip-to-dead-nodes-time` and `-memberlist.dead-node-reclaim-time` options to control how memberlist library handles dead nodes and name reuse. #2131
* [BUGFIX] Alertmanager: fixed panic upon applying a new config, caused by duplicate metrics registration in the `NewPipelineBuilder` function. #211
* [BUGFIX] Azure Blob ChunkStore: Fixed issue causing `invalid chunk checksum` errors. #2074
* [BUGFIX] The gauge `cortex_overrides_last_reload_successful` is now only exported by components that use a `RuntimeConfigManager`. Previously, for components that do not initialize a `RuntimeConfigManager` (such as the compactor) the gauge was initialized with 0 (indicating error state) and then never updated, resulting in a false-negative permanent error state. #2092
* [BUGFIX] Fixed WAL metric names, added the `cortex_` prefix.
* [BUGFIX] Restored histogram `cortex_configs_request_duration_seconds` #2138
* [BUGFIX] Fix wrong syntax for `url` in config-file-reference. #2148
* [BUGFIX] Fixed some 5xx status code returned by the query-frontend when they should actually be 4xx. #2122
* [BUGFIX] Fixed leaked goroutines in the querier. #2070
* [BUGFIX] Experimental TSDB: fixed `/all_user_stats` and `/api/prom/user_stats` endpoints when using the experimental TSDB blocks storage. #2042
* [BUGFIX] Experimental TSDB: fixed ruler to correctly work with the experimental TSDB blocks storage. #2101

### Changes to denormalised tokens in the ring

Cortex 0.4.0 is the last version that can *write* denormalised tokens. Cortex 0.5.0 and above always write normalised tokens.

Cortex 0.6.0 is the last version that can *read* denormalised tokens. Starting with Cortex 0.7.0 only normalised tokens are supported, and ingesters writing denormalised tokens to the ring (running Cortex 0.4.0 or earlier with `-ingester.normalise-tokens=false`) are ignored by distributors. Such ingesters should either switch to using normalised tokens, or be upgraded to Cortex 0.5.0 or later.

### Known issues

- The gRPC streaming for ingesters doesn't work when using the experimental TSDB blocks storage. Please do not enable `-querier.ingester-streaming` if you're using the TSDB blocks storage. If you want to enable it, you can build Cortex from `master` given the issue has been fixed after Cortex `0.7` branch has been cut and the fix wasn't included in the `0.7` because related to an experimental feature.

### Annotated config file breaking changes

In this section you can find a config file diff showing the breaking changes introduced in Cortex `0.7`. You can also find the [full configuration file reference doc](https://cortexmetrics.io/docs/configuration/configuration-file/) in the website.

 ```diff
### Root level config

 # "configdb" has been moved to "alertmanager > store > configdb".
-[configdb: <configdb_config>]

 # "config_store" has been renamed to "configs".
-[config_store: <configstore_config>]
+[configs: <configs_config>]


### `distributor_config`

 # The support to hook an external billing system has been removed.
-[enable_billing: <boolean> | default = false]
-billing:
-  [maxbufferedevents: <int> | default = 1024]
-  [retrydelay: <duration> | default = 500ms]
-  [ingesterhostport: <string> | default = "localhost:24225"]


### `querier_config`

 # "ingestermaxquerylookback" has been renamed to "query_ingesters_within".
-[ingestermaxquerylookback: <duration> | default = 0s]
+[query_ingesters_within: <duration> | default = 0s]


### `queryrange_config`

results_cache:
  cache:
     # "defaul_validity" has been renamed to "default_validity".
-    [defaul_validity: <duration> | default = 0s]
+    [default_validity: <duration> | default = 0s]

   # "cache_split_interval" has been deprecated in favor of "split_queries_by_interval".
-  [cache_split_interval: <duration> | default = 24h0m0s]


### `alertmanager_config`

# The "store" config block has been added. This includes "configdb" which previously
# was the "configdb" root level config block.
+store:
+  [type: <string> | default = "configdb"]
+  [configdb: <configstore_config>]
+  local:
+    [path: <string> | default = ""]


### `storage_config`

index_queries_cache_config:
   # "defaul_validity" has been renamed to "default_validity".
-  [defaul_validity: <duration> | default = 0s]
+  [default_validity: <duration> | default = 0s]


### `chunk_store_config`

chunk_cache_config:
   # "defaul_validity" has been renamed to "default_validity".
-  [defaul_validity: <duration> | default = 0s]
+  [default_validity: <duration> | default = 0s]

write_dedupe_cache_config:
   # "defaul_validity" has been renamed to "default_validity".
-  [defaul_validity: <duration> | default = 0s]
+  [default_validity: <duration> | default = 0s]

 # "min_chunk_age" has been removed in favor of "querier > query_store_after".
-[min_chunk_age: <duration> | default = 0s]


### `configs_config`

-# "uri" has been moved to "database > uri".
-[uri: <string> | default = "postgres://postgres@configs-db.weave.local/configs?sslmode=disable"]

-# "migrationsdir" has been moved to "database > migrations_dir".
-[migrationsdir: <string> | default = ""]

-# "passwordfile" has been moved to "database > password_file".
-[passwordfile: <string> | default = ""]

+database:
+  [uri: <string> | default = "postgres://postgres@configs-db.weave.local/configs?sslmode=disable"]
+  [migrations_dir: <string> | default = ""]
+  [password_file: <string> | default = ""]
```

## 0.6.1 / 2020-02-05

* [BUGFIX] Fixed parsing of the WAL configuration when specified in the YAML config file. #2071

## 0.6.0 / 2020-01-28

Note that the ruler flags need to be changed in this upgrade. You're moving from a single node ruler to something that might need to be sharded.
Further, if you're using the configs service, we've upgraded the migration library and this requires some manual intervention. See full instructions below to upgrade your PostgreSQL.

* [CHANGE] The frontend component now does not cache results if it finds a `Cache-Control` header and if one of its values is `no-store`. #1974
* [CHANGE] Flags changed with transition to upstream Prometheus rules manager:
  * `-ruler.client-timeout` is now `ruler.configs.client-timeout` in order to match `ruler.configs.url`.
  * `-ruler.group-timeout`has been removed.
  * `-ruler.num-workers` has been removed.
  * `-ruler.rule-path` has been added to specify where the prometheus rule manager will sync rule files.
  * `-ruler.storage.type` has beem added to specify the rule store backend type, currently only the configdb.
  * `-ruler.poll-interval` has been added to specify the interval in which to poll new rule groups.
  * `-ruler.evaluation-interval` default value has changed from `15s` to `1m` to match the default evaluation interval in Prometheus.
  * Ruler sharding requires a ring which can be configured via the ring flags prefixed by `ruler.ring.`. #1987
* [CHANGE] Use relative links from /ring page to make it work when used behind reverse proxy. #1896
* [CHANGE] Deprecated `-distributor.limiter-reload-period` flag. #1766
* [CHANGE] Ingesters now write only normalised tokens to the ring, although they can still read denormalised tokens used by other ingesters. `-ingester.normalise-tokens` is now deprecated, and ignored. If you want to switch back to using denormalised tokens, you need to downgrade to Cortex 0.4.0. Previous versions don't handle claiming tokens from normalised ingesters correctly. #1809
* [CHANGE] Overrides mechanism has been renamed to "runtime config", and is now separate from limits. Runtime config is simply a file that is reloaded by Cortex every couple of seconds. Limits and now also multi KV use this mechanism.<br />New arguments were introduced: `-runtime-config.file` (defaults to empty) and `-runtime-config.reload-period` (defaults to 10 seconds), which replace previously used `-limits.per-user-override-config` and `-limits.per-user-override-period` options. Old options are still used if `-runtime-config.file` is not specified. This change is also reflected in YAML configuration, where old `limits.per_tenant_override_config` and `limits.per_tenant_override_period` fields are replaced with `runtime_config.file` and `runtime_config.period` respectively. #1749
* [CHANGE] Cortex now rejects data with duplicate labels. Previously, such data was accepted, with duplicate labels removed with only one value left. #1964
* [CHANGE] Changed the default value for `-distributor.ha-tracker.prefix` from `collectors/` to `ha-tracker/` in order to not clash with other keys (ie. ring) stored in the same key-value store. #1940
* [FEATURE] Experimental: Write-Ahead-Log added in ingesters for more data reliability against ingester crashes. #1103
  * `--ingester.wal-enabled`: Setting this to `true` enables writing to WAL during ingestion.
  * `--ingester.wal-dir`: Directory where the WAL data should be stored and/or recovered from.
  * `--ingester.checkpoint-enabled`: Set this to `true` to enable checkpointing of in-memory chunks to disk.
  * `--ingester.checkpoint-duration`: This is the interval at which checkpoints should be created.
  * `--ingester.recover-from-wal`: Set this to `true` to recover data from an existing WAL.
  * For more information, please checkout the ["Ingesters with WAL" guide](https://cortexmetrics.io/docs/guides/ingesters-with-wal/).
* [FEATURE] The distributor can now drop labels from samples (similar to the removal of the replica label for HA ingestion) per user via the `distributor.drop-label` flag. #1726
* [FEATURE] Added flag `debug.mutex-profile-fraction` to enable mutex profiling #1969
* [FEATURE] Added `global` ingestion rate limiter strategy. Deprecated `-distributor.limiter-reload-period` flag. #1766
* [FEATURE] Added support for Microsoft Azure blob storage to be used for storing chunk data. #1913
* [FEATURE] Added readiness probe endpoint`/ready` to queriers. #1934
* [FEATURE] Added "multi" KV store that can interact with two other KV stores, primary one for all reads and writes, and secondary one, which only receives writes. Primary/secondary store can be modified in runtime via runtime-config mechanism (previously "overrides"). #1749
* [FEATURE] Added support to store ring tokens to a file and read it back on startup, instead of generating/fetching the tokens to/from the ring. This feature can be enabled with the flag `-ingester.tokens-file-path`. #1750
* [FEATURE] Experimental TSDB: Added `/series` API endpoint support with TSDB blocks storage. #1830
* [FEATURE] Experimental TSDB: Added TSDB blocks `compactor` component, which iterates over users blocks stored in the bucket and compact them according to the configured block ranges. #1942
* [ENHANCEMENT] metric `cortex_ingester_flush_reasons` gets a new `reason` value: `Spread`, when `-ingester.spread-flushes` option is enabled. #1978
* [ENHANCEMENT] Added `password` and `enable_tls` options to redis cache configuration. Enables usage of Microsoft Azure Cache for Redis service. #1923
* [ENHANCEMENT] Upgraded Kubernetes API version for deployments from `extensions/v1beta1` to `apps/v1`. #1941
* [ENHANCEMENT] Experimental TSDB: Open existing TSDB on startup to prevent ingester from becoming ready before it can accept writes. The max concurrency is set via `--experimental.tsdb.max-tsdb-opening-concurrency-on-startup`. #1917
* [ENHANCEMENT] Experimental TSDB: Querier now exports aggregate metrics from Thanos bucket store and in memory index cache (many metrics to list, but all have `cortex_querier_bucket_store_` or `cortex_querier_blocks_index_cache_` prefix). #1996
* [ENHANCEMENT] Experimental TSDB: Improved multi-tenant bucket store. #1991
  * Allowed to configure the blocks sync interval via `-experimental.tsdb.bucket-store.sync-interval` (0 disables the sync)
  * Limited the number of tenants concurrently synched by `-experimental.tsdb.bucket-store.block-sync-concurrency`
  * Renamed `cortex_querier_sync_seconds` metric to `cortex_querier_blocks_sync_seconds`
  * Track `cortex_querier_blocks_sync_seconds` metric for the initial sync too
* [BUGFIX] Fixed unnecessary CAS operations done by the HA tracker when the jitter is enabled. #1861
* [BUGFIX] Fixed ingesters getting stuck in a LEAVING state after coming up from an ungraceful exit. #1921
* [BUGFIX] Reduce memory usage when ingester Push() errors. #1922
* [BUGFIX] Table Manager: Fixed calculation of expected tables and creation of tables from next active schema considering grace period. #1976
* [BUGFIX] Experimental TSDB: Fixed ingesters consistency during hand-over when using experimental TSDB blocks storage. #1854 #1818
* [BUGFIX] Experimental TSDB: Fixed metrics when using experimental TSDB blocks storage. #1981 #1982 #1990 #1983
* [BUGFIX] Experimental memberlist: Use the advertised address when sending packets to other peers of the Gossip memberlist. #1857
* [BUGFIX] Experimental TSDB: Fixed incorrect query results introduced in #2604 caused by a buffer incorrectly reused while iterating samples. #2697

### Upgrading PostgreSQL (if you're using configs service)

Reference: <https://github.com/golang-migrate/migrate/tree/master/database/postgres#upgrading-from-v1>

1. Install the migrate package cli tool: <https://github.com/golang-migrate/migrate/tree/master/cmd/migrate#installation>
2. Drop the `schema_migrations` table: `DROP TABLE schema_migrations;`.
2. Run the migrate command:

```bash
migrate  -path <absolute_path_to_cortex>/cmd/cortex/migrations -database postgres://localhost:5432/database force 2
```

### Known issues

- The `cortex_prometheus_rule_group_last_evaluation_timestamp_seconds` metric, tracked by the ruler, is not unregistered for rule groups not being used anymore. This issue will be fixed in the next Cortex release (see [2033](https://github.com/cortexproject/cortex/issues/2033)).

- Write-Ahead-Log (WAL) does not have automatic repair of corrupt checkpoint or WAL segments, which is possible if ingester crashes abruptly or the underlying disk corrupts. Currently the only way to resolve this is to manually delete the affected checkpoint and/or WAL segments. Automatic repair will be added in the future releases.

## 0.4.0 / 2019-12-02

* [CHANGE] The frontend component has been refactored to be easier to re-use. When upgrading the frontend, cache entries will be discarded and re-created with the new protobuf schema. #1734
* [CHANGE] Removed direct DB/API access from the ruler. `-ruler.configs.url` has been now deprecated. #1579
* [CHANGE] Removed `Delta` encoding. Any old chunks with `Delta` encoding cannot be read anymore. If `ingester.chunk-encoding` is set to `Delta` the ingester will fail to start. #1706
* [CHANGE] Setting `-ingester.max-transfer-retries` to 0 now disables hand-over when ingester is shutting down. Previously, zero meant infinite number of attempts. #1771
* [CHANGE] `dynamo` has been removed as a valid storage name to make it consistent for all components. `aws` and `aws-dynamo` remain as valid storage names.
* [CHANGE/FEATURE] The frontend split and cache intervals can now be configured using the respective flag `--querier.split-queries-by-interval` and `--frontend.cache-split-interval`.
  * If `--querier.split-queries-by-interval` is not provided request splitting is disabled by default.
  * __`--querier.split-queries-by-day` is still accepted for backward compatibility but has been deprecated. You should now use `--querier.split-queries-by-interval`. We recommend a to use a multiple of 24 hours.__
* [FEATURE] Global limit on the max series per user and metric #1760
  * `-ingester.max-global-series-per-user`
  * `-ingester.max-global-series-per-metric`
  * Requires `-distributor.replication-factor` and `-distributor.shard-by-all-labels` set for the ingesters too
* [FEATURE] Flush chunks with stale markers early with `ingester.max-stale-chunk-idle`. #1759
* [FEATURE] EXPERIMENTAL: Added new KV Store backend based on memberlist library. Components can gossip about tokens and ingester states, instead of using Consul or Etcd. #1721
* [FEATURE] EXPERIMENTAL: Use TSDB in the ingesters & flush blocks to S3/GCS ala Thanos. This will let us use an Object Store more efficiently and reduce costs. #1695
* [FEATURE] Allow Query Frontend to log slow queries with `frontend.log-queries-longer-than`. #1744
* [FEATURE] Add HTTP handler to trigger ingester flush & shutdown - used when running as a stateful set with the WAL enabled.  #1746
* [FEATURE] EXPERIMENTAL: Added GCS support to TSDB blocks storage. #1772
* [ENHANCEMENT] Reduce memory allocations in the write path. #1706
* [ENHANCEMENT] Consul client now follows recommended practices for blocking queries wrt returned Index value. #1708
* [ENHANCEMENT] Consul client can optionally rate-limit itself during Watch (used e.g. by ring watchers) and WatchPrefix (used by HA feature) operations. Rate limiting is disabled by default. New flags added: `--consul.watch-rate-limit`, and `--consul.watch-burst-size`. #1708
* [ENHANCEMENT] Added jitter to HA deduping heartbeats, configure using `distributor.ha-tracker.update-timeout-jitter-max` #1534
* [ENHANCEMENT] Add ability to flush chunks with stale markers early. #1759
* [BUGFIX] Stop reporting successful actions as 500 errors in KV store metrics. #1798
* [BUGFIX] Fix bug where duplicate labels can be returned through metadata APIs. #1790
* [BUGFIX] Fix reading of old, v3 chunk data. #1779
* [BUGFIX] Now support IAM roles in service accounts in AWS EKS. #1803
* [BUGFIX] Fixed duplicated series returned when querying both ingesters and store with the experimental TSDB blocks storage. #1778

In this release we updated the following dependencies:

- gRPC v1.25.0  (resulted in a drop of 30% CPU usage when compression is on)
- jaeger-client v2.20.0
- aws-sdk-go to v1.25.22

## 0.3.0 / 2019-10-11

This release adds support for Redis as an alternative to Memcached, and also includes many optimisations which reduce CPU and memory usage.

* [CHANGE] Gauge metrics were renamed to drop the `_total` suffix. #1685
  * In Alertmanager, `alertmanager_configs_total` is now `alertmanager_configs`
  * In Ruler, `scheduler_configs_total` is now `scheduler_configs`
  * `scheduler_groups_total` is now `scheduler_groups`.
* [CHANGE] `--alertmanager.configs.auto-slack-root` flag was dropped as auto Slack root is not supported anymore. #1597
* [CHANGE] In table-manager, default DynamoDB capacity was reduced from 3,000 units to 1,000 units. We recommend you do not run with the defaults: find out what figures are needed for your environment and set that via `-dynamodb.periodic-table.write-throughput` and `-dynamodb.chunk-table.write-throughput`.
* [FEATURE] Add Redis support for caching #1612
* [FEATURE] Allow spreading chunk writes across multiple S3 buckets #1625
* [FEATURE] Added `/shutdown` endpoint for ingester to shutdown all operations of the ingester. #1746
* [ENHANCEMENT] Upgraded Prometheus to 2.12.0 and Alertmanager to 0.19.0. #1597
* [ENHANCEMENT] Cortex is now built with Go 1.13 #1675, #1676, #1679
* [ENHANCEMENT] Many optimisations, mostly impacting ingester and querier: #1574, #1624, #1638, #1644, #1649, #1654, #1702

Full list of changes: <https://github.com/cortexproject/cortex/compare/v0.2.0...v0.3.0>

## 0.2.0 / 2019-09-05

This release has several exciting features, the most notable of them being setting `-ingester.spread-flushes` to potentially reduce your storage space by upto 50%.

* [CHANGE] Flags changed due to changes upstream in Prometheus Alertmanager #929:
  * `alertmanager.mesh.listen-address` is now `cluster.listen-address`
  * `alertmanager.mesh.peer.host` and `alertmanager.mesh.peer.service` can be replaced by `cluster.peer`
  * `alertmanager.mesh.hardware-address`, `alertmanager.mesh.nickname`, `alertmanager.mesh.password`, and `alertmanager.mesh.peer.refresh-interval` all disappear.
* [CHANGE] --claim-on-rollout flag deprecated; feature is now always on #1566
* [CHANGE] Retention period must now be a multiple of periodic table duration #1564
* [CHANGE] The value for the name label for the chunks memcache in all `cortex_cache_` metrics is now `chunksmemcache` (before it was `memcache`) #1569
* [FEATURE] Makes the ingester flush each timeseries at a specific point in the max-chunk-age cycle with `-ingester.spread-flushes`. This means multiple replicas of a chunk are very likely to contain the same contents which cuts chunk storage space by up to 66%. #1578
* [FEATURE] Make minimum number of chunk samples configurable per user #1620
* [FEATURE] Honor HTTPS for custom S3 URLs #1603
* [FEATURE] You can now point the query-frontend at a normal Prometheus for parallelisation and caching #1441
* [FEATURE] You can now specify `http_config` on alert receivers #929
* [FEATURE] Add option to use jump hashing to load balance requests to memcached #1554
* [FEATURE] Add status page for HA tracker to distributors #1546
* [FEATURE] The distributor ring page is now easier to read with alternate rows grayed out #1621

## 0.1.0 / 2019-08-07

* [CHANGE] HA Tracker flags were renamed to provide more clarity #1465
  * `distributor.accept-ha-labels` is now `distributor.ha-tracker.enable`
  * `distributor.accept-ha-samples` is now `distributor.ha-tracker.enable-for-all-users`
  * `ha-tracker.replica` is now `distributor.ha-tracker.replica`
  * `ha-tracker.cluster` is now `distributor.ha-tracker.cluster`
* [FEATURE] You can specify "heap ballast" to reduce Go GC Churn #1489
* [BUGFIX] HA Tracker no longer always makes a request to Consul/Etcd when a request is not from the active replica #1516
* [BUGFIX] Queries are now correctly cancelled by the query-frontend #1508<|MERGE_RESOLUTION|>--- conflicted
+++ resolved
@@ -29,11 +29,8 @@
 * [BUGFIX] Fix configuration for TLS server validation, TLS skip verify was hardcoded to true for all TLS configurations and prevented validation of server certificates. #3030
 * [BUGFIX] Fixes the Alertmanager panicking when no `-alertmanager.web.external-url` is provided. #3017
 * [BUGFIX] Fixes the registration of the Alertmanager API metrics `cortex_alertmanager_alerts_received_total` and `cortex_alertmanager_alerts_invalid_total`. #3065
-<<<<<<< HEAD
 * [BUGFIX] An index optimisation actually slows things down when using caching. Moved it to the right location. #2973
-=======
 * [BUGFIX] Ingester: If push request contained both valid and invalid samples, valid samples were ingested but not stored to WAL of the chunks storage. This has been fixed. #3067
->>>>>>> 2c911800
 
 ## 1.3.0 / 2020-08-21
 
