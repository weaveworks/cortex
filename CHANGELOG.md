--- conflicted
+++ resolved
@@ -19,14 +19,11 @@
 * [ENHANCEMENT] Added `cortex_request_message_bytes` and `cortex_response_message_bytes` histograms to track received and sent gRPC message and HTTP request/response sizes. Added `cortex_inflight_requests` gauge to track number of inflight gRPC and HTTP requests. #3064
 * [ENHANCEMENT] Add config validation to the experimental Alertmanager API. Invalid configs are no longer accepted. #3053
 * [BUGFIX] Query-frontend: Fixed rounding for incoming query timestamps, to be 100% Prometheus compatible. #2990
-<<<<<<< HEAD
 * [BUGFIX] Querier: Merge results from chunks and blocks ingesters when using streaming of results. #3013
-=======
 * [BUGFIX] Querier: query /series from ingesters regardless the `-querier.query-ingesters-within` setting. #3035
 * [BUGFIX] Experimental blocks storage: Ingester is less likely to hit gRPC message size limit when streaming data to queriers. #3015
 * [BUGFIX] Fix configuration for TLS server validation, TLS skip verify was hardcoded to true for all TLS configurations and prevented validation of server certificates. #3030
 * [BUGFIX] Fixes the Alertmanager panicking when no `-alertmanager.web.external-url` is provided. #3017
->>>>>>> 821630b2
 
 ## 1.3.0 / 2020-08-21
 
