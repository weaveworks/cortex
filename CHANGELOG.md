--- conflicted
+++ resolved
@@ -101,14 +101,11 @@
 * [BUGFIX] Compactor: fixed "could not guess file size" log when uploading blocks deletion marks to the global location. #3807
 * [BUGFIX] Prevent panic at start if the http_prefix setting doesn't have a valid value. #3796
 * [BUGFIX] Memberlist: fixed panic caused by race condition in `armon/go-metrics` used by memberlist client. #3724
-<<<<<<< HEAD
+* [BUGFIX] Querier: returning 422 (instead of 500) when query hits `max_chunks_per_query` limit with block storage. #3895
+* [BUGFIX] Alertmanager: Ensure that experimental `/api/v1/alerts` endpoints work when `-http.prefix` is empty. #3905* 
 * [ENHANCEMENT] Add api to list all tenant alertmanager configs and ruler rules. #3259
    - `GET /multitenant_alertmanager/configs`
    - `GET /ruler/rules`
-=======
-* [BUGFIX] Querier: returning 422 (instead of 500) when query hits `max_chunks_per_query` limit with block storage. #3895
-* [BUGFIX] Alertmanager: Ensure that experimental `/api/v1/alerts` endpoints work when `-http.prefix` is empty. #3905
->>>>>>> c48532e6
 
 ## 1.7.0
 
