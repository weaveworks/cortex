# Changelog

## master / unreleased

<<<<<<< HEAD
* [FEATURE] Adds support to S3 server side encryption using KMS. Deprecated `-<prefix>.s3.sse-encryption`, you should use the following CLI flags that have been added. #3651
  - `-<prefix>.s3.sse.type`
  - `-<prefix>.s3.sse.kms-key-id`
  - `-<prefix>.s3.sse.kms-encryption-context`
=======
* [FEATURE] Adds support to S3 server side encryption using KMS. Deprecated `<prefix>.s3.sse-encryption`, you should use the following config fields that have been added. #3651
  - `<prefix>.s3.sse.type`
  - `<prefix>.s3.sse.kms-key-id`
  - `<prefix>.s3.sse.kms-encryption-context`
* [CHANGE] Ingester: don't update internal "last updated" timestamp of TSDB if tenant only sends invalid samples. This affects how "idle" time is computed. #3727
* [ENHANCEMENT] Ingester: exposed metric `cortex_ingester_oldest_unshipped_block_timestamp_seconds`, tracking the unix timestamp of the oldest TSDB block not shipped to the storage yet. #3705
>>>>>>> 590c0c85

## 1.7.0 in progress

* [CHANGE] FramedSnappy encoding support has been removed from Push and Remote Read APIs. This means Prometheus 1.6 support has been removed and the oldest Prometheus version supported in the remote write is 1.7. #3682
* [CHANGE] Ruler: removed the flag `-ruler.evaluation-delay-duration-deprecated` which was deprecated in 1.4.0. Please use the `ruler_evaluation_delay_duration` per-tenant limit instead. #3693
* [CHANGE] Removed the flags `-<prefix>.grpc-use-gzip-compression` which were deprecated in 1.3.0: #3693
  * `-query-scheduler.grpc-client-config.grpc-use-gzip-compression`: use `-query-scheduler.grpc-client-config.grpc-compression` instead
  * `-frontend.grpc-client-config.grpc-use-gzip-compression`: use `-frontend.grpc-client-config.grpc-compression` instead
  * `-ruler.client.grpc-use-gzip-compression`: use `-ruler.client.grpc-compression` instead
  * `-bigtable.grpc-use-gzip-compression`: use `-bigtable.grpc-compression` instead
  * `-ingester.client.grpc-use-gzip-compression`: use `-ingester.client.grpc-compression` instead
  * `-querier.frontend-client.grpc-use-gzip-compression`: use `-querier.frontend-client.grpc-compression` instead
* [CHANGE] Querier: it's not required to set `-frontend.query-stats-enabled=true` in the querier anymore to enable query statistics logging in the query-frontend. The flag is now required to be configured only in the query-frontend and it will be propagated to the queriers. #3595 #3693
* [CHANGE] Blocks storage: compactor is now required when running a Cortex cluster with the blocks storage, because it also keeps the bucket index updated. #3583
* [CHANGE] Blocks storage: block deletion marks are now stored in a per-tenant global markers/ location too, other than within the block location. The compactor, at startup, will copy deletion marks from the block location to the global location. This migration is required only once, so you can safely disable it via `-compactor.block-deletion-marks-migration-enabled=false` once new compactor has successfully started once in your cluster. #3583
* [CHANGE] OpenStack Swift: the default value for the `-ruler.storage.swift.container-name` and `-swift.container-name` config options has changed from `cortex` to empty string. If you were relying on the default value, you should set it back to `cortex`. #3660
* [CHANGE] HA Tracker: configured replica label is now verified against label value length limit (`-validation.max-length-label-value`). #3668
* [CHANGE] Distributor: `extend_writes` field in YAML configuration has moved from `lifecycler` (inside `ingester_config`) to `distributor_config`. This doesn't affect command line option `-distributor.extend-writes`, which stays the same. #3719
* [CHANGE] Alertmanager: Deprecated `-cluster.` CLI flags in favor of their `-alertmanager.cluster.` equivalent. The deprecated flags (and their respective YAML config options) are: #3677
  * `-cluster.listen-address` in favor of `-alertmanager.cluster.listen-address`
  * `-cluster.advertise-address` in favor of `-alertmanager.cluster.advertise-address`
  * `-cluster.peer` in favor of `-alertmanager.cluster.peers`
  * `-cluster.peer-timeout` in favor of `-alertmanager.cluster.peer-timeout`
* [CHANGE] Blocks storage: the default value of `-blocks-storage.bucket-store.sync-interval` has been changed from `5m` to `15m`. #3724
* [FEATURE] Querier: Queries can be federated across multiple tenants. The tenants IDs involved need to be specified separated by a `|` character in the `X-Scope-OrgID` request header. This is an experimental feature, which can be enabled by setting `-tenant-federation.enabled=true` on all Cortex services. #3250
* [ENHANCEMENT] Allow specifying JAEGER_ENDPOINT instead of sampling server or local agent port. #3682
* [FEATURE] Alertmanager: introduced the experimental option `-alertmanager.sharding-enabled` to shard tenants across multiple Alertmanager instances. This feature is still under heavy development and its usage is discouraged. The following new metrics are exported by the Alertmanager: #3664
  * `cortex_alertmanager_ring_check_errors_total`
  * `cortex_alertmanager_sync_configs_total`
  * `cortex_alertmanager_sync_configs_failed_total`
  * `cortex_alertmanager_tenants_discovered`
  * `cortex_alertmanager_tenants_owned`
* [ENHANCEMENT] Blocks storage: introduced a per-tenant bucket index, periodically updated by the compactor, used to avoid full bucket scanning done by queriers, store-gateways and rulers. The bucket index is updated by the compactor during blocks cleanup, on every `-compactor.cleanup-interval`. #3553 #3555 #3561 #3583 #3625 #3711 #3715
* [ENHANCEMENT] Blocks storage: introduced an option `-blocks-storage.bucket-store.bucket-index.enabled` to enable the usage of the bucket index in the querier, store-gateway and ruler. When enabled, the querier, store-gateway and ruler will use the bucket index to find a tenant's blocks instead of running the periodic bucket scan. The following new metrics are exported by the querier and ruler: #3614 #3625
  * `cortex_bucket_index_loads_total`
  * `cortex_bucket_index_load_failures_total`
  * `cortex_bucket_index_load_duration_seconds`
  * `cortex_bucket_index_loaded`
* [ENHANCEMENT] Compactor: exported the following metrics. #3583 #3625
  * `cortex_bucket_blocks_count`: Total number of blocks per tenant in the bucket. Includes blocks marked for deletion, but not partial blocks.
  * `cortex_bucket_blocks_marked_for_deletion_count`: Total number of blocks per tenant marked for deletion in the bucket.
  * `cortex_bucket_blocks_partials_count`: Total number of partial blocks.
  * `cortex_bucket_index_last_successful_update_timestamp_seconds`: Timestamp of the last successful update of a tenant's bucket index.
* [ENHANCEMENT] Ruler: Add `cortex_prometheus_last_evaluation_samples` to expose the number of samples generated by a rule group per tenant. #3582
* [ENHANCEMENT] Memberlist: add status page (/memberlist) with available details about memberlist-based KV store and memberlist cluster. It's also possible to view KV values in Go struct or JSON format, or download for inspection. #3575
* [ENHANCEMENT] Memberlist: client can now keep a size-bounded buffer with sent and received messages and display them in the admin UI (/memberlist) for troubleshooting. #3581 #3602
* [ENHANCEMENT] Blocks storage: added block index attributes caching support to metadata cache. The TTL can be configured via `-blocks-storage.bucket-store.metadata-cache.block-index-attributes-ttl`. #3629
* [ENHANCEMENT] Alertmanager: Add support for Azure blob storage. #3634
* [ENHANCEMENT] Compactor: tenants marked for deletion will now be fully cleaned up after some delay since deletion of last block. Cleanup includes removal of remaining marker files (including tenant deletion mark file) and files under `debug/metas`. #3613
* [ENHANCEMENT] Compactor: retry compaction of a single tenant on failure instead of re-running compaction for all tenants. #3627
* [ENHANCEMENT] Querier: Implement result caching for tenant query federation. #3640
* [ENHANCEMENT] API: Add a `mode` query parameter for the config endpoint: #3645
  * `/config?mode=diff`: Shows the YAML configuration with all values that differ from the defaults.
  * `/config?mode=defaults`: Shows the YAML configuration with all the default values.
* [ENHANCEMENT] OpenStack Swift: added the following config options to OpenStack Swift backend client: #3660
  - Chunks storage: `-swift.auth-version`, `-swift.max-retries`, `-swift.connect-timeout`, `-swift.request-timeout`.
  - Blocks storage: ` -blocks-storage.swift.auth-version`, ` -blocks-storage.swift.max-retries`, ` -blocks-storage.swift.connect-timeout`, ` -blocks-storage.swift.request-timeout`.
  - Ruler: `-ruler.storage.swift.auth-version`, `-ruler.storage.swift.max-retries`, `-ruler.storage.swift.connect-timeout`, `-ruler.storage.swift.request-timeout`.
* [ENHANCEMENT] Disabled in-memory shuffle-sharding subring cache in the store-gateway, ruler and compactor. This should reduce the memory utilisation in these services when shuffle-sharding is enabled, without introducing a significantly increase CPU utilisation. #3601
* [ENHANCEMENT] Shuffle sharding: optimised subring generation used by shuffle sharding. #3601
* [ENHANCEMENT] New /runtime_config endpoint that returns the defined runtime configuration in YAML format. The returned configuration includes overrides. #3639
* [ENHANCEMENT] Query-frontend: included the parameter name failed to validate in HTTP 400 message. #3703
* [ENHANCEMENT] Fail to startup Cortex if provided runtime config is invalid. #3707
* [ENHANCEMENT] Alertmanager: Add flags to customize the cluster configuration: #3667
  * `-alertmanager.cluster.gossip-interval`: The interval between sending gossip messages. By lowering this value (more frequent) gossip messages are propagated across cluster more quickly at the expense of increased bandwidth usage.
  * `-alertmanager.cluster.push-pull-interval`: The interval between gossip state syncs. Setting this interval lower (more frequent) will increase convergence speeds across larger clusters at the expense of increased bandwidth usage.
* [ENHANCEMENT] Distributor: change the error message returned when a received series has too many label values. The new message format has the series at the end and this plays better with Prometheus logs truncation. #3718
  - From: `sample for '<series>' has <value> label names; limit <value>`
  - To: `series has too many labels (actual: <value>, limit: <value>) series: '<series>'`
* [BUGFIX] Allow `-querier.max-query-lookback` use `y|w|d` suffix like deprecated `-store.max-look-back-period`. #3598
* [BUGFIX] Memberlist: Entry in the ring should now not appear again after using "Forget" feature (unless it's still heartbeating). #3603
* [BUGFIX] Ingester: do not close idle TSDBs while blocks shipping is in progress. #3630
* [BUGFIX] Ingester: correctly update `cortex_ingester_memory_users` and `cortex_ingester_active_series` when a tenant's idle TSDB is closed, when running Cortex with the blocks storage. #3646
* [BUGFIX] Querier: fix default value incorrectly overriding `-querier.frontend-address` in single-binary mode. #3650
* [BUGFIX] Compactor: delete `deletion-mark.json` at last when deleting a block in order to not leave partial blocks without deletion mark in the bucket if the compactor is interrupted while deleting a block. #3660
* [BUGFIX] Blocks storage: do not cleanup a partially uploaded block when `meta.json` upload fails. Despite failure to upload `meta.json`, this file may in some cases still appear in the bucket later. By skipping early cleanup, we avoid having corrupted blocks in the storage. #3660
* [BUGFIX] Alertmanager: disable access to `/alertmanager/metrics` (which exposes all Cortex metrics), `/alertmanager/-/reload` and `/alertmanager/debug/*`, which were available to any authenticated user with enabled AlertManager. #3678
* [BUGFIX] Query-Frontend: avoid creating many small sub-queries by discarding cache extents under 5 minutes #3653
* [BUGFIX] Ruler: Ensure the stale markers generated for evaluated rules respect the configured `-ruler.evaluation-delay-duration`. This will avoid issues with samples with NaN be persisted with timestamps set ahead of the next rule evaluation. #3687
* [BUGFIX] Alertmanager: don't serve HTTP requests until Alertmanager has fully started. Serving HTTP requests earlier may result in loss of configuration for the user. #3679
* [BUGFIX] Do not log "failed to load config" if runtime config file is empty. #3706
* [BUGFIX] Do not allow to use a runtime config file containing multiple YAML documents. #3706
* [BUGFIX] Memberlist: fixed panic caused by race condition in `armon/go-metrics` used by memberlist client. #3724

## 1.6.0

* [CHANGE] Query Frontend: deprecate `-querier.compress-http-responses` in favour of `-api.response-compression-enabled`. #3544
* [CHANGE] Querier: deprecated `-store.max-look-back-period`. You should use `-querier.max-query-lookback` instead. #3452
* [CHANGE] Blocks storage: increased `-blocks-storage.bucket-store.chunks-cache.attributes-ttl` default from `24h` to `168h` (1 week). #3528
* [CHANGE] Blocks storage: the config option `-blocks-storage.bucket-store.index-cache.postings-compression-enabled` has been deprecated and postings compression is always enabled. #3538
* [CHANGE] Ruler: gRPC message size default limits on the Ruler-client side have changed: #3523
  - limit for outgoing gRPC messages has changed from 2147483647 to 16777216 bytes
  - limit for incoming gRPC messages has changed from 4194304 to 104857600 bytes
* [FEATURE] Distributor/Ingester: Provide ability to not overflow writes in the presence of a leaving or unhealthy ingester. This allows for more efficient ingester rolling restarts. #3305
* [FEATURE] Query-frontend: introduced query statistics logged in the query-frontend when enabled via `-frontend.query-stats-enabled=true`. When enabled, the metric `cortex_query_seconds_total` is tracked, counting the sum of the wall time spent across all queriers while running queries (on a per-tenant basis). The metrics `cortex_request_duration_seconds` and `cortex_query_seconds_total` are different: the first one tracks the request duration (eg. HTTP request from the client), while the latter tracks the sum of the wall time on all queriers involved executing the query. #3539
* [ENHANCEMENT] API: Add GZIP HTTP compression to the API responses. Compression can be enabled via `-api.response-compression-enabled`. #3536
* [ENHANCEMENT] Added zone-awareness support on queries. When zone-awareness is enabled, queries will still succeed if all ingesters in a single zone will fail. #3414
* [ENHANCEMENT] Blocks storage ingester: exported more TSDB-related metrics. #3412
  - `cortex_ingester_tsdb_wal_corruptions_total`
  - `cortex_ingester_tsdb_head_truncations_failed_total`
  - `cortex_ingester_tsdb_head_truncations_total`
  - `cortex_ingester_tsdb_head_gc_duration_seconds`
* [ENHANCEMENT] Enforced keepalive on all gRPC clients used for inter-service communication. #3431
* [ENHANCEMENT] Added `cortex_alertmanager_config_hash` metric to expose hash of Alertmanager Config loaded per user. #3388
* [ENHANCEMENT] Query-Frontend / Query-Scheduler: New component called "Query-Scheduler" has been introduced. Query-Scheduler is simply a queue of requests, moved outside of Query-Frontend. This allows Query-Frontend to be scaled separately from number of queues. To make Query-Frontend and Querier use Query-Scheduler, they need to be started with `-frontend.scheduler-address` and `-querier.scheduler-address` options respectively. #3374 #3471
* [ENHANCEMENT] Query-frontend / Querier / Ruler: added `-querier.max-query-lookback` to limit how long back data (series and metadata) can be queried. This setting can be overridden on a per-tenant basis and is enforced in the query-frontend, querier and ruler. #3452 #3458
* [ENHANCEMENT] Querier: added `-querier.query-store-for-labels-enabled` to query store for label names, label values and series APIs. Only works with blocks storage engine. #3461 #3520
* [ENHANCEMENT] Ingester: exposed `-blocks-storage.tsdb.wal-segment-size-bytes` config option to customise the TSDB WAL segment max size. #3476
* [ENHANCEMENT] Compactor: concurrently run blocks cleaner for multiple tenants. Concurrency can be configured via `-compactor.cleanup-concurrency`. #3483
* [ENHANCEMENT] Compactor: shuffle tenants before running compaction. #3483
* [ENHANCEMENT] Compactor: wait for a stable ring at startup, when sharding is enabled. #3484
* [ENHANCEMENT] Store-gateway: added `-blocks-storage.bucket-store.index-header-lazy-loading-enabled` to enable index-header lazy loading (experimental). When enabled, index-headers will be mmap-ed only once required by a query and will be automatically released after `-blocks-storage.bucket-store.index-header-lazy-loading-idle-timeout` time of inactivity. #3498
* [ENHANCEMENT] Alertmanager: added metrics `cortex_alertmanager_notification_requests_total` and `cortex_alertmanager_notification_requests_failed_total`. #3518
* [ENHANCEMENT] Ingester: added `-blocks-storage.tsdb.head-chunks-write-buffer-size-bytes` to fine-tune the TSDB head chunks write buffer size when running Cortex blocks storage. #3518
* [ENHANCEMENT] /metrics now supports OpenMetrics output. HTTP and gRPC servers metrics can now include exemplars. #3524
* [ENHANCEMENT] Expose gRPC keepalive policy options by gRPC server. #3524
* [ENHANCEMENT] Blocks storage: enabled caching of `meta.json` attributes, configurable via `-blocks-storage.bucket-store.metadata-cache.metafile-attributes-ttl`. #3528
* [ENHANCEMENT] Compactor: added a config validation check to fail fast if the compactor has been configured invalid block range periods (each period is expected to be a multiple of the previous one). #3534
* [ENHANCEMENT] Blocks storage: concurrently fetch deletion marks from object storage. #3538
* [ENHANCEMENT] Blocks storage ingester: ingester can now close idle TSDB and delete local data. #3491 #3552
* [ENHANCEMENT] Blocks storage: add option to use V2 signatures for S3 authentication. #3540
* [ENHANCEMENT] Exported process metrics to monitor the number of memory map areas allocated. #3537
  * - `process_memory_map_areas`
  * - `process_memory_map_areas_limit`
* [ENHANCEMENT] Ruler: Expose gRPC client options. #3523
* [ENHANCEMENT] Compactor: added metrics to track on-going compaction. #3535
  * `cortex_compactor_tenants_discovered`
  * `cortex_compactor_tenants_skipped`
  * `cortex_compactor_tenants_processing_succeeded`
  * `cortex_compactor_tenants_processing_failed`
* [ENHANCEMENT] Added new experimental API endpoints: `POST /purger/delete_tenant` and `GET /purger/delete_tenant_status` for deleting all tenant data. Only works with blocks storage. Compactor removes blocks that belong to user marked for deletion. #3549 #3558
* [ENHANCEMENT] Chunks storage: add option to use V2 signatures for S3 authentication. #3560
* [ENHANCEMENT] HA Tracker: Added new limit `ha_max_clusters` to set the max number of clusters tracked for single user. This limit is disabled by default. #3668
* [BUGFIX] Query-Frontend: `cortex_query_seconds_total` now return seconds not nanoseconds. #3589
* [BUGFIX] Blocks storage ingester: fixed some cases leading to a TSDB WAL corruption after a partial write to disk. #3423
* [BUGFIX] Blocks storage: Fix the race between ingestion and `/flush` call resulting in overlapping blocks. #3422
* [BUGFIX] Querier: fixed `-querier.max-query-into-future` which wasn't correctly enforced on range queries. #3452
* [BUGFIX] Fixed float64 precision stability when aggregating metrics before exposing them. This could have lead to false counters resets when querying some metrics exposed by Cortex. #3506
* [BUGFIX] Querier: the meta.json sync concurrency done when running Cortex with the blocks storage is now controlled by `-blocks-storage.bucket-store.meta-sync-concurrency` instead of the incorrect `-blocks-storage.bucket-store.block-sync-concurrency` (default values are the same). #3531
* [BUGFIX] Querier: fixed initialization order of querier module when using blocks storage. It now (again) waits until blocks have been synchronized. #3551

## Blocksconvert

* [ENHANCEMENT] Scheduler: ability to ignore users based on regexp, using `-scheduler.ignore-users-regex` flag. #3477
* [ENHANCEMENT] Builder: Parallelize reading chunks in the final stage of building block. #3470
* [ENHANCEMENT] Builder: remove duplicate label names from chunk. #3547

## 1.5.0 / 2020-11-09

### Cortex

* [CHANGE] Blocks storage: update the default HTTP configuration values for the S3 client to the upstream Thanos default values. #3244
  - `-blocks-storage.s3.http.idle-conn-timeout` is set 90 seconds.
  - `-blocks-storage.s3.http.response-header-timeout` is set to 2 minutes.
* [CHANGE] Improved shuffle sharding support in the write path. This work introduced some config changes: #3090
  * Introduced `-distributor.sharding-strategy` CLI flag (and its respective `sharding_strategy` YAML config option) to explicitly specify which sharding strategy should be used in the write path
  * `-experimental.distributor.user-subring-size` flag renamed to `-distributor.ingestion-tenant-shard-size`
  * `user_subring_size` limit YAML config option renamed to `ingestion_tenant_shard_size`
* [CHANGE] Dropped "blank Alertmanager configuration; using fallback" message from Info to Debug level. #3205
* [CHANGE] Zone-awareness replication for time-series now should be explicitly enabled in the distributor via the `-distributor.zone-awareness-enabled` CLI flag (or its respective YAML config option). Before, zone-aware replication was implicitly enabled if a zone was set on ingesters. #3200
* [CHANGE] Removed the deprecated CLI flag `-config-yaml`. You should use `-schema-config-file` instead. #3225
* [CHANGE] Enforced the HTTP method required by some API endpoints which did (incorrectly) allow any method before that. #3228
  - `GET /`
  - `GET /config`
  - `GET /debug/fgprof`
  - `GET /distributor/all_user_stats`
  - `GET /distributor/ha_tracker`
  - `GET /all_user_stats`
  - `GET /ha-tracker`
  - `GET /api/v1/user_stats`
  - `GET /api/v1/chunks`
  - `GET <legacy-http-prefix>/user_stats`
  - `GET <legacy-http-prefix>/chunks`
  - `GET /services`
  - `GET /multitenant_alertmanager/status`
  - `GET /status` (alertmanager microservice)
  - `GET|POST /ingester/ring`
  - `GET|POST /ring`
  - `GET|POST /store-gateway/ring`
  - `GET|POST /compactor/ring`
  - `GET|POST /ingester/flush`
  - `GET|POST /ingester/shutdown`
  - `GET|POST /flush`
  - `GET|POST /shutdown`
  - `GET|POST /ruler/ring`
  - `POST /api/v1/push`
  - `POST <legacy-http-prefix>/push`
  - `POST /push`
  - `POST /ingester/push`
* [CHANGE] Renamed CLI flags to configure the network interface names from which automatically detect the instance IP. #3295
  - `-compactor.ring.instance-interface` renamed to `-compactor.ring.instance-interface-names`
  - `-store-gateway.sharding-ring.instance-interface` renamed to `-store-gateway.sharding-ring.instance-interface-names`
  - `-distributor.ring.instance-interface` renamed to `-distributor.ring.instance-interface-names`
  - `-ruler.ring.instance-interface` renamed to `-ruler.ring.instance-interface-names`
* [CHANGE] Renamed `-<prefix>.redis.enable-tls` CLI flag to `-<prefix>.redis.tls-enabled`, and its respective YAML config option from `enable_tls` to `tls_enabled`. #3298
* [CHANGE] Increased default `-<prefix>.redis.timeout` from `100ms` to `500ms`. #3301
* [CHANGE] `cortex_alertmanager_config_invalid` has been removed in favor of `cortex_alertmanager_config_last_reload_successful`. #3289
* [CHANGE] Query-frontend: POST requests whose body size exceeds 10MiB will be rejected. The max body size can be customised via `-frontend.max-body-size`. #3276
* [FEATURE] Shuffle sharding: added support for shuffle-sharding queriers in the query-frontend. When configured (`-frontend.max-queriers-per-tenant` globally, or using per-tenant limit `max_queriers_per_tenant`), each tenants's requests will be handled by different set of queriers. #3113 #3257
* [FEATURE] Shuffle sharding: added support for shuffle-sharding ingesters on the read path. When ingesters shuffle-sharding is enabled and `-querier.shuffle-sharding-ingesters-lookback-period` is set, queriers will fetch in-memory series from the minimum set of required ingesters, selecting only ingesters which may have received series since 'now - lookback period'. #3252
* [FEATURE] Query-frontend: added `compression` config to support results cache with compression. #3217
* [FEATURE] Add OpenStack Swift support to blocks storage. #3303
* [FEATURE] Added support for applying Prometheus relabel configs on series received by the distributor. A `metric_relabel_configs` field has been added to the per-tenant limits configuration. #3329
* [FEATURE] Support for Cassandra client SSL certificates. #3384
* [ENHANCEMENT] Ruler: Introduces two new limits `-ruler.max-rules-per-rule-group` and `-ruler.max-rule-groups-per-tenant` to control the number of rules per rule group and the total number of rule groups for a given user. They are disabled by default. #3366
* [ENHANCEMENT] Allow to specify multiple comma-separated Cortex services to `-target` CLI option (or its respective YAML config option). For example, `-target=all,compactor` can be used to start Cortex single-binary with compactor as well. #3275
* [ENHANCEMENT] Expose additional HTTP configs for the S3 backend client. New flag are listed below: #3244
  - `-blocks-storage.s3.http.idle-conn-timeout`
  - `-blocks-storage.s3.http.response-header-timeout`
  - `-blocks-storage.s3.http.insecure-skip-verify`
* [ENHANCEMENT] Added `cortex_query_frontend_connected_clients` metric to show the number of workers currently connected to the frontend. #3207
* [ENHANCEMENT] Shuffle sharding: improved shuffle sharding in the write path. Shuffle sharding now should be explicitly enabled via `-distributor.sharding-strategy` CLI flag (or its respective YAML config option) and guarantees stability, consistency, shuffling and balanced zone-awareness properties. #3090 #3214
* [ENHANCEMENT] Ingester: added new metric `cortex_ingester_active_series` to track active series more accurately. Also added options to control whether active series tracking is enabled (`-ingester.active-series-metrics-enabled`, defaults to false), and how often this metric is updated (`-ingester.active-series-metrics-update-period`) and max idle time for series to be considered inactive (`-ingester.active-series-metrics-idle-timeout`). #3153
* [ENHANCEMENT] Store-gateway: added zone-aware replication support to blocks replication in the store-gateway. #3200
* [ENHANCEMENT] Store-gateway: exported new metrics. #3231
  - `cortex_bucket_store_cached_series_fetch_duration_seconds`
  - `cortex_bucket_store_cached_postings_fetch_duration_seconds`
  - `cortex_bucket_stores_gate_queries_max`
* [ENHANCEMENT] Added `-version` flag to Cortex. #3233
* [ENHANCEMENT] Hash ring: added instance registered timestamp to the ring. #3248
* [ENHANCEMENT] Reduce tail latency by smoothing out spikes in rate of chunk flush operations. #3191
* [ENHANCEMENT] User Cortex as User Agent in http requests issued by Configs DB client. #3264
* [ENHANCEMENT] Experimental Ruler API: Fetch rule groups from object storage in parallel. #3218
* [ENHANCEMENT] Chunks GCS object storage client uses the `fields` selector to limit the payload size when listing objects in the bucket. #3218 #3292
* [ENHANCEMENT] Added shuffle sharding support to ruler. Added new metric `cortex_ruler_sync_rules_total`. #3235
* [ENHANCEMENT] Return an explicit error when the store-gateway is explicitly requested without a blocks storage engine. #3287
* [ENHANCEMENT] Ruler: only load rules that belong to the ruler. Improves rules synching performances when ruler sharding is enabled. #3269
* [ENHANCEMENT] Added `-<prefix>.redis.tls-insecure-skip-verify` flag. #3298
* [ENHANCEMENT] Added `cortex_alertmanager_config_last_reload_successful_seconds` metric to show timestamp of last successful AM config reload. #3289
* [ENHANCEMENT] Blocks storage: reduced number of bucket listing operations to list block content (applies to newly created blocks only). #3363
* [ENHANCEMENT] Ruler: Include the tenant ID on the notifier logs. #3372
* [ENHANCEMENT] Blocks storage Compactor: Added `-compactor.enabled-tenants` and `-compactor.disabled-tenants` to explicitly enable or disable compaction of specific tenants. #3385
* [ENHANCEMENT] Blocks storage ingester: Creating checkpoint only once even when there are multiple Head compactions in a single `Compact()` call. #3373
* [BUGFIX] Blocks storage ingester: Read repair memory-mapped chunks file which can end up being empty on abrupt shutdowns combined with faulty disks. #3373
* [BUGFIX] Blocks storage ingester: Close TSDB resources on failed startup preventing ingester OOMing. #3373
* [BUGFIX] No-longer-needed ingester operations for queries triggered by queriers and rulers are now canceled. #3178
* [BUGFIX] Ruler: directories in the configured `rules-path` will be removed on startup and shutdown in order to ensure they don't persist between runs. #3195
* [BUGFIX] Handle hash-collisions in the query path. #3192
* [BUGFIX] Check for postgres rows errors. #3197
* [BUGFIX] Ruler Experimental API: Don't allow rule groups without names or empty rule groups. #3210
* [BUGFIX] Experimental Alertmanager API: Do not allow empty Alertmanager configurations or bad template filenames to be submitted through the configuration API. #3185
* [BUGFIX] Reduce failures to update heartbeat when using Consul. #3259
* [BUGFIX] When using ruler sharding, moving all user rule groups from ruler to a different one and then back could end up with some user groups not being evaluated at all. #3235
* [BUGFIX] Fixed shuffle sharding consistency when zone-awareness is enabled and the shard size is increased or instances in a new zone are added. #3299
* [BUGFIX] Use a valid grpc header when logging IP addresses. #3307
* [BUGFIX] Fixed the metric `cortex_prometheus_rule_group_duration_seconds` in the Ruler, it wouldn't report any values. #3310
* [BUGFIX] Fixed gRPC connections leaking in rulers when rulers sharding is enabled and APIs called. #3314
* [BUGFIX] Fixed shuffle sharding consistency when zone-awareness is enabled and the shard size is increased or instances in a new zone are added. #3299
* [BUGFIX] Fixed Gossip memberlist members joining when addresses are configured using DNS-based service discovery. #3360
* [BUGFIX] Ingester: fail to start an ingester running the blocks storage, if unable to load any existing TSDB at startup. #3354
* [BUGFIX] Blocks storage: Avoid deletion of blocks in the ingester which are not shipped to the storage yet. #3346
* [BUGFIX] Fix common prefixes returned by List method of S3 client. #3358
* [BUGFIX] Honor configured timeout in Azure and GCS object clients. #3285
* [BUGFIX] Blocks storage: Avoid creating blocks larger than configured block range period on forced compaction and when TSDB is idle. #3344
* [BUGFIX] Shuffle sharding: fixed max global series per user/metric limit when shuffle sharding and `-distributor.shard-by-all-labels=true` are both enabled in distributor. When using these global limits you should now set `-distributor.sharding-strategy` and `-distributor.zone-awareness-enabled` to ingesters too. #3369
* [BUGFIX] Slow query logging: when using downstream server request parameters were not logged. #3276
* [BUGFIX] Fixed tenant detection in the ruler and alertmanager API when running without auth. #3343

### Blocksconvert

* [ENHANCEMENT] Blocksconvert – Builder: download plan file locally before processing it. #3209
* [ENHANCEMENT] Blocksconvert – Cleaner: added new tool for deleting chunks data. #3283
* [ENHANCEMENT] Blocksconvert – Scanner: support for scanning specific date-range only. #3222
* [ENHANCEMENT] Blocksconvert – Scanner: metrics for tracking progress. #3222
* [ENHANCEMENT] Blocksconvert – Builder: retry block upload before giving up. #3245
* [ENHANCEMENT] Blocksconvert – Scanner: upload plans concurrently. #3340
* [BUGFIX] Blocksconvert: fix chunks ordering in the block. Chunks in different order than series work just fine in TSDB blocks at the moment, but it's not consistent with what Prometheus does and future Prometheus and Cortex optimizations may rely on this ordering. #3371

## 1.4.0 / 2020-10-02

* [CHANGE] TLS configuration for gRPC, HTTP and etcd clients is now marked as experimental. These features are not yet fully baked, and we expect possible small breaking changes in Cortex 1.5. #3198
* [CHANGE] Cassandra backend support is now GA (stable). #3180
* [CHANGE] Blocks storage is now GA (stable). The `-experimental` prefix has been removed from all CLI flags related to the blocks storage (no YAML config changes). #3180 #3201
  - `-experimental.blocks-storage.*` flags renamed to `-blocks-storage.*`
  - `-experimental.store-gateway.*` flags renamed to `-store-gateway.*`
  - `-experimental.querier.store-gateway-client.*` flags renamed to `-querier.store-gateway-client.*`
  - `-experimental.querier.store-gateway-addresses` flag renamed to `-querier.store-gateway-addresses`
  - `-store-gateway.replication-factor` flag renamed to `-store-gateway.sharding-ring.replication-factor`
  - `-store-gateway.tokens-file-path` flag renamed to `store-gateway.sharding-ring.tokens-file-path`
* [CHANGE] Ingester: Removed deprecated untyped record from chunks WAL. Only if you are running `v1.0` or below, it is recommended to first upgrade to `v1.1`/`v1.2`/`v1.3` and run it for a day before upgrading to `v1.4` to avoid data loss. #3115
* [CHANGE] Distributor API endpoints are no longer served unless target is set to `distributor` or `all`. #3112
* [CHANGE] Increase the default Cassandra client replication factor to 3. #3007
* [CHANGE] Blocks storage: removed the support to transfer blocks between ingesters on shutdown. When running the Cortex blocks storage, ingesters are expected to run with a persistent disk. The following metrics have been removed: #2996
  * `cortex_ingester_sent_files`
  * `cortex_ingester_received_files`
  * `cortex_ingester_received_bytes_total`
  * `cortex_ingester_sent_bytes_total`
* [CHANGE] The buckets for the `cortex_chunk_store_index_lookups_per_query` metric have been changed to 1, 2, 4, 8, 16. #3021
* [CHANGE] Blocks storage: the `operation` label value `getrange` has changed into `get_range` for the metrics `thanos_store_bucket_cache_operation_requests_total` and `thanos_store_bucket_cache_operation_hits_total`. #3000
* [CHANGE] Experimental Delete Series: `/api/v1/admin/tsdb/delete_series` and `/api/v1/admin/tsdb/cancel_delete_request` purger APIs to return status code `204` instead of `200` for success. #2946
* [CHANGE] Histogram `cortex_memcache_request_duration_seconds` `method` label value changes from `Memcached.Get` to `Memcached.GetBatched` for batched lookups, and is not reported for non-batched lookups (label value `Memcached.GetMulti` remains, and had exactly the same value as `Get` in nonbatched lookups).  The same change applies to tracing spans. #3046
* [CHANGE] TLS server validation is now enabled by default, a new parameter `tls_insecure_skip_verify` can be set to true to skip validation optionally. #3030
* [CHANGE] `cortex_ruler_config_update_failures_total` has been removed in favor of `cortex_ruler_config_last_reload_successful`. #3056
* [CHANGE] `ruler.evaluation_delay_duration` field in YAML config has been moved and renamed to `limits.ruler_evaluation_delay_duration`. #3098
* [CHANGE] Removed obsolete `results_cache.max_freshness` from YAML config (deprecated since Cortex 1.2). #3145
* [CHANGE] Removed obsolete `-promql.lookback-delta` option (deprecated since Cortex 1.2, replaced with `-querier.lookback-delta`). #3144
* [CHANGE] Cache: added support for Redis Cluster and Redis Sentinel. #2961
  - The following changes have been made in Redis configuration:
   - `-redis.master_name` added
   - `-redis.db` added
   - `-redis.max-active-conns` changed to `-redis.pool-size`
   - `-redis.max-conn-lifetime` changed to `-redis.max-connection-age`
   - `-redis.max-idle-conns` removed
   - `-redis.wait-on-pool-exhaustion` removed
* [CHANGE] TLS configuration for gRPC, HTTP and etcd clients is now marked as experimental. These features are not yet fully baked, and we expect possible small breaking changes in Cortex 1.5. #3198
* [CHANGE] Fixed store-gateway CLI flags inconsistencies. #3201
  - `-store-gateway.replication-factor` flag renamed to `-store-gateway.sharding-ring.replication-factor`
  - `-store-gateway.tokens-file-path` flag renamed to `store-gateway.sharding-ring.tokens-file-path`
* [FEATURE] Logging of the source IP passed along by a reverse proxy is now supported by setting the `-server.log-source-ips-enabled`. For non standard headers the settings `-server.log-source-ips-header` and `-server.log-source-ips-regex` can be used. #2985
* [FEATURE] Blocks storage: added shuffle sharding support to store-gateway blocks sharding. Added the following additional metrics to store-gateway: #3069
  * `cortex_bucket_stores_tenants_discovered`
  * `cortex_bucket_stores_tenants_synced`
* [FEATURE] Experimental blocksconvert: introduce an experimental tool `blocksconvert` to migrate long-term storage chunks to blocks. #3092 #3122 #3127 #3162
* [ENHANCEMENT] Improve the Alertmanager logging when serving requests from its API / UI. #3397
* [ENHANCEMENT] Add support for azure storage in China, German and US Government environments. #2988
* [ENHANCEMENT] Query-tee: added a small tolerance to floating point sample values comparison. #2994
* [ENHANCEMENT] Query-tee: add support for doing a passthrough of requests to preferred backend for unregistered routes #3018
* [ENHANCEMENT] Expose `storage.aws.dynamodb.backoff_config` configuration file field. #3026
* [ENHANCEMENT] Added `cortex_request_message_bytes` and `cortex_response_message_bytes` histograms to track received and sent gRPC message and HTTP request/response sizes. Added `cortex_inflight_requests` gauge to track number of inflight gRPC and HTTP requests. #3064
* [ENHANCEMENT] Publish ruler's ring metrics. #3074
* [ENHANCEMENT] Add config validation to the experimental Alertmanager API. Invalid configs are no longer accepted. #3053
* [ENHANCEMENT] Add "integration" as a label for `cortex_alertmanager_notifications_total` and `cortex_alertmanager_notifications_failed_total` metrics. #3056
* [ENHANCEMENT] Add `cortex_ruler_config_last_reload_successful` and `cortex_ruler_config_last_reload_successful_seconds` to check status of users rule manager. #3056
* [ENHANCEMENT] The configuration validation now fails if an empty YAML node has been set for a root YAML config property. #3080
* [ENHANCEMENT] Memcached dial() calls now have a circuit-breaker to avoid hammering a broken cache. #3051, #3189
* [ENHANCEMENT] `-ruler.evaluation-delay-duration` is now overridable as a per-tenant limit, `ruler_evaluation_delay_duration`. #3098
* [ENHANCEMENT] Add TLS support to etcd client. #3102
* [ENHANCEMENT] When a tenant accesses the Alertmanager UI or its API, if we have valid `-alertmanager.configs.fallback` we'll use that to start the manager and avoid failing the request. #3073
* [ENHANCEMENT] Add `DELETE api/v1/rules/{namespace}` to the Ruler. It allows all the rule groups of a namespace to be deleted. #3120
* [ENHANCEMENT] Experimental Delete Series: Retry processing of Delete requests during failures. #2926
* [ENHANCEMENT] Improve performance of QueryStream() in ingesters. #3177
* [ENHANCEMENT] Modules included in "All" target are now visible in output of `-modules` CLI flag. #3155
* [ENHANCEMENT] Added `/debug/fgprof` endpoint to debug running Cortex process using `fgprof`. This adds up to the existing `/debug/...` endpoints. #3131
* [ENHANCEMENT] Blocks storage: optimised `/api/v1/series` for blocks storage. (#2976)
* [BUGFIX] Ruler: when loading rules from "local" storage, check for directory after resolving symlink. #3137
* [BUGFIX] Query-frontend: Fixed rounding for incoming query timestamps, to be 100% Prometheus compatible. #2990
* [BUGFIX] Querier: Merge results from chunks and blocks ingesters when using streaming of results. #3013
* [BUGFIX] Querier: query /series from ingesters regardless the `-querier.query-ingesters-within` setting. #3035
* [BUGFIX] Blocks storage: Ingester is less likely to hit gRPC message size limit when streaming data to queriers. #3015
* [BUGFIX] Blocks storage: fixed memberlist support for the store-gateways and compactors ring used when blocks sharding is enabled. #3058 #3095
* [BUGFIX] Fix configuration for TLS server validation, TLS skip verify was hardcoded to true for all TLS configurations and prevented validation of server certificates. #3030
* [BUGFIX] Fixes the Alertmanager panicking when no `-alertmanager.web.external-url` is provided. #3017
* [BUGFIX] Fixes the registration of the Alertmanager API metrics `cortex_alertmanager_alerts_received_total` and `cortex_alertmanager_alerts_invalid_total`. #3065
* [BUGFIX] Fixes `flag needs an argument: -config.expand-env` error. #3087
* [BUGFIX] An index optimisation actually slows things down when using caching. Moved it to the right location. #2973
* [BUGFIX] Ingester: If push request contained both valid and invalid samples, valid samples were ingested but not stored to WAL of the chunks storage. This has been fixed. #3067
* [BUGFIX] Cassandra: fixed consistency setting in the CQL session when creating the keyspace. #3105
* [BUGFIX] Ruler: Config API would return both the `record` and `alert` in `YAML` response keys even when one of them must be empty. #3120
* [BUGFIX] Index page now uses configured HTTP path prefix when creating links. #3126
* [BUGFIX] Purger: fixed deadlock when reloading of tombstones failed. #3182
* [BUGFIX] Fixed panic in flusher job, when error writing chunks to the store would cause "idle" chunks to be flushed, which triggered panic. #3140
* [BUGFIX] Index page no longer shows links that are not valid for running Cortex instance. #3133
* [BUGFIX] Configs: prevent validation of templates to fail when using template functions. #3157
* [BUGFIX] Configuring the S3 URL with an `@` but without username and password doesn't enable the AWS static credentials anymore. #3170
* [BUGFIX] Limit errors on ranged queries (`api/v1/query_range`) no longer return a status code `500` but `422` instead. #3167
* [BUGFIX] Handle hash-collisions in the query path. Before this fix, Cortex could occasionally mix up two different series in a query, leading to invalid results, when `-querier.ingester-streaming` was used. #3192

## 1.3.0 / 2020-08-21

* [CHANGE] Replace the metric `cortex_alertmanager_configs` with `cortex_alertmanager_config_invalid` exposed by Alertmanager. #2960
* [CHANGE] Experimental Delete Series: Change target flag for purger from `data-purger` to `purger`. #2777
* [CHANGE] Experimental blocks storage: The max concurrent queries against the long-term storage, configured via `-experimental.blocks-storage.bucket-store.max-concurrent`, is now a limit shared across all tenants and not a per-tenant limit anymore. The default value has changed from `20` to `100` and the following new metrics have been added: #2797
  * `cortex_bucket_stores_gate_queries_concurrent_max`
  * `cortex_bucket_stores_gate_queries_in_flight`
  * `cortex_bucket_stores_gate_duration_seconds`
* [CHANGE] Metric `cortex_ingester_flush_reasons` has been renamed to `cortex_ingester_flushing_enqueued_series_total`, and new metric `cortex_ingester_flushing_dequeued_series_total` with `outcome` label (superset of reason) has been added. #2802 #2818 #2998
* [CHANGE] Experimental Delete Series: Metric `cortex_purger_oldest_pending_delete_request_age_seconds` would track age of delete requests since they are over their cancellation period instead of their creation time. #2806
* [CHANGE] Experimental blocks storage: the store-gateway service is required in a Cortex cluster running with the experimental blocks storage. Removed the `-experimental.tsdb.store-gateway-enabled` CLI flag and `store_gateway_enabled` YAML config option. The store-gateway is now always enabled when the storage engine is `blocks`. #2822
* [CHANGE] Experimental blocks storage: removed support for `-experimental.blocks-storage.bucket-store.max-sample-count` flag because the implementation was flawed. To limit the number of samples/chunks processed by a single query you can set `-store.query-chunk-limit`, which is now supported by the blocks storage too. #2852
* [CHANGE] Ingester: Chunks flushed via /flush stay in memory until retention period is reached. This affects `cortex_ingester_memory_chunks` metric. #2778
* [CHANGE] Querier: the error message returned when the query time range exceeds `-store.max-query-length` has changed from `invalid query, length > limit (X > Y)` to `the query time range exceeds the limit (query length: X, limit: Y)`. #2826
* [CHANGE] Add `component` label to metrics exposed by chunk, delete and index store clients. #2774
* [CHANGE] Querier: when `-querier.query-ingesters-within` is configured, the time range of the query sent to ingesters is now manipulated to ensure the query start time is not older than 'now - query-ingesters-within'. #2904
* [CHANGE] KV: The `role` label which was a label of `multi` KV store client only has been added to metrics of every KV store client. If KV store client is not `multi`, then the value of `role` label is `primary`. #2837
* [CHANGE] Added the `engine` label to the metrics exposed by the Prometheus query engine, to distinguish between `ruler` and `querier` metrics. #2854
* [CHANGE] Added ruler to the single binary when started with `-target=all` (default). #2854
* [CHANGE] Experimental blocks storage: compact head when opening TSDB. This should only affect ingester startup after it was unable to compact head in previous run. #2870
* [CHANGE] Metric `cortex_overrides_last_reload_successful` has been renamed to `cortex_runtime_config_last_reload_successful`. #2874
* [CHANGE] HipChat support has been removed from the alertmanager (because removed from the Prometheus upstream too). #2902
* [CHANGE] Add constant label `name` to metric `cortex_cache_request_duration_seconds`. #2903
* [CHANGE] Add `user` label to metric `cortex_query_frontend_queue_length`. #2939
* [CHANGE] Experimental blocks storage: cleaned up the config and renamed "TSDB" to "blocks storage". #2937
  - The storage engine setting value has been changed from `tsdb` to `blocks`; this affects `-store.engine` CLI flag and its respective YAML option.
  - The root level YAML config has changed from `tsdb` to `blocks_storage`
  - The prefix of all CLI flags has changed from `-experimental.tsdb.` to `-experimental.blocks-storage.`
  - The following settings have been grouped under `tsdb` property in the YAML config and their CLI flags changed:
    - `-experimental.tsdb.dir` changed to `-experimental.blocks-storage.tsdb.dir`
    - `-experimental.tsdb.block-ranges-period` changed to `-experimental.blocks-storage.tsdb.block-ranges-period`
    - `-experimental.tsdb.retention-period` changed to `-experimental.blocks-storage.tsdb.retention-period`
    - `-experimental.tsdb.ship-interval` changed to `-experimental.blocks-storage.tsdb.ship-interval`
    - `-experimental.tsdb.ship-concurrency` changed to `-experimental.blocks-storage.tsdb.ship-concurrency`
    - `-experimental.tsdb.max-tsdb-opening-concurrency-on-startup` changed to `-experimental.blocks-storage.tsdb.max-tsdb-opening-concurrency-on-startup`
    - `-experimental.tsdb.head-compaction-interval` changed to `-experimental.blocks-storage.tsdb.head-compaction-interval`
    - `-experimental.tsdb.head-compaction-concurrency` changed to `-experimental.blocks-storage.tsdb.head-compaction-concurrency`
    - `-experimental.tsdb.head-compaction-idle-timeout` changed to `-experimental.blocks-storage.tsdb.head-compaction-idle-timeout`
    - `-experimental.tsdb.stripe-size` changed to `-experimental.blocks-storage.tsdb.stripe-size`
    - `-experimental.tsdb.wal-compression-enabled` changed to `-experimental.blocks-storage.tsdb.wal-compression-enabled`
    - `-experimental.tsdb.flush-blocks-on-shutdown` changed to `-experimental.blocks-storage.tsdb.flush-blocks-on-shutdown`
* [CHANGE] Flags `-bigtable.grpc-use-gzip-compression`, `-ingester.client.grpc-use-gzip-compression`, `-querier.frontend-client.grpc-use-gzip-compression` are now deprecated. #2940
* [CHANGE] Limit errors reported by ingester during query-time now return HTTP status code 422. #2941
* [FEATURE] Introduced `ruler.for-outage-tolerance`, Max time to tolerate outage for restoring "for" state of alert. #2783
* [FEATURE] Introduced `ruler.for-grace-period`, Minimum duration between alert and restored "for" state. This is maintained only for alerts with configured "for" time greater than grace period. #2783
* [FEATURE] Introduced `ruler.resend-delay`, Minimum amount of time to wait before resending an alert to Alertmanager. #2783
* [FEATURE] Ruler: added `local` filesystem support to store rules (read-only). #2854
* [ENHANCEMENT] Upgraded Docker base images to `alpine:3.12`. #2862
* [ENHANCEMENT] Experimental: Querier can now optionally query secondary store. This is specified by using `-querier.second-store-engine` option, with values `chunks` or `blocks`. Standard configuration options for this store are used. Additionally, this querying can be configured to happen only for queries that need data older than `-querier.use-second-store-before-time`. Default value of zero will always query secondary store. #2747
* [ENHANCEMENT] Query-tee: increased the `cortex_querytee_request_duration_seconds` metric buckets granularity. #2799
* [ENHANCEMENT] Query-tee: fail to start if the configured `-backend.preferred` is unknown. #2799
* [ENHANCEMENT] Ruler: Added the following metrics: #2786
  * `cortex_prometheus_notifications_latency_seconds`
  * `cortex_prometheus_notifications_errors_total`
  * `cortex_prometheus_notifications_sent_total`
  * `cortex_prometheus_notifications_dropped_total`
  * `cortex_prometheus_notifications_queue_length`
  * `cortex_prometheus_notifications_queue_capacity`
  * `cortex_prometheus_notifications_alertmanagers_discovered`
* [ENHANCEMENT] The behavior of the `/ready` was changed for the query frontend to indicate when it was ready to accept queries. This is intended for use by a read path load balancer that would want to wait for the frontend to have attached queriers before including it in the backend. #2733
* [ENHANCEMENT] Experimental Delete Series: Add support for deletion of chunks for remaining stores. #2801
* [ENHANCEMENT] Add `-modules` command line flag to list possible values for `-target`. Also, log warning if given target is internal component. #2752
* [ENHANCEMENT] Added `-ingester.flush-on-shutdown-with-wal-enabled` option to enable chunks flushing even when WAL is enabled. #2780
* [ENHANCEMENT] Query-tee: Support for custom API prefix by using `-server.path-prefix` option. #2814
* [ENHANCEMENT] Query-tee: Forward `X-Scope-OrgId` header to backend, if present in the request. #2815
* [ENHANCEMENT] Experimental blocks storage: Added `-experimental.blocks-storage.tsdb.head-compaction-idle-timeout` option to force compaction of data in memory into a block. #2803
* [ENHANCEMENT] Experimental blocks storage: Added support for flushing blocks via `/flush`, `/shutdown` (previously these only worked for chunks storage) and by using `-experimental.blocks-storage.tsdb.flush-blocks-on-shutdown` option. #2794
* [ENHANCEMENT] Experimental blocks storage: Added support to enforce max query time range length via `-store.max-query-length`. #2826
* [ENHANCEMENT] Experimental blocks storage: Added support to limit the max number of chunks that can be fetched from the long-term storage while executing a query. The limit is enforced both in the querier and store-gateway, and is configurable via `-store.query-chunk-limit`. #2852 #2922
* [ENHANCEMENT] Ingester: Added new metric `cortex_ingester_flush_series_in_progress` that reports number of ongoing flush-series operations. Useful when calling `/flush` handler: if `cortex_ingester_flush_queue_length + cortex_ingester_flush_series_in_progress` is 0, all flushes are finished. #2778
* [ENHANCEMENT] Memberlist members can join cluster via SRV records. #2788
* [ENHANCEMENT] Added configuration options for chunks s3 client. #2831
  * `s3.endpoint`
  * `s3.region`
  * `s3.access-key-id`
  * `s3.secret-access-key`
  * `s3.insecure`
  * `s3.sse-encryption`
  * `s3.http.idle-conn-timeout`
  * `s3.http.response-header-timeout`
  * `s3.http.insecure-skip-verify`
* [ENHANCEMENT] Prometheus upgraded. #2798 #2849 #2867 #2902 #2918
  * Optimized labels regex matchers for patterns containing literals (eg. `foo.*`, `.*foo`, `.*foo.*`)
* [ENHANCEMENT] Add metric `cortex_ruler_config_update_failures_total` to Ruler to track failures of loading rules files. #2857
* [ENHANCEMENT] Experimental Alertmanager: Alertmanager configuration persisted to object storage using an experimental API that accepts and returns YAML-based Alertmanager configuration. #2768
* [ENHANCEMENT] Ruler: `-ruler.alertmanager-url` now supports multiple URLs. Each URL is treated as a separate Alertmanager group. Support for multiple Alertmanagers in a group can be achieved by using DNS service discovery. #2851
* [ENHANCEMENT] Experimental blocks storage: Cortex Flusher now works with blocks engine. Flusher needs to be provided with blocks-engine configuration, existing Flusher flags are not used (they are only relevant for chunks engine). Note that flush errors are only reported via log. #2877
* [ENHANCEMENT] Flusher: Added `-flusher.exit-after-flush` option (defaults to true) to control whether Cortex should stop completely after Flusher has finished its work. #2877
* [ENHANCEMENT] Added metrics `cortex_config_hash` and `cortex_runtime_config_hash` to expose hash of the currently active config file. #2874
* [ENHANCEMENT] Logger: added JSON logging support, configured via the `-log.format=json` CLI flag or its respective YAML config option. #2386
* [ENHANCEMENT] Added new flags `-bigtable.grpc-compression`, `-ingester.client.grpc-compression`, `-querier.frontend-client.grpc-compression` to configure compression used by gRPC. Valid values are `gzip`, `snappy`, or empty string (no compression, default). #2940
* [ENHANCEMENT] Clarify limitations of the `/api/v1/series`, `/api/v1/labels` and `/api/v1/label/{name}/values` endpoints. #2953
* [ENHANCEMENT] Ingester: added `Dropped` outcome to metric `cortex_ingester_flushing_dequeued_series_total`. #2998
* [BUGFIX] Fixed a bug with `api/v1/query_range` where no responses would return null values for `result` and empty values for `resultType`. #2962
* [BUGFIX] Fixed a bug in the index intersect code causing storage to return more chunks/series than required. #2796
* [BUGFIX] Fixed the number of reported keys in the background cache queue. #2764
* [BUGFIX] Fix race in processing of headers in sharded queries. #2762
* [BUGFIX] Query Frontend: Do not re-split sharded requests around ingester boundaries. #2766
* [BUGFIX] Experimental Delete Series: Fixed a problem with cache generation numbers prefixed to cache keys. #2800
* [BUGFIX] Ingester: Flushing chunks via `/flush` endpoint could previously lead to panic, if chunks were already flushed before and then removed from memory during the flush caused by `/flush` handler. Immediate flush now doesn't cause chunks to be flushed again. Samples received during flush triggered via `/flush` handler are no longer discarded. #2778
* [BUGFIX] Prometheus upgraded. #2849
  * Fixed unknown symbol error during head compaction
* [BUGFIX] Fix panic when using cassandra as store for both index and delete requests. #2774
* [BUGFIX] Experimental Delete Series: Fixed a data race in Purger. #2817
* [BUGFIX] KV: Fixed a bug that triggered a panic due to metrics being registered with the same name but different labels when using a `multi` configured KV client. #2837
* [BUGFIX] Query-frontend: Fix passing HTTP `Host` header if `-frontend.downstream-url` is configured. #2880
* [BUGFIX] Ingester: Improve time-series distribution when `-experimental.distributor.user-subring-size` is enabled. #2887
* [BUGFIX] Set content type to `application/x-protobuf` for remote_read responses. #2915
* [BUGFIX] Fixed ruler and store-gateway instance registration in the ring (when sharding is enabled) when a new instance replaces abruptly terminated one, and the only difference between the two instances is the address. #2954
* [BUGFIX] Fixed `Missing chunks and index config causing silent failure` Absence of chunks and index from schema config is not validated. #2732
* [BUGFIX] Fix panic caused by KVs from boltdb being used beyond their life. #2971
* [BUGFIX] Experimental blocks storage: `/api/v1/series`, `/api/v1/labels` and `/api/v1/label/{name}/values` only query the TSDB head regardless of the configured `-experimental.blocks-storage.tsdb.retention-period`. #2974
* [BUGFIX] Ingester: Avoid indefinite checkpointing in case of surge in number of series. #2955
* [BUGFIX] Querier: query /series from ingesters regardless the `-querier.query-ingesters-within` setting. #3035
* [BUGFIX] Ruler: fixed an unintentional breaking change introduced in the ruler's `alertmanager_url` YAML config option, which changed the value from a string to a list of strings. #2989

## 1.2.0 / 2020-07-01

* [CHANGE] Metric `cortex_kv_request_duration_seconds` now includes `name` label to denote which client is being used as well as the `backend` label to denote the KV backend implementation in use. #2648
* [CHANGE] Experimental Ruler: Rule groups persisted to object storage using the experimental API have an updated object key encoding to better handle special characters. Rule groups previously-stored using object storage must be renamed to the new format. #2646
* [CHANGE] Query Frontend now uses Round Robin to choose a tenant queue to service next. #2553
* [CHANGE] `-promql.lookback-delta` is now deprecated and has been replaced by `-querier.lookback-delta` along with `lookback_delta` entry under `querier` in the config file. `-promql.lookback-delta` will be removed in v1.4.0. #2604
* [CHANGE] Experimental TSDB: removed `-experimental.tsdb.bucket-store.binary-index-header-enabled` flag. Now the binary index-header is always enabled.
* [CHANGE] Experimental TSDB: Renamed index-cache metrics to use original metric names from Thanos, as Cortex is not aggregating them in any way: #2627
  * `cortex_<service>_blocks_index_cache_items_evicted_total` => `thanos_store_index_cache_items_evicted_total{name="index-cache"}`
  * `cortex_<service>_blocks_index_cache_items_added_total` => `thanos_store_index_cache_items_added_total{name="index-cache"}`
  * `cortex_<service>_blocks_index_cache_requests_total` => `thanos_store_index_cache_requests_total{name="index-cache"}`
  * `cortex_<service>_blocks_index_cache_items_overflowed_total` => `thanos_store_index_cache_items_overflowed_total{name="index-cache"}`
  * `cortex_<service>_blocks_index_cache_hits_total` => `thanos_store_index_cache_hits_total{name="index-cache"}`
  * `cortex_<service>_blocks_index_cache_items` => `thanos_store_index_cache_items{name="index-cache"}`
  * `cortex_<service>_blocks_index_cache_items_size_bytes` => `thanos_store_index_cache_items_size_bytes{name="index-cache"}`
  * `cortex_<service>_blocks_index_cache_total_size_bytes` => `thanos_store_index_cache_total_size_bytes{name="index-cache"}`
  * `cortex_<service>_blocks_index_cache_memcached_operations_total` =>  `thanos_memcached_operations_total{name="index-cache"}`
  * `cortex_<service>_blocks_index_cache_memcached_operation_failures_total` =>  `thanos_memcached_operation_failures_total{name="index-cache"}`
  * `cortex_<service>_blocks_index_cache_memcached_operation_duration_seconds` =>  `thanos_memcached_operation_duration_seconds{name="index-cache"}`
  * `cortex_<service>_blocks_index_cache_memcached_operation_skipped_total` =>  `thanos_memcached_operation_skipped_total{name="index-cache"}`
* [CHANGE] Experimental TSDB: Renamed metrics in bucket stores: #2627
  * `cortex_<service>_blocks_meta_syncs_total` => `cortex_blocks_meta_syncs_total{component="<service>"}`
  * `cortex_<service>_blocks_meta_sync_failures_total` => `cortex_blocks_meta_sync_failures_total{component="<service>"}`
  * `cortex_<service>_blocks_meta_sync_duration_seconds` => `cortex_blocks_meta_sync_duration_seconds{component="<service>"}`
  * `cortex_<service>_blocks_meta_sync_consistency_delay_seconds` => `cortex_blocks_meta_sync_consistency_delay_seconds{component="<service>"}`
  * `cortex_<service>_blocks_meta_synced` => `cortex_blocks_meta_synced{component="<service>"}`
  * `cortex_<service>_bucket_store_block_loads_total` => `cortex_bucket_store_block_loads_total{component="<service>"}`
  * `cortex_<service>_bucket_store_block_load_failures_total` => `cortex_bucket_store_block_load_failures_total{component="<service>"}`
  * `cortex_<service>_bucket_store_block_drops_total` => `cortex_bucket_store_block_drops_total{component="<service>"}`
  * `cortex_<service>_bucket_store_block_drop_failures_total` => `cortex_bucket_store_block_drop_failures_total{component="<service>"}`
  * `cortex_<service>_bucket_store_blocks_loaded` => `cortex_bucket_store_blocks_loaded{component="<service>"}`
  * `cortex_<service>_bucket_store_series_data_touched` => `cortex_bucket_store_series_data_touched{component="<service>"}`
  * `cortex_<service>_bucket_store_series_data_fetched` => `cortex_bucket_store_series_data_fetched{component="<service>"}`
  * `cortex_<service>_bucket_store_series_data_size_touched_bytes` => `cortex_bucket_store_series_data_size_touched_bytes{component="<service>"}`
  * `cortex_<service>_bucket_store_series_data_size_fetched_bytes` => `cortex_bucket_store_series_data_size_fetched_bytes{component="<service>"}`
  * `cortex_<service>_bucket_store_series_blocks_queried` => `cortex_bucket_store_series_blocks_queried{component="<service>"}`
  * `cortex_<service>_bucket_store_series_get_all_duration_seconds` => `cortex_bucket_store_series_get_all_duration_seconds{component="<service>"}`
  * `cortex_<service>_bucket_store_series_merge_duration_seconds` => `cortex_bucket_store_series_merge_duration_seconds{component="<service>"}`
  * `cortex_<service>_bucket_store_series_refetches_total` => `cortex_bucket_store_series_refetches_total{component="<service>"}`
  * `cortex_<service>_bucket_store_series_result_series` => `cortex_bucket_store_series_result_series{component="<service>"}`
  * `cortex_<service>_bucket_store_cached_postings_compressions_total` => `cortex_bucket_store_cached_postings_compressions_total{component="<service>"}`
  * `cortex_<service>_bucket_store_cached_postings_compression_errors_total` => `cortex_bucket_store_cached_postings_compression_errors_total{component="<service>"}`
  * `cortex_<service>_bucket_store_cached_postings_compression_time_seconds` => `cortex_bucket_store_cached_postings_compression_time_seconds{component="<service>"}`
  * `cortex_<service>_bucket_store_cached_postings_original_size_bytes_total` => `cortex_bucket_store_cached_postings_original_size_bytes_total{component="<service>"}`
  * `cortex_<service>_bucket_store_cached_postings_compressed_size_bytes_total` => `cortex_bucket_store_cached_postings_compressed_size_bytes_total{component="<service>"}`
  * `cortex_<service>_blocks_sync_seconds` => `cortex_bucket_stores_blocks_sync_seconds{component="<service>"}`
  * `cortex_<service>_blocks_last_successful_sync_timestamp_seconds` => `cortex_bucket_stores_blocks_last_successful_sync_timestamp_seconds{component="<service>"}`
* [CHANGE] Available command-line flags are printed to stdout, and only when requested via `-help`. Using invalid flag no longer causes printing of all available flags. #2691
* [CHANGE] Experimental Memberlist ring: randomize gossip node names to avoid conflicts when running multiple clients on the same host, or reusing host names (eg. pods in statefulset). Node name randomization can be disabled by using `-memberlist.randomize-node-name=false`. #2715
* [CHANGE] Memberlist KV client is no longer considered experimental. #2725
* [CHANGE] Experimental Delete Series: Make delete request cancellation duration configurable. #2760
* [CHANGE] Removed `-store.fullsize-chunks` option which was undocumented and unused (it broke ingester hand-overs). #2656
* [CHANGE] Query with no metric name that has previously resulted in HTTP status code 500 now returns status code 422 instead. #2571
* [FEATURE] TLS config options added for GRPC clients in Querier (Query-frontend client & Ingester client), Ruler, Store Gateway, as well as HTTP client in Config store client. #2502
* [FEATURE] The flag `-frontend.max-cache-freshness` is now supported within the limits overrides, to specify per-tenant max cache freshness values. The corresponding YAML config parameter has been changed from `results_cache.max_freshness` to `limits_config.max_cache_freshness`. The legacy YAML config parameter (`results_cache.max_freshness`) will continue to be supported till Cortex release `v1.4.0`. #2609
* [FEATURE] Experimental gRPC Store: Added support to 3rd parties index and chunk stores using gRPC client/server plugin mechanism. #2220
* [FEATURE] Add `-cassandra.table-options` flag to customize table options of Cassandra when creating the index or chunk table. #2575
* [ENHANCEMENT] Propagate GOPROXY value when building `build-image`. This is to help the builders building the code in a Network where default Go proxy is not accessible (e.g. when behind some corporate VPN). #2741
* [ENHANCEMENT] Querier: Added metric `cortex_querier_request_duration_seconds` for all requests to the querier. #2708
* [ENHANCEMENT] Cortex is now built with Go 1.14. #2480 #2749 #2753
* [ENHANCEMENT] Experimental TSDB: added the following metrics to the ingester: #2580 #2583 #2589 #2654
  * `cortex_ingester_tsdb_appender_add_duration_seconds`
  * `cortex_ingester_tsdb_appender_commit_duration_seconds`
  * `cortex_ingester_tsdb_refcache_purge_duration_seconds`
  * `cortex_ingester_tsdb_compactions_total`
  * `cortex_ingester_tsdb_compaction_duration_seconds`
  * `cortex_ingester_tsdb_wal_fsync_duration_seconds`
  * `cortex_ingester_tsdb_wal_page_flushes_total`
  * `cortex_ingester_tsdb_wal_completed_pages_total`
  * `cortex_ingester_tsdb_wal_truncations_failed_total`
  * `cortex_ingester_tsdb_wal_truncations_total`
  * `cortex_ingester_tsdb_wal_writes_failed_total`
  * `cortex_ingester_tsdb_checkpoint_deletions_failed_total`
  * `cortex_ingester_tsdb_checkpoint_deletions_total`
  * `cortex_ingester_tsdb_checkpoint_creations_failed_total`
  * `cortex_ingester_tsdb_checkpoint_creations_total`
  * `cortex_ingester_tsdb_wal_truncate_duration_seconds`
  * `cortex_ingester_tsdb_head_active_appenders`
  * `cortex_ingester_tsdb_head_series_not_found_total`
  * `cortex_ingester_tsdb_head_chunks`
  * `cortex_ingester_tsdb_mmap_chunk_corruptions_total`
  * `cortex_ingester_tsdb_head_chunks_created_total`
  * `cortex_ingester_tsdb_head_chunks_removed_total`
* [ENHANCEMENT] Experimental TSDB: added metrics useful to alert on critical conditions of the blocks storage: #2573
  * `cortex_compactor_last_successful_run_timestamp_seconds`
  * `cortex_querier_blocks_last_successful_sync_timestamp_seconds` (when store-gateway is disabled)
  * `cortex_querier_blocks_last_successful_scan_timestamp_seconds` (when store-gateway is enabled)
  * `cortex_storegateway_blocks_last_successful_sync_timestamp_seconds`
* [ENHANCEMENT] Experimental TSDB: added the flag `-experimental.tsdb.wal-compression-enabled` to allow to enable TSDB WAL compression. #2585
* [ENHANCEMENT] Experimental TSDB: Querier and store-gateway components can now use so-called "caching bucket", which can currently cache fetched chunks into shared memcached server. #2572
* [ENHANCEMENT] Ruler: Automatically remove unhealthy rulers from the ring. #2587
* [ENHANCEMENT] Query-tee: added support to `/metadata`, `/alerts`, and `/rules` endpoints #2600
* [ENHANCEMENT] Query-tee: added support to query results comparison between two different backends. The comparison is disabled by default and can be enabled via `-proxy.compare-responses=true`. #2611
* [ENHANCEMENT] Query-tee: improved the query-tee to not wait all backend responses before sending back the response to the client. The query-tee now sends back to the client first successful response, while honoring the `-backend.preferred` option. #2702
* [ENHANCEMENT] Thanos and Prometheus upgraded. #2602 #2604 #2634 #2659 #2686 #2756
  * TSDB now holds less WAL files after Head Truncation.
  * TSDB now does memory-mapping of Head chunks and reduces memory usage.
* [ENHANCEMENT] Experimental TSDB: decoupled blocks deletion from blocks compaction in the compactor, so that blocks deletion is not blocked by a busy compactor. The following metrics have been added: #2623
  * `cortex_compactor_block_cleanup_started_total`
  * `cortex_compactor_block_cleanup_completed_total`
  * `cortex_compactor_block_cleanup_failed_total`
  * `cortex_compactor_block_cleanup_last_successful_run_timestamp_seconds`
* [ENHANCEMENT] Experimental TSDB: Use shared cache for metadata. This is especially useful when running multiple querier and store-gateway components to reduce number of object store API calls. #2626 #2640
* [ENHANCEMENT] Experimental TSDB: when `-querier.query-store-after` is configured and running the experimental blocks storage, the time range of the query sent to the store is now manipulated to ensure the query end time is not more recent than 'now - query-store-after'. #2642
* [ENHANCEMENT] Experimental TSDB: small performance improvement in concurrent usage of RefCache, used during samples ingestion. #2651
* [ENHANCEMENT] The following endpoints now respond appropriately to an `Accept` header with the value `application/json` #2673
  * `/distributor/all_user_stats`
  * `/distributor/ha_tracker`
  * `/ingester/ring`
  * `/store-gateway/ring`
  * `/compactor/ring`
  * `/ruler/ring`
  * `/services`
* [ENHANCEMENT] Experimental Cassandra backend: Add `-cassandra.num-connections` to allow increasing the number of TCP connections to each Cassandra server. #2666
* [ENHANCEMENT] Experimental Cassandra backend: Use separate Cassandra clients and connections for reads and writes. #2666
* [ENHANCEMENT] Experimental Cassandra backend: Add `-cassandra.reconnect-interval` to allow specifying the reconnect interval to a Cassandra server that has been marked `DOWN` by the gocql driver. Also change the default value of the reconnect interval from `60s` to `1s`. #2687
* [ENHANCEMENT] Experimental Cassandra backend: Add option `-cassandra.convict-hosts-on-failure=false` to not convict host of being down when a request fails. #2684
* [ENHANCEMENT] Experimental TSDB: Applied a jitter to the period bucket scans in order to better distribute bucket operations over the time and increase the probability of hitting the shared cache (if configured). #2693
* [ENHANCEMENT] Experimental TSDB: Series limit per user and per metric now work in TSDB blocks. #2676
* [ENHANCEMENT] Experimental Memberlist: Added ability to periodically rejoin the memberlist cluster. #2724
* [ENHANCEMENT] Experimental Delete Series: Added the following metrics for monitoring processing of delete requests: #2730
  - `cortex_purger_load_pending_requests_attempts_total`: Number of attempts that were made to load pending requests with status.
  - `cortex_purger_oldest_pending_delete_request_age_seconds`: Age of oldest pending delete request in seconds.
  - `cortex_purger_pending_delete_requests_count`: Count of requests which are in process or are ready to be processed.
* [ENHANCEMENT] Experimental TSDB: Improved compactor to hard-delete also partial blocks with an deletion mark (even if the deletion mark threshold has not been reached). #2751
* [ENHANCEMENT] Experimental TSDB: Introduced a consistency check done by the querier to ensure all expected blocks have been queried via the store-gateway. If a block is missing on a store-gateway, the querier retries fetching series from missing blocks up to 3 times. If the consistency check fails once all retries have been exhausted, the query execution fails. The following metrics have been added: #2593 #2630 #2689 #2695
  * `cortex_querier_blocks_consistency_checks_total`
  * `cortex_querier_blocks_consistency_checks_failed_total`
  * `cortex_querier_storegateway_refetches_per_query`
* [ENHANCEMENT] Delete requests can now be canceled #2555
* [ENHANCEMENT] Table manager can now provision tables for delete store #2546
* [BUGFIX] Ruler: Ensure temporary rule files with special characters are properly mapped and cleaned up. #2506
* [BUGFIX] Fixes #2411, Ensure requests are properly routed to the prometheus api embedded in the query if `-server.path-prefix` is set. #2372
* [BUGFIX] Experimental TSDB: fixed chunk data corruption when querying back series using the experimental blocks storage. #2400
* [BUGFIX] Fixed collection of tracing spans from Thanos components used internally. #2655
* [BUGFIX] Experimental TSDB: fixed memory leak in ingesters. #2586
* [BUGFIX] QueryFrontend: fixed a situation where HTTP error is ignored and an incorrect status code is set. #2590
* [BUGFIX] Ingester: Fix an ingester starting up in the JOINING state and staying there forever. #2565
* [BUGFIX] QueryFrontend: fixed a panic (`integer divide by zero`) in the query-frontend. The query-frontend now requires the `-querier.default-evaluation-interval` config to be set to the same value of the querier. #2614
* [BUGFIX] Experimental TSDB: when the querier receives a `/series` request with a time range older than the data stored in the ingester, it now ignores the requested time range and returns known series anyway instead of returning an empty response. This aligns the behaviour with the chunks storage. #2617
* [BUGFIX] Cassandra: fixed an edge case leading to an invalid CQL query when querying the index on a Cassandra store. #2639
* [BUGFIX] Ingester: increment series per metric when recovering from WAL or transfer. #2674
* [BUGFIX] Fixed `wrong number of arguments for 'mget' command` Redis error when a query has no chunks to lookup from storage. #2700 #2796
* [BUGFIX] Ingester: Automatically remove old tmp checkpoints, fixing a potential disk space leak after an ingester crashes. #2726

## 1.1.0 / 2020-05-21

This release brings the usual mix of bugfixes and improvements. The biggest change is that WAL support for chunks is now considered to be production-ready!

Please make sure to review renamed metrics, and update your dashboards and alerts accordingly.

* [CHANGE] Added v1 API routes documented in #2327. #2372
  * Added `-http.alertmanager-http-prefix` flag which allows the configuration of the path where the Alertmanager API and UI can be reached. The default is set to `/alertmanager`.
  * Added `-http.prometheus-http-prefix` flag which allows the configuration of the path where the Prometheus API and UI can be reached. The default is set to `/prometheus`.
  * Updated the index hosted at the root prefix to point to the updated routes.
  * Legacy routes hardcoded with the `/api/prom` prefix now respect the `-http.prefix` flag.
* [CHANGE] The metrics `cortex_distributor_ingester_appends_total` and `distributor_ingester_append_failures_total` now include a `type` label to differentiate between `samples` and `metadata`. #2336
* [CHANGE] The metrics for number of chunks and bytes flushed to the chunk store are renamed. Note that previous metrics were counted pre-deduplication, while new metrics are counted after deduplication. #2463
  * `cortex_ingester_chunks_stored_total` > `cortex_chunk_store_stored_chunks_total`
  * `cortex_ingester_chunk_stored_bytes_total` > `cortex_chunk_store_stored_chunk_bytes_total`
* [CHANGE] Experimental TSDB: renamed blocks meta fetcher metrics: #2375
  * `cortex_querier_bucket_store_blocks_meta_syncs_total` > `cortex_querier_blocks_meta_syncs_total`
  * `cortex_querier_bucket_store_blocks_meta_sync_failures_total` > `cortex_querier_blocks_meta_sync_failures_total`
  * `cortex_querier_bucket_store_blocks_meta_sync_duration_seconds` > `cortex_querier_blocks_meta_sync_duration_seconds`
  * `cortex_querier_bucket_store_blocks_meta_sync_consistency_delay_seconds` > `cortex_querier_blocks_meta_sync_consistency_delay_seconds`
* [CHANGE] Experimental TSDB: Modified default values for `compactor.deletion-delay` option from 48h to 12h and `-experimental.tsdb.bucket-store.ignore-deletion-marks-delay` from 24h to 6h. #2414
* [CHANGE] WAL: Default value of `-ingester.checkpoint-enabled` changed to `true`. #2416
* [CHANGE] `trace_id` field in log files has been renamed to `traceID`. #2518
* [CHANGE] Slow query log has a different output now. Previously used `url` field has been replaced with `host` and `path`, and query parameters are logged as individual log fields with `qs_` prefix. #2520
* [CHANGE] WAL: WAL and checkpoint compression is now disabled. #2436
* [CHANGE] Update in dependency `go-kit/kit` from `v0.9.0` to `v0.10.0`. HTML escaping disabled in JSON Logger. #2535
* [CHANGE] Experimental TSDB: Removed `cortex_<service>_` prefix from Thanos objstore metrics and added `component` label to distinguish which Cortex component is doing API calls to the object storage when running in single-binary mode: #2568
  - `cortex_<service>_thanos_objstore_bucket_operations_total` renamed to `thanos_objstore_bucket_operations_total{component="<name>"}`
  - `cortex_<service>_thanos_objstore_bucket_operation_failures_total` renamed to `thanos_objstore_bucket_operation_failures_total{component="<name>"}`
  - `cortex_<service>_thanos_objstore_bucket_operation_duration_seconds` renamed to `thanos_objstore_bucket_operation_duration_seconds{component="<name>"}`
  - `cortex_<service>_thanos_objstore_bucket_last_successful_upload_time` renamed to `thanos_objstore_bucket_last_successful_upload_time{component="<name>"}`
* [CHANGE] FIFO cache: The `-<prefix>.fifocache.size` CLI flag has been renamed to `-<prefix>.fifocache.max-size-items` as well as its YAML config option `size` renamed to `max_size_items`. #2319
* [FEATURE] Ruler: The `-ruler.evaluation-delay` flag was added to allow users to configure a default evaluation delay for all rules in cortex. The default value is 0 which is the current behavior. #2423
* [FEATURE] Experimental: Added a new object storage client for OpenStack Swift. #2440
* [FEATURE] TLS config options added to the Server. #2535
* [FEATURE] Experimental: Added support for `/api/v1/metadata` Prometheus-based endpoint. #2549
* [FEATURE] Add ability to limit concurrent queries to Cassandra with `-cassandra.query-concurrency` flag. #2562
* [FEATURE] Experimental TSDB: Introduced store-gateway service used by the experimental blocks storage to load and query blocks. The store-gateway optionally supports blocks sharding and replication via a dedicated hash ring, configurable via `-experimental.store-gateway.sharding-enabled` and `-experimental.store-gateway.sharding-ring.*` flags. The following metrics have been added: #2433 #2458 #2469 #2523
  * `cortex_querier_storegateway_instances_hit_per_query`
* [ENHANCEMENT] Experimental TSDB: sample ingestion errors are now reported via existing `cortex_discarded_samples_total` metric. #2370
* [ENHANCEMENT] Failures on samples at distributors and ingesters return the first validation error as opposed to the last. #2383
* [ENHANCEMENT] Experimental TSDB: Added `cortex_querier_blocks_meta_synced`, which reflects current state of synced blocks over all tenants. #2392
* [ENHANCEMENT] Added `cortex_distributor_latest_seen_sample_timestamp_seconds` metric to see how far behind Prometheus servers are in sending data. #2371
* [ENHANCEMENT] FIFO cache to support eviction based on memory usage. Added `-<prefix>.fifocache.max-size-bytes` CLI flag and YAML config option `max_size_bytes` to specify memory limit of the cache. #2319, #2527
* [ENHANCEMENT] Added `-querier.worker-match-max-concurrent`. Force worker concurrency to match the `-querier.max-concurrent` option.  Overrides `-querier.worker-parallelism`.  #2456
* [ENHANCEMENT] Added the following metrics for monitoring delete requests: #2445
  - `cortex_purger_delete_requests_received_total`: Number of delete requests received per user.
  - `cortex_purger_delete_requests_processed_total`: Number of delete requests processed per user.
  - `cortex_purger_delete_requests_chunks_selected_total`: Number of chunks selected while building delete plans per user.
  - `cortex_purger_delete_requests_processing_failures_total`: Number of delete requests processing failures per user.
* [ENHANCEMENT] Single Binary: Added query-frontend to the single binary.  Single binary users will now benefit from various query-frontend features.  Primarily: sharding, parallelization, load shedding, additional caching (if configured), and query retries. #2437
* [ENHANCEMENT] Allow 1w (where w denotes week) and 1y (where y denotes year) when setting `-store.cache-lookups-older-than` and `-store.max-look-back-period`. #2454
* [ENHANCEMENT] Optimize index queries for matchers using "a|b|c"-type regex. #2446 #2475
* [ENHANCEMENT] Added per tenant metrics for queries and chunks and bytes read from chunk store: #2463
  * `cortex_chunk_store_fetched_chunks_total` and `cortex_chunk_store_fetched_chunk_bytes_total`
  * `cortex_query_frontend_queries_total` (per tenant queries counted by the frontend)
* [ENHANCEMENT] WAL: New metrics `cortex_ingester_wal_logged_bytes_total` and `cortex_ingester_checkpoint_logged_bytes_total` added to track total bytes logged to disk for WAL and checkpoints. #2497
* [ENHANCEMENT] Add de-duplicated chunks counter `cortex_chunk_store_deduped_chunks_total` which counts every chunk not sent to the store because it was already sent by another replica. #2485
* [ENHANCEMENT] Query-frontend now also logs the POST data of long queries. #2481
* [ENHANCEMENT] WAL: Ingester WAL records now have type header and the custom WAL records have been replaced by Prometheus TSDB's WAL records. Old records will not be supported from 1.3 onwards. Note: once this is deployed, you cannot downgrade without data loss. #2436
* [ENHANCEMENT] Redis Cache: Added `idle_timeout`, `wait_on_pool_exhaustion` and `max_conn_lifetime` options to redis cache configuration. #2550
* [ENHANCEMENT] WAL: the experimental tag has been removed on the WAL in ingesters. #2560
* [ENHANCEMENT] Use newer AWS API for paginated queries - removes 'Deprecated' message from logfiles. #2452
* [ENHANCEMENT] Experimental memberlist: Add retry with backoff on memberlist join other members. #2705
* [ENHANCEMENT] Experimental TSDB: when the store-gateway sharding is enabled, unhealthy store-gateway instances are automatically removed from the ring after 10 consecutive `-experimental.store-gateway.sharding-ring.heartbeat-timeout` periods. #2526
* [BUGFIX] Ruler: Ensure temporary rule files with special characters are properly mapped and cleaned up. #2506
* [BUGFIX] Ensure requests are properly routed to the prometheus api embedded in the query if `-server.path-prefix` is set. Fixes #2411. #2372
* [BUGFIX] Experimental TSDB: Fixed chunk data corruption when querying back series using the experimental blocks storage. #2400
* [BUGFIX] Cassandra Storage: Fix endpoint TLS host verification. #2109
* [BUGFIX] Experimental TSDB: Fixed response status code from `422` to `500` when an error occurs while iterating chunks with the experimental blocks storage. #2402
* [BUGFIX] Ring: Fixed a situation where upgrading from pre-1.0 cortex with a rolling strategy caused new 1.0 ingesters to lose their zone value in the ring until manually forced to re-register. #2404
* [BUGFIX] Distributor: `/all_user_stats` now show API and Rule Ingest Rate correctly. #2457
* [BUGFIX] Fixed `version`, `revision` and `branch` labels exported by the `cortex_build_info` metric. #2468
* [BUGFIX] QueryFrontend: fixed a situation where span context missed when downstream_url is used. #2539
* [BUGFIX] Querier: Fixed a situation where querier would crash because of an unresponsive frontend instance. #2569

## 1.0.1 / 2020-04-23

* [BUGFIX] Fix gaps when querying ingesters with replication factor = 3 and 2 ingesters in the cluster. #2503

## 1.0.0 / 2020-04-02

This is the first major release of Cortex. We made a lot of **breaking changes** in this release which have been detailed below. Please also see the stability guarantees we provide as part of a major release: https://cortexmetrics.io/docs/configuration/v1guarantees/

* [CHANGE] Remove the following deprecated flags: #2339
  - `-metrics.error-rate-query` (use `-metrics.write-throttle-query` instead).
  - `-store.cardinality-cache-size` (use `-store.index-cache-read.enable-fifocache` and `-store.index-cache-read.fifocache.size` instead).
  - `-store.cardinality-cache-validity` (use `-store.index-cache-read.enable-fifocache` and `-store.index-cache-read.fifocache.duration` instead).
  - `-distributor.limiter-reload-period` (flag unused)
  - `-ingester.claim-on-rollout` (flag unused)
  - `-ingester.normalise-tokens` (flag unused)
* [CHANGE] Renamed YAML file options to be more consistent. See [full config file changes below](#config-file-breaking-changes). #2273
* [CHANGE] AWS based autoscaling has been removed. You can only use metrics based autoscaling now. `-applicationautoscaling.url` has been removed. See https://cortexmetrics.io/docs/production/aws/#dynamodb-capacity-provisioning on how to migrate. #2328
* [CHANGE] Renamed the `memcache.write-back-goroutines` and `memcache.write-back-buffer` flags to `background.write-back-concurrency` and `background.write-back-buffer`. This affects the following flags: #2241
  - `-frontend.memcache.write-back-buffer` --> `-frontend.background.write-back-buffer`
  - `-frontend.memcache.write-back-goroutines` --> `-frontend.background.write-back-concurrency`
  - `-store.index-cache-read.memcache.write-back-buffer` --> `-store.index-cache-read.background.write-back-buffer`
  - `-store.index-cache-read.memcache.write-back-goroutines` --> `-store.index-cache-read.background.write-back-concurrency`
  - `-store.index-cache-write.memcache.write-back-buffer` --> `-store.index-cache-write.background.write-back-buffer`
  - `-store.index-cache-write.memcache.write-back-goroutines` --> `-store.index-cache-write.background.write-back-concurrency`
  - `-memcache.write-back-buffer` --> `-store.chunks-cache.background.write-back-buffer`. Note the next change log for the difference.
  - `-memcache.write-back-goroutines` --> `-store.chunks-cache.background.write-back-concurrency`. Note the next change log for the difference.

* [CHANGE] Renamed the chunk cache flags to have `store.chunks-cache.` as prefix. This means the following flags have been changed: #2241
  - `-cache.enable-fifocache` --> `-store.chunks-cache.cache.enable-fifocache`
  - `-default-validity` --> `-store.chunks-cache.default-validity`
  - `-fifocache.duration` --> `-store.chunks-cache.fifocache.duration`
  - `-fifocache.size` --> `-store.chunks-cache.fifocache.size`
  - `-memcache.write-back-buffer` --> `-store.chunks-cache.background.write-back-buffer`. Note the previous change log for the difference.
  - `-memcache.write-back-goroutines` --> `-store.chunks-cache.background.write-back-concurrency`. Note the previous change log for the difference.
  - `-memcached.batchsize` --> `-store.chunks-cache.memcached.batchsize`
  - `-memcached.consistent-hash` --> `-store.chunks-cache.memcached.consistent-hash`
  - `-memcached.expiration` --> `-store.chunks-cache.memcached.expiration`
  - `-memcached.hostname` --> `-store.chunks-cache.memcached.hostname`
  - `-memcached.max-idle-conns` --> `-store.chunks-cache.memcached.max-idle-conns`
  - `-memcached.parallelism` --> `-store.chunks-cache.memcached.parallelism`
  - `-memcached.service` --> `-store.chunks-cache.memcached.service`
  - `-memcached.timeout` --> `-store.chunks-cache.memcached.timeout`
  - `-memcached.update-interval` --> `-store.chunks-cache.memcached.update-interval`
  - `-redis.enable-tls` --> `-store.chunks-cache.redis.enable-tls`
  - `-redis.endpoint` --> `-store.chunks-cache.redis.endpoint`
  - `-redis.expiration` --> `-store.chunks-cache.redis.expiration`
  - `-redis.max-active-conns` --> `-store.chunks-cache.redis.max-active-conns`
  - `-redis.max-idle-conns` --> `-store.chunks-cache.redis.max-idle-conns`
  - `-redis.password` --> `-store.chunks-cache.redis.password`
  - `-redis.timeout` --> `-store.chunks-cache.redis.timeout`
* [CHANGE] Rename the `-store.chunk-cache-stubs` to `-store.chunks-cache.cache-stubs` to be more inline with above. #2241
* [CHANGE] Change prefix of flags `-dynamodb.periodic-table.*` to `-table-manager.index-table.*`. #2359
* [CHANGE] Change prefix of flags `-dynamodb.chunk-table.*` to `-table-manager.chunk-table.*`. #2359
* [CHANGE] Change the following flags: #2359
  - `-dynamodb.poll-interval` --> `-table-manager.poll-interval`
  - `-dynamodb.periodic-table.grace-period` --> `-table-manager.periodic-table.grace-period`
* [CHANGE] Renamed the following flags: #2273
  - `-dynamodb.chunk.gang.size` --> `-dynamodb.chunk-gang-size`
  - `-dynamodb.chunk.get.max.parallelism` --> `-dynamodb.chunk-get-max-parallelism`
* [CHANGE] Don't support mixed time units anymore for duration. For example, 168h5m0s doesn't work anymore, please use just one unit (s|m|h|d|w|y). #2252
* [CHANGE] Utilize separate protos for rule state and storage. Experimental ruler API will not be functional until the rollout is complete. #2226
* [CHANGE] Frontend worker in querier now starts after all Querier module dependencies are started. This fixes issue where frontend worker started to send queries to querier before it was ready to serve them (mostly visible when using experimental blocks storage). #2246
* [CHANGE] Lifecycler component now enters Failed state on errors, and doesn't exit the process. (Important if you're vendoring Cortex and use Lifecycler) #2251
* [CHANGE] `/ready` handler now returns 200 instead of 204. #2330
* [CHANGE] Better defaults for the following options: #2344
  - `-<prefix>.consul.consistent-reads`: Old default: `true`, new default: `false`. This reduces the load on Consul.
  - `-<prefix>.consul.watch-rate-limit`: Old default: 0, new default: 1. This rate limits the reads to 1 per second. Which is good enough for ring watches.
  - `-distributor.health-check-ingesters`: Old default: `false`, new default: `true`.
  - `-ingester.max-stale-chunk-idle`: Old default: 0, new default: 2m. This lets us expire series that we know are stale early.
  - `-ingester.spread-flushes`: Old default: false, new default: true. This allows to better de-duplicate data and use less space.
  - `-ingester.chunk-age-jitter`: Old default: 20mins, new default: 0. This is to enable the `-ingester.spread-flushes` to true.
  - `-<prefix>.memcached.batchsize`: Old default: 0, new default: 1024. This allows batching of requests and keeps the concurrent requests low.
  - `-<prefix>.memcached.consistent-hash`: Old default: false, new default: true. This allows for better cache hits when the memcaches are scaled up and down.
  - `-querier.batch-iterators`: Old default: false, new default: true.
  - `-querier.ingester-streaming`: Old default: false, new default: true.
* [CHANGE] Experimental TSDB: Added `-experimental.tsdb.bucket-store.postings-cache-compression-enabled` to enable postings compression when storing to cache. #2335
* [CHANGE] Experimental TSDB: Added `-compactor.deletion-delay`, which is time before a block marked for deletion is deleted from bucket. If not 0, blocks will be marked for deletion and compactor component will delete blocks marked for deletion from the bucket. If delete-delay is 0, blocks will be deleted straight away. Note that deleting blocks immediately can cause query failures, if store gateway / querier still has the block loaded, or compactor is ignoring the deletion because it's compacting the block at the same time. Default value is 48h. #2335
* [CHANGE] Experimental TSDB: Added `-experimental.tsdb.bucket-store.index-cache.postings-compression-enabled`, to set duration after which the blocks marked for deletion will be filtered out while fetching blocks used for querying. This option allows querier to ignore blocks that are marked for deletion with some delay. This ensures store can still serve blocks that are meant to be deleted but do not have a replacement yet. Default is 24h, half of the default value for `-compactor.deletion-delay`. #2335
* [CHANGE] Experimental TSDB: Added `-experimental.tsdb.bucket-store.index-cache.memcached.max-item-size` to control maximum size of item that is stored to memcached. Defaults to 1 MiB. #2335
* [FEATURE] Added experimental storage API to the ruler service that is enabled when the `-experimental.ruler.enable-api` is set to true #2269
  * `-ruler.storage.type` flag now allows `s3`,`gcs`, and `azure` values
  * `-ruler.storage.(s3|gcs|azure)` flags exist to allow the configuration of object clients set for rule storage
* [CHANGE] Renamed table manager metrics. #2307 #2359
  * `cortex_dynamo_sync_tables_seconds` -> `cortex_table_manager_sync_duration_seconds`
  * `cortex_dynamo_table_capacity_units` -> `cortex_table_capacity_units`
* [FEATURE] Flusher target to flush the WAL. #2075
  * `-flusher.wal-dir` for the WAL directory to recover from.
  * `-flusher.concurrent-flushes` for number of concurrent flushes.
  * `-flusher.flush-op-timeout` is duration after which a flush should timeout.
* [FEATURE] Ingesters can now have an optional availability zone set, to ensure metric replication is distributed across zones. This is set via the `-ingester.availability-zone` flag or the `availability_zone` field in the config file. #2317
* [ENHANCEMENT] Better re-use of connections to DynamoDB and S3. #2268
* [ENHANCEMENT] Reduce number of goroutines used while executing a single index query. #2280
* [ENHANCEMENT] Experimental TSDB: Add support for local `filesystem` backend. #2245
* [ENHANCEMENT] Experimental TSDB: Added memcached support for the TSDB index cache. #2290
* [ENHANCEMENT] Experimental TSDB: Removed gRPC server to communicate between querier and BucketStore. #2324
* [ENHANCEMENT] Allow 1w (where w denotes week) and 1y (where y denotes year) when setting table period and retention. #2252
* [ENHANCEMENT] Added FIFO cache metrics for current number of entries and memory usage. #2270
* [ENHANCEMENT] Output all config fields to /config API, including those with empty value. #2209
* [ENHANCEMENT] Add "missing_metric_name" and "metric_name_invalid" reasons to cortex_discarded_samples_total metric. #2346
* [ENHANCEMENT] Experimental TSDB: sample ingestion errors are now reported via existing `cortex_discarded_samples_total` metric. #2370
* [BUGFIX] Ensure user state metrics are updated if a transfer fails. #2338
* [BUGFIX] Fixed etcd client keepalive settings. #2278
* [BUGFIX] Register the metrics of the WAL. #2295
* [BUXFIX] Experimental TSDB: fixed error handling when ingesting out of bound samples. #2342

### Known issues

- This experimental blocks storage in Cortex `1.0.0` has a bug which may lead to the error `cannot iterate chunk for series` when running queries. This bug has been fixed in #2400. If you're running the experimental blocks storage, please build Cortex from `master`.

### Config file breaking changes

In this section you can find a config file diff showing the breaking changes introduced in Cortex. You can also find the [full configuration file reference doc](https://cortexmetrics.io/docs/configuration/configuration-file/) in the website.

```diff
### ingester_config

 # Period with which to attempt to flush chunks.
 # CLI flag: -ingester.flush-period
-[flushcheckperiod: <duration> | default = 1m0s]
+[flush_period: <duration> | default = 1m0s]

 # Period chunks will remain in memory after flushing.
 # CLI flag: -ingester.retain-period
-[retainperiod: <duration> | default = 5m0s]
+[retain_period: <duration> | default = 5m0s]

 # Maximum chunk idle time before flushing.
 # CLI flag: -ingester.max-chunk-idle
-[maxchunkidle: <duration> | default = 5m0s]
+[max_chunk_idle_time: <duration> | default = 5m0s]

 # Maximum chunk idle time for chunks terminating in stale markers before
 # flushing. 0 disables it and a stale series is not flushed until the
 # max-chunk-idle timeout is reached.
 # CLI flag: -ingester.max-stale-chunk-idle
-[maxstalechunkidle: <duration> | default = 0s]
+[max_stale_chunk_idle_time: <duration> | default = 2m0s]

 # Timeout for individual flush operations.
 # CLI flag: -ingester.flush-op-timeout
-[flushoptimeout: <duration> | default = 1m0s]
+[flush_op_timeout: <duration> | default = 1m0s]

 # Maximum chunk age before flushing.
 # CLI flag: -ingester.max-chunk-age
-[maxchunkage: <duration> | default = 12h0m0s]
+[max_chunk_age: <duration> | default = 12h0m0s]

-# Range of time to subtract from MaxChunkAge to spread out flushes
+# Range of time to subtract from -ingester.max-chunk-age to spread out flushes
 # CLI flag: -ingester.chunk-age-jitter
-[chunkagejitter: <duration> | default = 20m0s]
+[chunk_age_jitter: <duration> | default = 0]

 # Number of concurrent goroutines flushing to dynamodb.
 # CLI flag: -ingester.concurrent-flushes
-[concurrentflushes: <int> | default = 50]
+[concurrent_flushes: <int> | default = 50]

-# If true, spread series flushes across the whole period of MaxChunkAge
+# If true, spread series flushes across the whole period of
+# -ingester.max-chunk-age.
 # CLI flag: -ingester.spread-flushes
-[spreadflushes: <boolean> | default = false]
+[spread_flushes: <boolean> | default = true]

 # Period with which to update the per-user ingestion rates.
 # CLI flag: -ingester.rate-update-period
-[rateupdateperiod: <duration> | default = 15s]
+[rate_update_period: <duration> | default = 15s]


### querier_config

 # The maximum number of concurrent queries.
 # CLI flag: -querier.max-concurrent
-[maxconcurrent: <int> | default = 20]
+[max_concurrent: <int> | default = 20]

 # Use batch iterators to execute query, as opposed to fully materialising the
 # series in memory.  Takes precedent over the -querier.iterators flag.
 # CLI flag: -querier.batch-iterators
-[batchiterators: <boolean> | default = false]
+[batch_iterators: <boolean> | default = true]

 # Use streaming RPCs to query ingester.
 # CLI flag: -querier.ingester-streaming
-[ingesterstreaming: <boolean> | default = false]
+[ingester_streaming: <boolean> | default = true]

 # Maximum number of samples a single query can load into memory.
 # CLI flag: -querier.max-samples
-[maxsamples: <int> | default = 50000000]
+[max_samples: <int> | default = 50000000]

 # The default evaluation interval or step size for subqueries.
 # CLI flag: -querier.default-evaluation-interval
-[defaultevaluationinterval: <duration> | default = 1m0s]
+[default_evaluation_interval: <duration> | default = 1m0s]

### query_frontend_config

 # URL of downstream Prometheus.
 # CLI flag: -frontend.downstream-url
-[downstream: <string> | default = ""]
+[downstream_url: <string> | default = ""]


### ruler_config

 # URL of alerts return path.
 # CLI flag: -ruler.external.url
-[externalurl: <url> | default = ]
+[external_url: <url> | default = ]

 # How frequently to evaluate rules
 # CLI flag: -ruler.evaluation-interval
-[evaluationinterval: <duration> | default = 1m0s]
+[evaluation_interval: <duration> | default = 1m0s]

 # How frequently to poll for rule changes
 # CLI flag: -ruler.poll-interval
-[pollinterval: <duration> | default = 1m0s]
+[poll_interval: <duration> | default = 1m0s]

-storeconfig:
+storage:

 # file path to store temporary rule files for the prometheus rule managers
 # CLI flag: -ruler.rule-path
-[rulepath: <string> | default = "/rules"]
+[rule_path: <string> | default = "/rules"]

 # URL of the Alertmanager to send notifications to.
 # CLI flag: -ruler.alertmanager-url
-[alertmanagerurl: <url> | default = ]
+[alertmanager_url: <url> | default = ]

 # Use DNS SRV records to discover alertmanager hosts.
 # CLI flag: -ruler.alertmanager-discovery
-[alertmanagerdiscovery: <boolean> | default = false]
+[enable_alertmanager_discovery: <boolean> | default = false]

 # How long to wait between refreshing alertmanager hosts.
 # CLI flag: -ruler.alertmanager-refresh-interval
-[alertmanagerrefreshinterval: <duration> | default = 1m0s]
+[alertmanager_refresh_interval: <duration> | default = 1m0s]

 # If enabled requests to alertmanager will utilize the V2 API.
 # CLI flag: -ruler.alertmanager-use-v2
-[alertmanangerenablev2api: <boolean> | default = false]
+[enable_alertmanager_v2: <boolean> | default = false]

 # Capacity of the queue for notifications to be sent to the Alertmanager.
 # CLI flag: -ruler.notification-queue-capacity
-[notificationqueuecapacity: <int> | default = 10000]
+[notification_queue_capacity: <int> | default = 10000]

 # HTTP timeout duration when sending notifications to the Alertmanager.
 # CLI flag: -ruler.notification-timeout
-[notificationtimeout: <duration> | default = 10s]
+[notification_timeout: <duration> | default = 10s]

 # Distribute rule evaluation using ring backend
 # CLI flag: -ruler.enable-sharding
-[enablesharding: <boolean> | default = false]
+[enable_sharding: <boolean> | default = false]

 # Time to spend searching for a pending ruler when shutting down.
 # CLI flag: -ruler.search-pending-for
-[searchpendingfor: <duration> | default = 5m0s]
+[search_pending_for: <duration> | default = 5m0s]

 # Period with which to attempt to flush rule groups.
 # CLI flag: -ruler.flush-period
-[flushcheckperiod: <duration> | default = 1m0s]
+[flush_period: <duration> | default = 1m0s]

### alertmanager_config

 # Base path for data storage.
 # CLI flag: -alertmanager.storage.path
-[datadir: <string> | default = "data/"]
+[data_dir: <string> | default = "data/"]

 # will be used to prefix all HTTP endpoints served by Alertmanager. If omitted,
 # relevant URL components will be derived automatically.
 # CLI flag: -alertmanager.web.external-url
-[externalurl: <url> | default = ]
+[external_url: <url> | default = ]

 # How frequently to poll Cortex configs
 # CLI flag: -alertmanager.configs.poll-interval
-[pollinterval: <duration> | default = 15s]
+[poll_interval: <duration> | default = 15s]

 # Listen address for cluster.
 # CLI flag: -cluster.listen-address
-[clusterbindaddr: <string> | default = "0.0.0.0:9094"]
+[cluster_bind_address: <string> | default = "0.0.0.0:9094"]

 # Explicit address to advertise in cluster.
 # CLI flag: -cluster.advertise-address
-[clusteradvertiseaddr: <string> | default = ""]
+[cluster_advertise_address: <string> | default = ""]

 # Time to wait between peers to send notifications.
 # CLI flag: -cluster.peer-timeout
-[peertimeout: <duration> | default = 15s]
+[peer_timeout: <duration> | default = 15s]

 # Filename of fallback config to use if none specified for instance.
 # CLI flag: -alertmanager.configs.fallback
-[fallbackconfigfile: <string> | default = ""]
+[fallback_config_file: <string> | default = ""]

 # Root of URL to generate if config is http://internal.monitor
 # CLI flag: -alertmanager.configs.auto-webhook-root
-[autowebhookroot: <string> | default = ""]
+[auto_webhook_root: <string> | default = ""]

### table_manager_config

-store:
+storage:

-# How frequently to poll DynamoDB to learn our capacity.
-# CLI flag: -dynamodb.poll-interval
-[dynamodb_poll_interval: <duration> | default = 2m0s]
+# How frequently to poll backend to learn our capacity.
+# CLI flag: -table-manager.poll-interval
+[poll_interval: <duration> | default = 2m0s]

-# DynamoDB periodic tables grace period (duration which table will be
-# created/deleted before/after it's needed).
-# CLI flag: -dynamodb.periodic-table.grace-period
+# Periodic tables grace period (duration which table will be created/deleted
+# before/after it's needed).
+# CLI flag: -table-manager.periodic-table.grace-period
 [creation_grace_period: <duration> | default = 10m0s]

 index_tables_provisioning:
   # Enables on demand throughput provisioning for the storage provider (if
-  # supported). Applies only to tables which are not autoscaled
-  # CLI flag: -dynamodb.periodic-table.enable-ondemand-throughput-mode
-  [provisioned_throughput_on_demand_mode: <boolean> | default = false]
+  # supported). Applies only to tables which are not autoscaled. Supported by
+  # DynamoDB
+  # CLI flag: -table-manager.index-table.enable-ondemand-throughput-mode
+  [enable_ondemand_throughput_mode: <boolean> | default = false]


   # Enables on demand throughput provisioning for the storage provider (if
-  # supported). Applies only to tables which are not autoscaled
-  # CLI flag: -dynamodb.periodic-table.inactive-enable-ondemand-throughput-mode
-  [inactive_throughput_on_demand_mode: <boolean> | default = false]
+  # supported). Applies only to tables which are not autoscaled. Supported by
+  # DynamoDB
+  # CLI flag: -table-manager.index-table.inactive-enable-ondemand-throughput-mode
+  [enable_inactive_throughput_on_demand_mode: <boolean> | default = false]


 chunk_tables_provisioning:
   # Enables on demand throughput provisioning for the storage provider (if
-  # supported). Applies only to tables which are not autoscaled
-  # CLI flag: -dynamodb.chunk-table.enable-ondemand-throughput-mode
-  [provisioned_throughput_on_demand_mode: <boolean> | default = false]
+  # supported). Applies only to tables which are not autoscaled. Supported by
+  # DynamoDB
+  # CLI flag: -table-manager.chunk-table.enable-ondemand-throughput-mode
+  [enable_ondemand_throughput_mode: <boolean> | default = false]

### storage_config

 aws:
-  dynamodbconfig:
+  dynamodb:
     # DynamoDB endpoint URL with escaped Key and Secret encoded. If only region
     # is specified as a host, proper endpoint will be deduced. Use
     # inmemory:///<table-name> to use a mock in-memory implementation.
     # CLI flag: -dynamodb.url
-    [dynamodb: <url> | default = ]
+    [dynamodb_url: <url> | default = ]

     # DynamoDB table management requests per second limit.
     # CLI flag: -dynamodb.api-limit
-    [apilimit: <float> | default = 2]
+    [api_limit: <float> | default = 2]

     # DynamoDB rate cap to back off when throttled.
     # CLI flag: -dynamodb.throttle-limit
-    [throttlelimit: <float> | default = 10]
+    [throttle_limit: <float> | default = 10]
-
-    # ApplicationAutoscaling endpoint URL with escaped Key and Secret encoded.
-    # CLI flag: -applicationautoscaling.url
-    [applicationautoscaling: <url> | default = ]


       # Queue length above which we will scale up capacity
       # CLI flag: -metrics.target-queue-length
-      [targetqueuelen: <int> | default = 100000]
+      [target_queue_length: <int> | default = 100000]

       # Scale up capacity by this multiple
       # CLI flag: -metrics.scale-up-factor
-      [scaleupfactor: <float> | default = 1.3]
+      [scale_up_factor: <float> | default = 1.3]

       # Ignore throttling below this level (rate per second)
       # CLI flag: -metrics.ignore-throttle-below
-      [minthrottling: <float> | default = 1]
+      [ignore_throttle_below: <float> | default = 1]

       # query to fetch ingester queue length
       # CLI flag: -metrics.queue-length-query
-      [queuelengthquery: <string> | default = "sum(avg_over_time(cortex_ingester_flush_queue_length{job=\"cortex/ingester\"}[2m]))"]
+      [queue_length_query: <string> | default = "sum(avg_over_time(cortex_ingester_flush_queue_length{job=\"cortex/ingester\"}[2m]))"]

       # query to fetch throttle rates per table
       # CLI flag: -metrics.write-throttle-query
-      [throttlequery: <string> | default = "sum(rate(cortex_dynamo_throttled_total{operation=\"DynamoDB.BatchWriteItem\"}[1m])) by (table) > 0"]
+      [write_throttle_query: <string> | default = "sum(rate(cortex_dynamo_throttled_total{operation=\"DynamoDB.BatchWriteItem\"}[1m])) by (table) > 0"]

       # query to fetch write capacity usage per table
       # CLI flag: -metrics.usage-query
-      [usagequery: <string> | default = "sum(rate(cortex_dynamo_consumed_capacity_total{operation=\"DynamoDB.BatchWriteItem\"}[15m])) by (table) > 0"]
+      [write_usage_query: <string> | default = "sum(rate(cortex_dynamo_consumed_capacity_total{operation=\"DynamoDB.BatchWriteItem\"}[15m])) by (table) > 0"]

       # query to fetch read capacity usage per table
       # CLI flag: -metrics.read-usage-query
-      [readusagequery: <string> | default = "sum(rate(cortex_dynamo_consumed_capacity_total{operation=\"DynamoDB.QueryPages\"}[1h])) by (table) > 0"]
+      [read_usage_query: <string> | default = "sum(rate(cortex_dynamo_consumed_capacity_total{operation=\"DynamoDB.QueryPages\"}[1h])) by (table) > 0"]

       # query to fetch read errors per table
       # CLI flag: -metrics.read-error-query
-      [readerrorquery: <string> | default = "sum(increase(cortex_dynamo_failures_total{operation=\"DynamoDB.QueryPages\",error=\"ProvisionedThroughputExceededException\"}[1m])) by (table) > 0"]
+      [read_error_query: <string> | default = "sum(increase(cortex_dynamo_failures_total{operation=\"DynamoDB.QueryPages\",error=\"ProvisionedThroughputExceededException\"}[1m])) by (table) > 0"]

     # Number of chunks to group together to parallelise fetches (zero to
     # disable)
-    # CLI flag: -dynamodb.chunk.gang.size
-    [chunkgangsize: <int> | default = 10]
+    # CLI flag: -dynamodb.chunk-gang-size
+    [chunk_gang_size: <int> | default = 10]

     # Max number of chunk-get operations to start in parallel
-    # CLI flag: -dynamodb.chunk.get.max.parallelism
-    [chunkgetmaxparallelism: <int> | default = 32]
+    # CLI flag: -dynamodb.chunk.get-max-parallelism
+    [chunk_get_max_parallelism: <int> | default = 32]

     backoff_config:
       # Minimum delay when backing off.
       # CLI flag: -bigtable.backoff-min-period
-      [minbackoff: <duration> | default = 100ms]
+      [min_period: <duration> | default = 100ms]

       # Maximum delay when backing off.
       # CLI flag: -bigtable.backoff-max-period
-      [maxbackoff: <duration> | default = 10s]
+      [max_period: <duration> | default = 10s]

       # Number of times to backoff and retry before failing.
       # CLI flag: -bigtable.backoff-retries
-      [maxretries: <int> | default = 10]
+      [max_retries: <int> | default = 10]

   # If enabled, once a tables info is fetched, it is cached.
   # CLI flag: -bigtable.table-cache.enabled
-  [tablecacheenabled: <boolean> | default = true]
+  [table_cache_enabled: <boolean> | default = true]

   # Duration to cache tables before checking again.
   # CLI flag: -bigtable.table-cache.expiration
-  [tablecacheexpiration: <duration> | default = 30m0s]
+  [table_cache_expiration: <duration> | default = 30m0s]

 # Cache validity for active index entries. Should be no higher than
 # -ingester.max-chunk-idle.
 # CLI flag: -store.index-cache-validity
-[indexcachevalidity: <duration> | default = 5m0s]
+[index_cache_validity: <duration> | default = 5m0s]

### ingester_client_config

 grpc_client_config:
   backoff_config:
     # Minimum delay when backing off.
     # CLI flag: -ingester.client.backoff-min-period
-    [minbackoff: <duration> | default = 100ms]
+    [min_period: <duration> | default = 100ms]

     # Maximum delay when backing off.
     # CLI flag: -ingester.client.backoff-max-period
-    [maxbackoff: <duration> | default = 10s]
+    [max_period: <duration> | default = 10s]

     # Number of times to backoff and retry before failing.
     # CLI flag: -ingester.client.backoff-retries
-    [maxretries: <int> | default = 10]
+    [max_retries: <int> | default = 10]

### frontend_worker_config

-# Address of query frontend service.
+# Address of query frontend service, in host:port format.
 # CLI flag: -querier.frontend-address
-[address: <string> | default = ""]
+[frontend_address: <string> | default = ""]

 # How often to query DNS.
 # CLI flag: -querier.dns-lookup-period
-[dnslookupduration: <duration> | default = 10s]
+[dns_lookup_duration: <duration> | default = 10s]

 grpc_client_config:
   backoff_config:
     # Minimum delay when backing off.
     # CLI flag: -querier.frontend-client.backoff-min-period
-    [minbackoff: <duration> | default = 100ms]
+    [min_period: <duration> | default = 100ms]

     # Maximum delay when backing off.
     # CLI flag: -querier.frontend-client.backoff-max-period
-    [maxbackoff: <duration> | default = 10s]
+    [max_period: <duration> | default = 10s]

     # Number of times to backoff and retry before failing.
     # CLI flag: -querier.frontend-client.backoff-retries
-    [maxretries: <int> | default = 10]
+    [max_retries: <int> | default = 10]

### consul_config

 # ACL Token used to interact with Consul.
-# CLI flag: -<prefix>.consul.acltoken
-[acltoken: <string> | default = ""]
+# CLI flag: -<prefix>.consul.acl-token
+[acl_token: <string> | default = ""]

 # HTTP timeout when talking to Consul
 # CLI flag: -<prefix>.consul.client-timeout
-[httpclienttimeout: <duration> | default = 20s]
+[http_client_timeout: <duration> | default = 20s]

 # Enable consistent reads to Consul.
 # CLI flag: -<prefix>.consul.consistent-reads
-[consistentreads: <boolean> | default = true]
+[consistent_reads: <boolean> | default = false]

 # Rate limit when watching key or prefix in Consul, in requests per second. 0
 # disables the rate limit.
 # CLI flag: -<prefix>.consul.watch-rate-limit
-[watchkeyratelimit: <float> | default = 0]
+[watch_rate_limit: <float> | default = 1]

 # Burst size used in rate limit. Values less than 1 are treated as 1.
 # CLI flag: -<prefix>.consul.watch-burst-size
-[watchkeyburstsize: <int> | default = 1]
+[watch_burst_size: <int> | default = 1]


### configstore_config
 # URL of configs API server.
 # CLI flag: -<prefix>.configs.url
-[configsapiurl: <url> | default = ]
+[configs_api_url: <url> | default = ]

 # Timeout for requests to Weave Cloud configs service.
 # CLI flag: -<prefix>.configs.client-timeout
-[clienttimeout: <duration> | default = 5s]
+[client_timeout: <duration> | default = 5s]
```

## 0.7.0 / 2020-03-16

Cortex `0.7.0` is a major step forward the upcoming `1.0` release. In this release, we've got 164 contributions from 26 authors. Thanks to all contributors! ❤️

Please be aware that Cortex `0.7.0` introduces some **breaking changes**. You're encouraged to read all the `[CHANGE]` entries below before upgrading your Cortex cluster. In particular:

- Cleaned up some configuration options in preparation for the Cortex `1.0.0` release (see also the [annotated config file breaking changes](#annotated-config-file-breaking-changes) below):
  - Removed CLI flags support to configure the schema (see [how to migrate from flags to schema file](https://cortexmetrics.io/docs/configuration/schema-configuration/#migrating-from-flags-to-schema-file))
  - Renamed CLI flag `-config-yaml` to `-schema-config-file`
  - Removed CLI flag `-store.min-chunk-age` in favor of `-querier.query-store-after`. The corresponding YAML config option `ingestermaxquerylookback` has been renamed to [`query_ingesters_within`](https://cortexmetrics.io/docs/configuration/configuration-file/#querier-config)
  - Deprecated CLI flag `-frontend.cache-split-interval` in favor of `-querier.split-queries-by-interval`
  - Renamed the YAML config option `defaul_validity` to `default_validity`
  - Removed the YAML config option `config_store` (in the [`alertmanager YAML config`](https://cortexmetrics.io/docs/configuration/configuration-file/#alertmanager-config)) in favor of `store`
  - Removed the YAML config root block `configdb` in favor of [`configs`](https://cortexmetrics.io/docs/configuration/configuration-file/#configs-config). This change is also reflected in the following CLI flags renaming:
      * `-database.*` -> `-configs.database.*`
      * `-database.migrations` -> `-configs.database.migrations-dir`
  - Removed the fluentd-based billing infrastructure including the CLI flags:
      * `-distributor.enable-billing`
      * `-billing.max-buffered-events`
      * `-billing.retry-delay`
      * `-billing.ingester`
- Removed support for using denormalised tokens in the ring. Before upgrading, make sure your Cortex cluster is already running `v0.6.0` or an earlier version with `-ingester.normalise-tokens=true`

### Full changelog

* [CHANGE] Removed support for flags to configure schema. Further, the flag for specifying the config file (`-config-yaml`) has been deprecated. Please use `-schema-config-file`. See the [Schema Configuration documentation](https://cortexmetrics.io/docs/configuration/schema-configuration/) for more details on how to configure the schema using the YAML file. #2221
* [CHANGE] In the config file, the root level `config_store` config option has been moved to `alertmanager` > `store` > `configdb`. #2125
* [CHANGE] Removed unnecessary `frontend.cache-split-interval` in favor of `querier.split-queries-by-interval` both to reduce configuration complexity and guarantee alignment of these two configs. Starting from now, `-querier.cache-results` may only be enabled in conjunction with `-querier.split-queries-by-interval` (previously the cache interval default was `24h` so if you want to preserve the same behaviour you should set `-querier.split-queries-by-interval=24h`). #2040
* [CHANGE] Renamed Configs configuration options. #2187
  * configuration options
    * `-database.*` -> `-configs.database.*`
    * `-database.migrations` -> `-configs.database.migrations-dir`
  * config file
    * `configdb.uri:` -> `configs.database.uri:`
    * `configdb.migrationsdir:` -> `configs.database.migrations_dir:`
    * `configdb.passwordfile:` -> `configs.database.password_file:`
* [CHANGE] Moved `-store.min-chunk-age` to the Querier config as `-querier.query-store-after`, allowing the store to be skipped during query time if the metrics wouldn't be found. The YAML config option `ingestermaxquerylookback` has been renamed to `query_ingesters_within` to match its CLI flag. #1893
* [CHANGE] Renamed the cache configuration setting `defaul_validity` to `default_validity`. #2140
* [CHANGE] Remove fluentd-based billing infrastructure and flags such as `-distributor.enable-billing`. #1491
* [CHANGE] Removed remaining support for using denormalised tokens in the ring. If you're still running ingesters with denormalised tokens (Cortex 0.4 or earlier, with `-ingester.normalise-tokens=false`), such ingesters will now be completely invisible to distributors and need to be either switched to Cortex 0.6.0 or later, or be configured to use normalised tokens. #2034
* [CHANGE] The frontend http server will now send 502 in case of deadline exceeded and 499 if the user requested cancellation. #2156
* [CHANGE] We now enforce queries to be up to `-querier.max-query-into-future` into the future (defaults to 10m). #1929
  * `-store.min-chunk-age` has been removed
  * `-querier.query-store-after` has been added in it's place.
* [CHANGE] Removed unused `/validate_expr endpoint`. #2152
* [CHANGE] Updated Prometheus dependency to v2.16.0. This Prometheus version uses Active Query Tracker to limit concurrent queries. In order to keep `-querier.max-concurrent` working, Active Query Tracker is enabled by default, and is configured to store its data to `active-query-tracker` directory (relative to current directory when Cortex started). This can be changed by using `-querier.active-query-tracker-dir` option. Purpose of Active Query Tracker is to log queries that were running when Cortex crashes. This logging happens on next Cortex start. #2088
* [CHANGE] Default to BigChunk encoding; may result in slightly higher disk usage if many timeseries have a constant value, but should generally result in fewer, bigger chunks. #2207
* [CHANGE] WAL replays are now done while the rest of Cortex is starting, and more specifically, when HTTP server is running. This makes it possible to scrape metrics during WAL replays. Applies to both chunks and experimental blocks storage. #2222
* [CHANGE] Cortex now has `/ready` probe for all services, not just ingester and querier as before. In single-binary mode, /ready reports 204 only if all components are running properly. #2166
* [CHANGE] If you are vendoring Cortex and use its components in your project, be aware that many Cortex components no longer start automatically when they are created. You may want to review PR and attached document. #2166
* [CHANGE] Experimental TSDB: the querier in-memory index cache used by the experimental blocks storage shifted from per-tenant to per-querier. The `-experimental.tsdb.bucket-store.index-cache-size-bytes` now configures the per-querier index cache max size instead of a per-tenant cache and its default has been increased to 1GB. #2189
* [CHANGE] Experimental TSDB: TSDB head compaction interval and concurrency is now configurable (defaults to 1 min interval and 5 concurrent head compactions). New options: `-experimental.tsdb.head-compaction-interval` and `-experimental.tsdb.head-compaction-concurrency`. #2172
* [CHANGE] Experimental TSDB: switched the blocks storage index header to the binary format. This change is expected to have no visible impact, except lower startup times and memory usage in the queriers. It's possible to switch back to the old JSON format via the flag `-experimental.tsdb.bucket-store.binary-index-header-enabled=false`. #2223
* [CHANGE] Experimental Memberlist KV store can now be used in single-binary Cortex. Attempts to use it previously would fail with panic. This change also breaks existing binary protocol used to exchange gossip messages, so this version will not be able to understand gossiped Ring when used in combination with the previous version of Cortex. Easiest way to upgrade is to shutdown old Cortex installation, and restart it with new version. Incremental rollout works too, but with reduced functionality until all components run the same version. #2016
* [FEATURE] Added a read-only local alertmanager config store using files named corresponding to their tenant id. #2125
* [FEATURE] Added flag `-experimental.ruler.enable-api` to enable the ruler api which implements the Prometheus API `/api/v1/rules` and `/api/v1/alerts` endpoints under the configured `-http.prefix`. #1999
* [FEATURE] Added sharding support to compactor when using the experimental TSDB blocks storage. #2113
* [FEATURE] Added ability to override YAML config file settings using environment variables. #2147
  * `-config.expand-env`
* [FEATURE] Added flags to disable Alertmanager notifications methods. #2187
  * `-configs.notifications.disable-email`
  * `-configs.notifications.disable-webhook`
* [FEATURE] Add /config HTTP endpoint which exposes the current Cortex configuration as YAML. #2165
* [FEATURE] Allow Prometheus remote write directly to ingesters. #1491
* [FEATURE] Introduced new standalone service `query-tee` that can be used for testing purposes to send the same Prometheus query to multiple backends (ie. two Cortex clusters ingesting the same metrics) and compare the performances. #2203
* [FEATURE] Fan out parallelizable queries to backend queriers concurrently. #1878
  * `querier.parallelise-shardable-queries` (bool)
  * Requires a shard-compatible schema (v10+)
  * This causes the number of traces to increase accordingly.
  * The query-frontend now requires a schema config to determine how/when to shard queries, either from a file or from flags (i.e. by the `config-yaml` CLI flag). This is the same schema config the queriers consume. The schema is only required to use this option.
  * It's also advised to increase downstream concurrency controls as well:
    * `querier.max-outstanding-requests-per-tenant`
    * `querier.max-query-parallelism`
    * `querier.max-concurrent`
    * `server.grpc-max-concurrent-streams` (for both query-frontends and queriers)
* [FEATURE] Added user sub rings to distribute users to a subset of ingesters. #1947
  * `-experimental.distributor.user-subring-size`
* [FEATURE] Add flag `-experimental.tsdb.stripe-size` to expose TSDB stripe size option. #2185
* [FEATURE] Experimental Delete Series: Added support for Deleting Series with Prometheus style API. Needs to be enabled first by setting `-purger.enable` to `true`. Deletion only supported when using `boltdb` and `filesystem` as index and object store respectively. Support for other stores to follow in separate PRs #2103
* [ENHANCEMENT] Alertmanager: Expose Per-tenant alertmanager metrics #2124
* [ENHANCEMENT] Add `status` label to `cortex_alertmanager_configs` metric to gauge the number of valid and invalid configs. #2125
* [ENHANCEMENT] Cassandra Authentication: added the `custom_authenticators` config option that allows users to authenticate with cassandra clusters using password authenticators that are not approved by default in [gocql](https://github.com/gocql/gocql/blob/81b8263d9fe526782a588ef94d3fa5c6148e5d67/conn.go#L27) #2093
* [ENHANCEMENT] Cassandra Storage: added `max_retries`, `retry_min_backoff` and `retry_max_backoff` configuration options to enable retrying recoverable errors. #2054
* [ENHANCEMENT] Allow to configure HTTP and gRPC server listen address, maximum number of simultaneous connections and connection keepalive settings.
  * `-server.http-listen-address`
  * `-server.http-conn-limit`
  * `-server.grpc-listen-address`
  * `-server.grpc-conn-limit`
  * `-server.grpc.keepalive.max-connection-idle`
  * `-server.grpc.keepalive.max-connection-age`
  * `-server.grpc.keepalive.max-connection-age-grace`
  * `-server.grpc.keepalive.time`
  * `-server.grpc.keepalive.timeout`
* [ENHANCEMENT] PostgreSQL: Bump up `github.com/lib/pq` from `v1.0.0` to `v1.3.0` to support PostgreSQL SCRAM-SHA-256 authentication. #2097
* [ENHANCEMENT] Cassandra Storage: User no longer need `CREATE` privilege on `<all keyspaces>` if given keyspace exists. #2032
* [ENHANCEMENT] Cassandra Storage: added `password_file` configuration options to enable reading Cassandra password from file. #2096
* [ENHANCEMENT] Configs API: Allow GET/POST configs in YAML format. #2181
* [ENHANCEMENT] Background cache writes are batched to improve parallelism and observability. #2135
* [ENHANCEMENT] Add automatic repair for checkpoint and WAL. #2105
* [ENHANCEMENT] Support `lastEvaluation` and `evaluationTime` in `/api/v1/rules` endpoints and make order of groups stable. #2196
* [ENHANCEMENT] Skip expired requests in query-frontend scheduling. #2082
* [ENHANCEMENT] Add ability to configure gRPC keepalive settings. #2066
* [ENHANCEMENT] Experimental TSDB: Export TSDB Syncer metrics from Compactor component, they are prefixed with `cortex_compactor_`. #2023
* [ENHANCEMENT] Experimental TSDB: Added dedicated flag `-experimental.tsdb.bucket-store.tenant-sync-concurrency` to configure the maximum number of concurrent tenants for which blocks are synched. #2026
* [ENHANCEMENT] Experimental TSDB: Expose metrics for objstore operations (prefixed with `cortex_<component>_thanos_objstore_`, component being one of `ingester`, `querier` and `compactor`). #2027
* [ENHANCEMENT] Experimental TSDB: Added support for Azure Storage to be used for block storage, in addition to S3 and GCS. #2083
* [ENHANCEMENT] Experimental TSDB: Reduced memory allocations in the ingesters when using the experimental blocks storage. #2057
* [ENHANCEMENT] Experimental Memberlist KV: expose `-memberlist.gossip-to-dead-nodes-time` and `-memberlist.dead-node-reclaim-time` options to control how memberlist library handles dead nodes and name reuse. #2131
* [BUGFIX] Alertmanager: fixed panic upon applying a new config, caused by duplicate metrics registration in the `NewPipelineBuilder` function. #211
* [BUGFIX] Azure Blob ChunkStore: Fixed issue causing `invalid chunk checksum` errors. #2074
* [BUGFIX] The gauge `cortex_overrides_last_reload_successful` is now only exported by components that use a `RuntimeConfigManager`. Previously, for components that do not initialize a `RuntimeConfigManager` (such as the compactor) the gauge was initialized with 0 (indicating error state) and then never updated, resulting in a false-negative permanent error state. #2092
* [BUGFIX] Fixed WAL metric names, added the `cortex_` prefix.
* [BUGFIX] Restored histogram `cortex_configs_request_duration_seconds` #2138
* [BUGFIX] Fix wrong syntax for `url` in config-file-reference. #2148
* [BUGFIX] Fixed some 5xx status code returned by the query-frontend when they should actually be 4xx. #2122
* [BUGFIX] Fixed leaked goroutines in the querier. #2070
* [BUGFIX] Experimental TSDB: fixed `/all_user_stats` and `/api/prom/user_stats` endpoints when using the experimental TSDB blocks storage. #2042
* [BUGFIX] Experimental TSDB: fixed ruler to correctly work with the experimental TSDB blocks storage. #2101

### Changes to denormalised tokens in the ring

Cortex 0.4.0 is the last version that can *write* denormalised tokens. Cortex 0.5.0 and above always write normalised tokens.

Cortex 0.6.0 is the last version that can *read* denormalised tokens. Starting with Cortex 0.7.0 only normalised tokens are supported, and ingesters writing denormalised tokens to the ring (running Cortex 0.4.0 or earlier with `-ingester.normalise-tokens=false`) are ignored by distributors. Such ingesters should either switch to using normalised tokens, or be upgraded to Cortex 0.5.0 or later.

### Known issues

- The gRPC streaming for ingesters doesn't work when using the experimental TSDB blocks storage. Please do not enable `-querier.ingester-streaming` if you're using the TSDB blocks storage. If you want to enable it, you can build Cortex from `master` given the issue has been fixed after Cortex `0.7` branch has been cut and the fix wasn't included in the `0.7` because related to an experimental feature.

### Annotated config file breaking changes

In this section you can find a config file diff showing the breaking changes introduced in Cortex `0.7`. You can also find the [full configuration file reference doc](https://cortexmetrics.io/docs/configuration/configuration-file/) in the website.

 ```diff
### Root level config

 # "configdb" has been moved to "alertmanager > store > configdb".
-[configdb: <configdb_config>]

 # "config_store" has been renamed to "configs".
-[config_store: <configstore_config>]
+[configs: <configs_config>]


### `distributor_config`

 # The support to hook an external billing system has been removed.
-[enable_billing: <boolean> | default = false]
-billing:
-  [maxbufferedevents: <int> | default = 1024]
-  [retrydelay: <duration> | default = 500ms]
-  [ingesterhostport: <string> | default = "localhost:24225"]


### `querier_config`

 # "ingestermaxquerylookback" has been renamed to "query_ingesters_within".
-[ingestermaxquerylookback: <duration> | default = 0s]
+[query_ingesters_within: <duration> | default = 0s]


### `queryrange_config`

results_cache:
  cache:
     # "defaul_validity" has been renamed to "default_validity".
-    [defaul_validity: <duration> | default = 0s]
+    [default_validity: <duration> | default = 0s]

   # "cache_split_interval" has been deprecated in favor of "split_queries_by_interval".
-  [cache_split_interval: <duration> | default = 24h0m0s]


### `alertmanager_config`

# The "store" config block has been added. This includes "configdb" which previously
# was the "configdb" root level config block.
+store:
+  [type: <string> | default = "configdb"]
+  [configdb: <configstore_config>]
+  local:
+    [path: <string> | default = ""]


### `storage_config`

index_queries_cache_config:
   # "defaul_validity" has been renamed to "default_validity".
-  [defaul_validity: <duration> | default = 0s]
+  [default_validity: <duration> | default = 0s]


### `chunk_store_config`

chunk_cache_config:
   # "defaul_validity" has been renamed to "default_validity".
-  [defaul_validity: <duration> | default = 0s]
+  [default_validity: <duration> | default = 0s]

write_dedupe_cache_config:
   # "defaul_validity" has been renamed to "default_validity".
-  [defaul_validity: <duration> | default = 0s]
+  [default_validity: <duration> | default = 0s]

 # "min_chunk_age" has been removed in favor of "querier > query_store_after".
-[min_chunk_age: <duration> | default = 0s]


### `configs_config`

-# "uri" has been moved to "database > uri".
-[uri: <string> | default = "postgres://postgres@configs-db.weave.local/configs?sslmode=disable"]

-# "migrationsdir" has been moved to "database > migrations_dir".
-[migrationsdir: <string> | default = ""]

-# "passwordfile" has been moved to "database > password_file".
-[passwordfile: <string> | default = ""]

+database:
+  [uri: <string> | default = "postgres://postgres@configs-db.weave.local/configs?sslmode=disable"]
+  [migrations_dir: <string> | default = ""]
+  [password_file: <string> | default = ""]
```

## 0.6.1 / 2020-02-05

* [BUGFIX] Fixed parsing of the WAL configuration when specified in the YAML config file. #2071

## 0.6.0 / 2020-01-28

Note that the ruler flags need to be changed in this upgrade. You're moving from a single node ruler to something that might need to be sharded.
Further, if you're using the configs service, we've upgraded the migration library and this requires some manual intervention. See full instructions below to upgrade your PostgreSQL.

* [CHANGE] The frontend component now does not cache results if it finds a `Cache-Control` header and if one of its values is `no-store`. #1974
* [CHANGE] Flags changed with transition to upstream Prometheus rules manager:
  * `-ruler.client-timeout` is now `ruler.configs.client-timeout` in order to match `ruler.configs.url`.
  * `-ruler.group-timeout`has been removed.
  * `-ruler.num-workers` has been removed.
  * `-ruler.rule-path` has been added to specify where the prometheus rule manager will sync rule files.
  * `-ruler.storage.type` has beem added to specify the rule store backend type, currently only the configdb.
  * `-ruler.poll-interval` has been added to specify the interval in which to poll new rule groups.
  * `-ruler.evaluation-interval` default value has changed from `15s` to `1m` to match the default evaluation interval in Prometheus.
  * Ruler sharding requires a ring which can be configured via the ring flags prefixed by `ruler.ring.`. #1987
* [CHANGE] Use relative links from /ring page to make it work when used behind reverse proxy. #1896
* [CHANGE] Deprecated `-distributor.limiter-reload-period` flag. #1766
* [CHANGE] Ingesters now write only normalised tokens to the ring, although they can still read denormalised tokens used by other ingesters. `-ingester.normalise-tokens` is now deprecated, and ignored. If you want to switch back to using denormalised tokens, you need to downgrade to Cortex 0.4.0. Previous versions don't handle claiming tokens from normalised ingesters correctly. #1809
* [CHANGE] Overrides mechanism has been renamed to "runtime config", and is now separate from limits. Runtime config is simply a file that is reloaded by Cortex every couple of seconds. Limits and now also multi KV use this mechanism.<br />New arguments were introduced: `-runtime-config.file` (defaults to empty) and `-runtime-config.reload-period` (defaults to 10 seconds), which replace previously used `-limits.per-user-override-config` and `-limits.per-user-override-period` options. Old options are still used if `-runtime-config.file` is not specified. This change is also reflected in YAML configuration, where old `limits.per_tenant_override_config` and `limits.per_tenant_override_period` fields are replaced with `runtime_config.file` and `runtime_config.period` respectively. #1749
* [CHANGE] Cortex now rejects data with duplicate labels. Previously, such data was accepted, with duplicate labels removed with only one value left. #1964
* [CHANGE] Changed the default value for `-distributor.ha-tracker.prefix` from `collectors/` to `ha-tracker/` in order to not clash with other keys (ie. ring) stored in the same key-value store. #1940
* [FEATURE] Experimental: Write-Ahead-Log added in ingesters for more data reliability against ingester crashes. #1103
  * `--ingester.wal-enabled`: Setting this to `true` enables writing to WAL during ingestion.
  * `--ingester.wal-dir`: Directory where the WAL data should be stored and/or recovered from.
  * `--ingester.checkpoint-enabled`: Set this to `true` to enable checkpointing of in-memory chunks to disk.
  * `--ingester.checkpoint-duration`: This is the interval at which checkpoints should be created.
  * `--ingester.recover-from-wal`: Set this to `true` to recover data from an existing WAL.
  * For more information, please checkout the ["Ingesters with WAL" guide](https://cortexmetrics.io/docs/guides/ingesters-with-wal/).
* [FEATURE] The distributor can now drop labels from samples (similar to the removal of the replica label for HA ingestion) per user via the `distributor.drop-label` flag. #1726
* [FEATURE] Added flag `debug.mutex-profile-fraction` to enable mutex profiling #1969
* [FEATURE] Added `global` ingestion rate limiter strategy. Deprecated `-distributor.limiter-reload-period` flag. #1766
* [FEATURE] Added support for Microsoft Azure blob storage to be used for storing chunk data. #1913
* [FEATURE] Added readiness probe endpoint`/ready` to queriers. #1934
* [FEATURE] Added "multi" KV store that can interact with two other KV stores, primary one for all reads and writes, and secondary one, which only receives writes. Primary/secondary store can be modified in runtime via runtime-config mechanism (previously "overrides"). #1749
* [FEATURE] Added support to store ring tokens to a file and read it back on startup, instead of generating/fetching the tokens to/from the ring. This feature can be enabled with the flag `-ingester.tokens-file-path`. #1750
* [FEATURE] Experimental TSDB: Added `/series` API endpoint support with TSDB blocks storage. #1830
* [FEATURE] Experimental TSDB: Added TSDB blocks `compactor` component, which iterates over users blocks stored in the bucket and compact them according to the configured block ranges. #1942
* [ENHANCEMENT] metric `cortex_ingester_flush_reasons` gets a new `reason` value: `Spread`, when `-ingester.spread-flushes` option is enabled. #1978
* [ENHANCEMENT] Added `password` and `enable_tls` options to redis cache configuration. Enables usage of Microsoft Azure Cache for Redis service. #1923
* [ENHANCEMENT] Upgraded Kubernetes API version for deployments from `extensions/v1beta1` to `apps/v1`. #1941
* [ENHANCEMENT] Experimental TSDB: Open existing TSDB on startup to prevent ingester from becoming ready before it can accept writes. The max concurrency is set via `--experimental.tsdb.max-tsdb-opening-concurrency-on-startup`. #1917
* [ENHANCEMENT] Experimental TSDB: Querier now exports aggregate metrics from Thanos bucket store and in memory index cache (many metrics to list, but all have `cortex_querier_bucket_store_` or `cortex_querier_blocks_index_cache_` prefix). #1996
* [ENHANCEMENT] Experimental TSDB: Improved multi-tenant bucket store. #1991
  * Allowed to configure the blocks sync interval via `-experimental.tsdb.bucket-store.sync-interval` (0 disables the sync)
  * Limited the number of tenants concurrently synched by `-experimental.tsdb.bucket-store.block-sync-concurrency`
  * Renamed `cortex_querier_sync_seconds` metric to `cortex_querier_blocks_sync_seconds`
  * Track `cortex_querier_blocks_sync_seconds` metric for the initial sync too
* [BUGFIX] Fixed unnecessary CAS operations done by the HA tracker when the jitter is enabled. #1861
* [BUGFIX] Fixed ingesters getting stuck in a LEAVING state after coming up from an ungraceful exit. #1921
* [BUGFIX] Reduce memory usage when ingester Push() errors. #1922
* [BUGFIX] Table Manager: Fixed calculation of expected tables and creation of tables from next active schema considering grace period. #1976
* [BUGFIX] Experimental TSDB: Fixed ingesters consistency during hand-over when using experimental TSDB blocks storage. #1854 #1818
* [BUGFIX] Experimental TSDB: Fixed metrics when using experimental TSDB blocks storage. #1981 #1982 #1990 #1983
* [BUGFIX] Experimental memberlist: Use the advertised address when sending packets to other peers of the Gossip memberlist. #1857
* [BUGFIX] Experimental TSDB: Fixed incorrect query results introduced in #2604 caused by a buffer incorrectly reused while iterating samples. #2697

### Upgrading PostgreSQL (if you're using configs service)

Reference: <https://github.com/golang-migrate/migrate/tree/master/database/postgres#upgrading-from-v1>

1. Install the migrate package cli tool: <https://github.com/golang-migrate/migrate/tree/master/cmd/migrate#installation>
2. Drop the `schema_migrations` table: `DROP TABLE schema_migrations;`.
2. Run the migrate command:

```bash
migrate  -path <absolute_path_to_cortex>/cmd/cortex/migrations -database postgres://localhost:5432/database force 2
```

### Known issues

- The `cortex_prometheus_rule_group_last_evaluation_timestamp_seconds` metric, tracked by the ruler, is not unregistered for rule groups not being used anymore. This issue will be fixed in the next Cortex release (see [2033](https://github.com/cortexproject/cortex/issues/2033)).

- Write-Ahead-Log (WAL) does not have automatic repair of corrupt checkpoint or WAL segments, which is possible if ingester crashes abruptly or the underlying disk corrupts. Currently the only way to resolve this is to manually delete the affected checkpoint and/or WAL segments. Automatic repair will be added in the future releases.

## 0.4.0 / 2019-12-02

* [CHANGE] The frontend component has been refactored to be easier to re-use. When upgrading the frontend, cache entries will be discarded and re-created with the new protobuf schema. #1734
* [CHANGE] Removed direct DB/API access from the ruler. `-ruler.configs.url` has been now deprecated. #1579
* [CHANGE] Removed `Delta` encoding. Any old chunks with `Delta` encoding cannot be read anymore. If `ingester.chunk-encoding` is set to `Delta` the ingester will fail to start. #1706
* [CHANGE] Setting `-ingester.max-transfer-retries` to 0 now disables hand-over when ingester is shutting down. Previously, zero meant infinite number of attempts. #1771
* [CHANGE] `dynamo` has been removed as a valid storage name to make it consistent for all components. `aws` and `aws-dynamo` remain as valid storage names.
* [CHANGE/FEATURE] The frontend split and cache intervals can now be configured using the respective flag `--querier.split-queries-by-interval` and `--frontend.cache-split-interval`.
  * If `--querier.split-queries-by-interval` is not provided request splitting is disabled by default.
  * __`--querier.split-queries-by-day` is still accepted for backward compatibility but has been deprecated. You should now use `--querier.split-queries-by-interval`. We recommend a to use a multiple of 24 hours.__
* [FEATURE] Global limit on the max series per user and metric #1760
  * `-ingester.max-global-series-per-user`
  * `-ingester.max-global-series-per-metric`
  * Requires `-distributor.replication-factor` and `-distributor.shard-by-all-labels` set for the ingesters too
* [FEATURE] Flush chunks with stale markers early with `ingester.max-stale-chunk-idle`. #1759
* [FEATURE] EXPERIMENTAL: Added new KV Store backend based on memberlist library. Components can gossip about tokens and ingester states, instead of using Consul or Etcd. #1721
* [FEATURE] EXPERIMENTAL: Use TSDB in the ingesters & flush blocks to S3/GCS ala Thanos. This will let us use an Object Store more efficiently and reduce costs. #1695
* [FEATURE] Allow Query Frontend to log slow queries with `frontend.log-queries-longer-than`. #1744
* [FEATURE] Add HTTP handler to trigger ingester flush & shutdown - used when running as a stateful set with the WAL enabled.  #1746
* [FEATURE] EXPERIMENTAL: Added GCS support to TSDB blocks storage. #1772
* [ENHANCEMENT] Reduce memory allocations in the write path. #1706
* [ENHANCEMENT] Consul client now follows recommended practices for blocking queries wrt returned Index value. #1708
* [ENHANCEMENT] Consul client can optionally rate-limit itself during Watch (used e.g. by ring watchers) and WatchPrefix (used by HA feature) operations. Rate limiting is disabled by default. New flags added: `--consul.watch-rate-limit`, and `--consul.watch-burst-size`. #1708
* [ENHANCEMENT] Added jitter to HA deduping heartbeats, configure using `distributor.ha-tracker.update-timeout-jitter-max` #1534
* [ENHANCEMENT] Add ability to flush chunks with stale markers early. #1759
* [BUGFIX] Stop reporting successful actions as 500 errors in KV store metrics. #1798
* [BUGFIX] Fix bug where duplicate labels can be returned through metadata APIs. #1790
* [BUGFIX] Fix reading of old, v3 chunk data. #1779
* [BUGFIX] Now support IAM roles in service accounts in AWS EKS. #1803
* [BUGFIX] Fixed duplicated series returned when querying both ingesters and store with the experimental TSDB blocks storage. #1778

In this release we updated the following dependencies:

- gRPC v1.25.0  (resulted in a drop of 30% CPU usage when compression is on)
- jaeger-client v2.20.0
- aws-sdk-go to v1.25.22

## 0.3.0 / 2019-10-11

This release adds support for Redis as an alternative to Memcached, and also includes many optimisations which reduce CPU and memory usage.

* [CHANGE] Gauge metrics were renamed to drop the `_total` suffix. #1685
  * In Alertmanager, `alertmanager_configs_total` is now `alertmanager_configs`
  * In Ruler, `scheduler_configs_total` is now `scheduler_configs`
  * `scheduler_groups_total` is now `scheduler_groups`.
* [CHANGE] `--alertmanager.configs.auto-slack-root` flag was dropped as auto Slack root is not supported anymore. #1597
* [CHANGE] In table-manager, default DynamoDB capacity was reduced from 3,000 units to 1,000 units. We recommend you do not run with the defaults: find out what figures are needed for your environment and set that via `-dynamodb.periodic-table.write-throughput` and `-dynamodb.chunk-table.write-throughput`.
* [FEATURE] Add Redis support for caching #1612
* [FEATURE] Allow spreading chunk writes across multiple S3 buckets #1625
* [FEATURE] Added `/shutdown` endpoint for ingester to shutdown all operations of the ingester. #1746
* [ENHANCEMENT] Upgraded Prometheus to 2.12.0 and Alertmanager to 0.19.0. #1597
* [ENHANCEMENT] Cortex is now built with Go 1.13 #1675, #1676, #1679
* [ENHANCEMENT] Many optimisations, mostly impacting ingester and querier: #1574, #1624, #1638, #1644, #1649, #1654, #1702

Full list of changes: <https://github.com/cortexproject/cortex/compare/v0.2.0...v0.3.0>

## 0.2.0 / 2019-09-05

This release has several exciting features, the most notable of them being setting `-ingester.spread-flushes` to potentially reduce your storage space by upto 50%.

* [CHANGE] Flags changed due to changes upstream in Prometheus Alertmanager #929:
  * `alertmanager.mesh.listen-address` is now `cluster.listen-address`
  * `alertmanager.mesh.peer.host` and `alertmanager.mesh.peer.service` can be replaced by `cluster.peer`
  * `alertmanager.mesh.hardware-address`, `alertmanager.mesh.nickname`, `alertmanager.mesh.password`, and `alertmanager.mesh.peer.refresh-interval` all disappear.
* [CHANGE] --claim-on-rollout flag deprecated; feature is now always on #1566
* [CHANGE] Retention period must now be a multiple of periodic table duration #1564
* [CHANGE] The value for the name label for the chunks memcache in all `cortex_cache_` metrics is now `chunksmemcache` (before it was `memcache`) #1569
* [FEATURE] Makes the ingester flush each timeseries at a specific point in the max-chunk-age cycle with `-ingester.spread-flushes`. This means multiple replicas of a chunk are very likely to contain the same contents which cuts chunk storage space by up to 66%. #1578
* [FEATURE] Make minimum number of chunk samples configurable per user #1620
* [FEATURE] Honor HTTPS for custom S3 URLs #1603
* [FEATURE] You can now point the query-frontend at a normal Prometheus for parallelisation and caching #1441
* [FEATURE] You can now specify `http_config` on alert receivers #929
* [FEATURE] Add option to use jump hashing to load balance requests to memcached #1554
* [FEATURE] Add status page for HA tracker to distributors #1546
* [FEATURE] The distributor ring page is now easier to read with alternate rows grayed out #1621

## 0.1.0 / 2019-08-07

* [CHANGE] HA Tracker flags were renamed to provide more clarity #1465
  * `distributor.accept-ha-labels` is now `distributor.ha-tracker.enable`
  * `distributor.accept-ha-samples` is now `distributor.ha-tracker.enable-for-all-users`
  * `ha-tracker.replica` is now `distributor.ha-tracker.replica`
  * `ha-tracker.cluster` is now `distributor.ha-tracker.cluster`
* [FEATURE] You can specify "heap ballast" to reduce Go GC Churn #1489
* [BUGFIX] HA Tracker no longer always makes a request to Consul/Etcd when a request is not from the active replica #1516
* [BUGFIX] Queries are now correctly cancelled by the query-frontend #1508<|MERGE_RESOLUTION|>--- conflicted
+++ resolved
@@ -2,19 +2,12 @@
 
 ## master / unreleased
 
-<<<<<<< HEAD
 * [FEATURE] Adds support to S3 server side encryption using KMS. Deprecated `-<prefix>.s3.sse-encryption`, you should use the following CLI flags that have been added. #3651
   - `-<prefix>.s3.sse.type`
   - `-<prefix>.s3.sse.kms-key-id`
   - `-<prefix>.s3.sse.kms-encryption-context`
-=======
-* [FEATURE] Adds support to S3 server side encryption using KMS. Deprecated `<prefix>.s3.sse-encryption`, you should use the following config fields that have been added. #3651
-  - `<prefix>.s3.sse.type`
-  - `<prefix>.s3.sse.kms-key-id`
-  - `<prefix>.s3.sse.kms-encryption-context`
 * [CHANGE] Ingester: don't update internal "last updated" timestamp of TSDB if tenant only sends invalid samples. This affects how "idle" time is computed. #3727
 * [ENHANCEMENT] Ingester: exposed metric `cortex_ingester_oldest_unshipped_block_timestamp_seconds`, tracking the unix timestamp of the oldest TSDB block not shipped to the storage yet. #3705
->>>>>>> 590c0c85
 
 ## 1.7.0 in progress
 
