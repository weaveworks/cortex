# Changelog

## master / unreleased

* [CHANGE] Ingester: don't update internal "last updated" timestamp of TSDB if tenant only sends invalid samples. This affects how "idle" time is computed. #3727
* [CHANGE] Require explicit flag `-<prefix>.tls-enabled` to enable TLS in GRPC clients. Previously it was enough to specify a TLS flag to enable TLS validation. #3156
* [CHANGE] Query-frontend: removed `-querier.split-queries-by-day` (deprecated in Cortex 0.4.0). You should use `-querier.split-queries-by-interval` instead. #3813
* [CHANGE] Store-gateway: the chunks pool controlled by `-blocks-storage.bucket-store.max-chunk-pool-bytes` is now shared across all tenants. #3830
* [CHANGE] Ingester: return error code 400 instead of 429 when per-user/per-tenant series/metadata limits are reached. #3833
* [FEATURE] Experimental Ruler Storage: Add a separate set of configuration options to configure the ruler storage backend under the `-ruler-storage.` flag prefix. All blocks storage bucket clients and the config service are currently supported. Clients using this implementation will only be enabled if the existing `-ruler.storage` flags are left unset. #3805
* [FEATURE] Adds support to S3 server-side encryption using KMS. The S3 server-side encryption config can be overridden on a per-tenant basis. Deprecated `-<prefix>.s3.sse-encryption`, you should use the following CLI flags that have been added. #3651 #3810 #3811
  - `-<prefix>.s3.sse.type`
  - `-<prefix>.s3.sse.kms-key-id`
  - `-<prefix>.s3.sse.kms-encryption-context`
* [FEATURE] Querier: Enable `@ <timestamp>` modifier in PromQL using the new `-querier.at-modifier-enabled` flag. #3744
* [FEATURE] Overrides Exporter: Add `overrides-exporter` module for exposing per-tenant resource limit overrides as metrics. It is not included in `all` target, and must be explicitly enabled. #3785
* [FEATURE] Experimental thanosconvert: introduce an experimental tool `thanosconvert` to migrate Thanos block metadata to Cortex metadata. #3770
* [FEATURE] Alertmanager: It now shards the `/api/v1/alerts` API using the ring when sharding is enabled. #3671
  * Added `-alertmanager.max-recv-msg-size` (defaults to 16M) to limit the size of HTTP request body handled by the alertmanager.
  * New flags added for communication between alertmanagers:
    * `-alertmanager.max-recv-msg-size`
    * `-alertmanager.alertmanager-client.remote-timeout`
    * `-alertmanager.alertmanager-client.tls-enabled`
    * `-alertmanager.alertmanager-client.tls-cert-path`
    * `-alertmanager.alertmanager-client.tls-key-path`
    * `-alertmanager.alertmanager-client.tls-ca-path`
    * `-alertmanager.alertmanager-client.tls-server-name`
    * `-alertmanager.alertmanager-client.tls-insecure-skip-verify`
* [ENHANCEMENT] Ruler: Add TLS and explicit basis authentication configuration options for the HTTP client the ruler uses to communicate with the alertmanager. #3752
  * `-ruler.alertmanager-client.basic-auth-username`: Configure the basic authentication username used by the client. Takes precedent over a URL configured username.
  * `-ruler.alertmanager-client.basic-auth-password`: Configure the basic authentication password used by the client. Takes precedent over a URL configured password.
  * `-ruler.alertmanager-client.tls-ca-path`: File path to the CA file.
  * `-ruler.alertmanager-client.tls-cert-path`: File path to the TLS certificate.
  * `-ruler.alertmanager-client.tls-insecure-skip-verify`: Boolean to disable verifying the certificate.
  * `-ruler.alertmanager-client.tls-key-path`: File path to the TLS key certificate.
  * `-ruler.alertmanager-client.tls-server-name`: Expected name on the TLS certificate.
* [ENHANCEMENT] Ingester: exposed metric `cortex_ingester_oldest_unshipped_block_timestamp_seconds`, tracking the unix timestamp of the oldest TSDB block not shipped to the storage yet. #3705
* [ENHANCEMENT] Prometheus upgraded. #3739
  * Avoid unnecessary `runtime.GC()` during compactions.
  * Prevent compaction loop in TSDB on data gap.
* [ENHANCEMENT] Return server side performance metrics for query-frontend (using Server-timing header). #3685
* [ENHANCEMENT] Runtime Config: Add a `mode` query parameter for the runtime config endpoint. `/runtime_config?mode=diff` now shows the YAML runtime configuration with all values that differ from the defaults. #3700
* [ENHANCEMENT] Distributor: Enable downstream projects to wrap distributor push function and access the deserialized write requests berfore/after they are pushed. #3755
* [ENHANCEMENT] Add flag `-<prefix>.tls-server-name` to require a specific server name instead of the hostname on the certificate. #3156
* [ENHANCEMENT] Alertmanager: Remove a tenant's alertmanager instead of pausing it as we determine it is no longer needed. #3722
* [ENHANCEMENT] Blocks storage: added more configuration options to S3 client. #3775
  * `-blocks-storage.s3.tls-handshake-timeout`: Maximum time to wait for a TLS handshake. 0 means no limit.
  * `-blocks-storage.s3.expect-continue-timeout`: The time to wait for a server's first response headers after fully writing the request headers if the request has an Expect header. 0 to send the request body immediately.
  * `-blocks-storage.s3.max-idle-connections`: Maximum number of idle (keep-alive) connections across all hosts. 0 means no limit.
  * `-blocks-storage.s3.max-idle-connections-per-host`: Maximum number of idle (keep-alive) connections to keep per-host. If 0, a built-in default value is used.
  * `-blocks-storage.s3.max-connections-per-host`: Maximum number of connections per host. 0 means no limit.
* [ENHANCEMENT] Ingester: when tenant's TSDB is closed, Ingester now removes pushed metrics-metadata from memory, and removes metadata (`cortex_ingester_memory_metadata`, `cortex_ingester_memory_metadata_created_total`, `cortex_ingester_memory_metadata_removed_total`) and validation metrics (`cortex_discarded_samples_total`, `cortex_discarded_metadata_total`). #3782
* [ENHANCEMENT] Distributor: cleanup metrics for inactive tenants. #3784
* [ENHANCEMENT] Ingester: Have ingester to re-emit following TSDB metrics. #3800
  * `cortex_ingester_tsdb_blocks_loaded`
  * `cortex_ingester_tsdb_reloads_total`
  * `cortex_ingester_tsdb_reloads_failures_total`
  * `cortex_ingester_tsdb_symbol_table_size_bytes`
  * `cortex_ingester_tsdb_storage_blocks_bytes`
  * `cortex_ingester_tsdb_time_retentions_total`
* [ENHANCEMENT] Querier: distribute workload across `-store-gateway.sharding-ring.replication-factor` store-gateway replicas when querying blocks and `-store-gateway.sharding-enabled=true`. #3824
* [ENHANCEMENT] Distributor / HA Tracker: added cleanup of unused elected HA replicas from KV store. Added following metrics to monitor this process: #3809
  * `cortex_ha_tracker_replicas_cleanup_started_total`
  * `cortex_ha_tracker_replicas_cleanup_marked_for_deletion_total`
  * `cortex_ha_tracker_replicas_cleanup_deleted_total`
  * `cortex_ha_tracker_replicas_cleanup_delete_failed_total`
* [ENHANCEMENT] Tenant deletion endpoints now support deletion of ruler groups. This only works when using rule store that supports deletion. #3750
* [ENHANCEMENT] Query-frontend, query-scheduler: cleanup metrics for inactive tenants. #3826
* [ENHANCEMENT] Distributor: Prevent failed ingestion from affecting rate limiting. #3825
* [ENHANCEMENT] Blocks storage: added `-blocks-storage.s3.region` support to S3 client configuration. #3811
* [ENHANCEMENT] Distributor: Remove cached subrings for inactive users when using shuffle sharding. #3849
<<<<<<< HEAD
* [ENHANCEMENT] Ingester: attempt to prevent idle compaction from happening in concurrent ingesters by introducing a 25% jitter to the configured idle timeout (`-blocks-storage.tsdb.head-compaction-idle-timeout`). #3850
=======
* [ENHANCEMENT] Compactor: cleanup local files for users that are no longer owned by compactor. #3851
* [ENHANCEMENT] Store-gateway: close empty bucket stores, and delete leftover local files for tenats that no longer belong to store-gateway. #3853
>>>>>>> a6d930ca
* [BUGFIX] Cortex: Fixed issue where fatal errors and various log messages where not logged. #3778
* [BUGFIX] HA Tracker: don't track as error in the `cortex_kv_request_duration_seconds` metric a CAS operation intentionally aborted. #3745
* [BUGFIX] Querier / ruler: do not log "error removing stale clients" if the ring is empty. #3761
* [BUGFIX] Store-gateway: fixed a panic caused by a race condition when the index-header lazy loading is enabled. #3775 #3789
* [BUGFIX] Compactor: fixed "could not guess file size" log when uploading blocks deletion marks to the global location. #3807
* [BUGFIX] Prevent panic at start if the http_prefix setting doesn't have a valid value. #3796

## 1.7.0 in progress

* [CHANGE] FramedSnappy encoding support has been removed from Push and Remote Read APIs. This means Prometheus 1.6 support has been removed and the oldest Prometheus version supported in the remote write is 1.7. #3682
* [CHANGE] Ruler: removed the flag `-ruler.evaluation-delay-duration-deprecated` which was deprecated in 1.4.0. Please use the `ruler_evaluation_delay_duration` per-tenant limit instead. #3693
* [CHANGE] Removed the flags `-<prefix>.grpc-use-gzip-compression` which were deprecated in 1.3.0: #3693
  * `-query-scheduler.grpc-client-config.grpc-use-gzip-compression`: use `-query-scheduler.grpc-client-config.grpc-compression` instead
  * `-frontend.grpc-client-config.grpc-use-gzip-compression`: use `-frontend.grpc-client-config.grpc-compression` instead
  * `-ruler.client.grpc-use-gzip-compression`: use `-ruler.client.grpc-compression` instead
  * `-bigtable.grpc-use-gzip-compression`: use `-bigtable.grpc-compression` instead
  * `-ingester.client.grpc-use-gzip-compression`: use `-ingester.client.grpc-compression` instead
  * `-querier.frontend-client.grpc-use-gzip-compression`: use `-querier.frontend-client.grpc-compression` instead
* [CHANGE] Querier: it's not required to set `-frontend.query-stats-enabled=true` in the querier anymore to enable query statistics logging in the query-frontend. The flag is now required to be configured only in the query-frontend and it will be propagated to the queriers. #3595 #3693
* [CHANGE] Blocks storage: compactor is now required when running a Cortex cluster with the blocks storage, because it also keeps the bucket index updated. #3583
* [CHANGE] Blocks storage: block deletion marks are now stored in a per-tenant global markers/ location too, other than within the block location. The compactor, at startup, will copy deletion marks from the block location to the global location. This migration is required only once, so you can safely disable it via `-compactor.block-deletion-marks-migration-enabled=false` once new compactor has successfully started once in your cluster. #3583
* [CHANGE] OpenStack Swift: the default value for the `-ruler.storage.swift.container-name` and `-swift.container-name` config options has changed from `cortex` to empty string. If you were relying on the default value, you should set it back to `cortex`. #3660
* [CHANGE] HA Tracker: configured replica label is now verified against label value length limit (`-validation.max-length-label-value`). #3668
* [CHANGE] Distributor: `extend_writes` field in YAML configuration has moved from `lifecycler` (inside `ingester_config`) to `distributor_config`. This doesn't affect command line option `-distributor.extend-writes`, which stays the same. #3719
* [CHANGE] Alertmanager: Deprecated `-cluster.` CLI flags in favor of their `-alertmanager.cluster.` equivalent. The deprecated flags (and their respective YAML config options) are: #3677
  * `-cluster.listen-address` in favor of `-alertmanager.cluster.listen-address`
  * `-cluster.advertise-address` in favor of `-alertmanager.cluster.advertise-address`
  * `-cluster.peer` in favor of `-alertmanager.cluster.peers`
  * `-cluster.peer-timeout` in favor of `-alertmanager.cluster.peer-timeout`
* [CHANGE] Blocks storage: the default value of `-blocks-storage.bucket-store.sync-interval` has been changed from `5m` to `15m`. #3724
* [FEATURE] Querier: Queries can be federated across multiple tenants. The tenants IDs involved need to be specified separated by a `|` character in the `X-Scope-OrgID` request header. This is an experimental feature, which can be enabled by setting `-tenant-federation.enabled=true` on all Cortex services. #3250
* [ENHANCEMENT] Allow specifying JAEGER_ENDPOINT instead of sampling server or local agent port. #3682
* [FEATURE] Alertmanager: introduced the experimental option `-alertmanager.sharding-enabled` to shard tenants across multiple Alertmanager instances. This feature is still under heavy development and its usage is discouraged. The following new metrics are exported by the Alertmanager: #3664
  * `cortex_alertmanager_ring_check_errors_total`
  * `cortex_alertmanager_sync_configs_total`
  * `cortex_alertmanager_sync_configs_failed_total`
  * `cortex_alertmanager_tenants_discovered`
  * `cortex_alertmanager_tenants_owned`
* [ENHANCEMENT] Blocks storage: introduced a per-tenant bucket index, periodically updated by the compactor, used to avoid full bucket scanning done by queriers, store-gateways and rulers. The bucket index is updated by the compactor during blocks cleanup, on every `-compactor.cleanup-interval`. #3553 #3555 #3561 #3583 #3625 #3711 #3715
* [ENHANCEMENT] Blocks storage: introduced an option `-blocks-storage.bucket-store.bucket-index.enabled` to enable the usage of the bucket index in the querier, store-gateway and ruler. When enabled, the querier, store-gateway and ruler will use the bucket index to find a tenant's blocks instead of running the periodic bucket scan. The following new metrics are exported by the querier and ruler: #3614 #3625
  * `cortex_bucket_index_loads_total`
  * `cortex_bucket_index_load_failures_total`
  * `cortex_bucket_index_load_duration_seconds`
  * `cortex_bucket_index_loaded`
* [ENHANCEMENT] Compactor: exported the following metrics. #3583 #3625
  * `cortex_bucket_blocks_count`: Total number of blocks per tenant in the bucket. Includes blocks marked for deletion, but not partial blocks.
  * `cortex_bucket_blocks_marked_for_deletion_count`: Total number of blocks per tenant marked for deletion in the bucket.
  * `cortex_bucket_blocks_partials_count`: Total number of partial blocks.
  * `cortex_bucket_index_last_successful_update_timestamp_seconds`: Timestamp of the last successful update of a tenant's bucket index.
* [ENHANCEMENT] Ruler: Add `cortex_prometheus_last_evaluation_samples` to expose the number of samples generated by a rule group per tenant. #3582
* [ENHANCEMENT] Memberlist: add status page (/memberlist) with available details about memberlist-based KV store and memberlist cluster. It's also possible to view KV values in Go struct or JSON format, or download for inspection. #3575
* [ENHANCEMENT] Memberlist: client can now keep a size-bounded buffer with sent and received messages and display them in the admin UI (/memberlist) for troubleshooting. #3581 #3602
* [ENHANCEMENT] Blocks storage: added block index attributes caching support to metadata cache. The TTL can be configured via `-blocks-storage.bucket-store.metadata-cache.block-index-attributes-ttl`. #3629
* [ENHANCEMENT] Alertmanager: Add support for Azure blob storage. #3634
* [ENHANCEMENT] Compactor: tenants marked for deletion will now be fully cleaned up after some delay since deletion of last block. Cleanup includes removal of remaining marker files (including tenant deletion mark file) and files under `debug/metas`. #3613
* [ENHANCEMENT] Compactor: retry compaction of a single tenant on failure instead of re-running compaction for all tenants. #3627
* [ENHANCEMENT] Querier: Implement result caching for tenant query federation. #3640
* [ENHANCEMENT] API: Add a `mode` query parameter for the config endpoint: #3645
  * `/config?mode=diff`: Shows the YAML configuration with all values that differ from the defaults.
  * `/config?mode=defaults`: Shows the YAML configuration with all the default values.
* [ENHANCEMENT] OpenStack Swift: added the following config options to OpenStack Swift backend client: #3660
  - Chunks storage: `-swift.auth-version`, `-swift.max-retries`, `-swift.connect-timeout`, `-swift.request-timeout`.
  - Blocks storage: ` -blocks-storage.swift.auth-version`, ` -blocks-storage.swift.max-retries`, ` -blocks-storage.swift.connect-timeout`, ` -blocks-storage.swift.request-timeout`.
  - Ruler: `-ruler.storage.swift.auth-version`, `-ruler.storage.swift.max-retries`, `-ruler.storage.swift.connect-timeout`, `-ruler.storage.swift.request-timeout`.
* [ENHANCEMENT] Disabled in-memory shuffle-sharding subring cache in the store-gateway, ruler and compactor. This should reduce the memory utilisation in these services when shuffle-sharding is enabled, without introducing a significantly increase CPU utilisation. #3601
* [ENHANCEMENT] Shuffle sharding: optimised subring generation used by shuffle sharding. #3601
* [ENHANCEMENT] New /runtime_config endpoint that returns the defined runtime configuration in YAML format. The returned configuration includes overrides. #3639
* [ENHANCEMENT] Query-frontend: included the parameter name failed to validate in HTTP 400 message. #3703
* [ENHANCEMENT] Fail to startup Cortex if provided runtime config is invalid. #3707
* [ENHANCEMENT] Alertmanager: Add flags to customize the cluster configuration: #3667
  * `-alertmanager.cluster.gossip-interval`: The interval between sending gossip messages. By lowering this value (more frequent) gossip messages are propagated across cluster more quickly at the expense of increased bandwidth usage.
  * `-alertmanager.cluster.push-pull-interval`: The interval between gossip state syncs. Setting this interval lower (more frequent) will increase convergence speeds across larger clusters at the expense of increased bandwidth usage.
* [ENHANCEMENT] Distributor: change the error message returned when a received series has too many label values. The new message format has the series at the end and this plays better with Prometheus logs truncation. #3718
  - From: `sample for '<series>' has <value> label names; limit <value>`
  - To: `series has too many labels (actual: <value>, limit: <value>) series: '<series>'`
* [BUGFIX] Allow `-querier.max-query-lookback` use `y|w|d` suffix like deprecated `-store.max-look-back-period`. #3598
* [BUGFIX] Memberlist: Entry in the ring should now not appear again after using "Forget" feature (unless it's still heartbeating). #3603
* [BUGFIX] Ingester: do not close idle TSDBs while blocks shipping is in progress. #3630
* [BUGFIX] Ingester: correctly update `cortex_ingester_memory_users` and `cortex_ingester_active_series` when a tenant's idle TSDB is closed, when running Cortex with the blocks storage. #3646
* [BUGFIX] Querier: fix default value incorrectly overriding `-querier.frontend-address` in single-binary mode. #3650
* [BUGFIX] Compactor: delete `deletion-mark.json` at last when deleting a block in order to not leave partial blocks without deletion mark in the bucket if the compactor is interrupted while deleting a block. #3660
* [BUGFIX] Blocks storage: do not cleanup a partially uploaded block when `meta.json` upload fails. Despite failure to upload `meta.json`, this file may in some cases still appear in the bucket later. By skipping early cleanup, we avoid having corrupted blocks in the storage. #3660
* [BUGFIX] Alertmanager: disable access to `/alertmanager/metrics` (which exposes all Cortex metrics), `/alertmanager/-/reload` and `/alertmanager/debug/*`, which were available to any authenticated user with enabled AlertManager. #3678
* [BUGFIX] Query-Frontend: avoid creating many small sub-queries by discarding cache extents under 5 minutes #3653
* [BUGFIX] Ruler: Ensure the stale markers generated for evaluated rules respect the configured `-ruler.evaluation-delay-duration`. This will avoid issues with samples with NaN be persisted with timestamps set ahead of the next rule evaluation. #3687
* [BUGFIX] Alertmanager: don't serve HTTP requests until Alertmanager has fully started. Serving HTTP requests earlier may result in loss of configuration for the user. #3679
* [BUGFIX] Do not log "failed to load config" if runtime config file is empty. #3706
* [BUGFIX] Do not allow to use a runtime config file containing multiple YAML documents. #3706
* [BUGFIX] Memberlist: fixed panic caused by race condition in `armon/go-metrics` used by memberlist client. #3724

## 1.6.0

* [CHANGE] Query Frontend: deprecate `-querier.compress-http-responses` in favour of `-api.response-compression-enabled`. #3544
* [CHANGE] Querier: deprecated `-store.max-look-back-period`. You should use `-querier.max-query-lookback` instead. #3452
* [CHANGE] Blocks storage: increased `-blocks-storage.bucket-store.chunks-cache.attributes-ttl` default from `24h` to `168h` (1 week). #3528
* [CHANGE] Blocks storage: the config option `-blocks-storage.bucket-store.index-cache.postings-compression-enabled` has been deprecated and postings compression is always enabled. #3538
* [CHANGE] Ruler: gRPC message size default limits on the Ruler-client side have changed: #3523
  - limit for outgoing gRPC messages has changed from 2147483647 to 16777216 bytes
  - limit for incoming gRPC messages has changed from 4194304 to 104857600 bytes
* [FEATURE] Distributor/Ingester: Provide ability to not overflow writes in the presence of a leaving or unhealthy ingester. This allows for more efficient ingester rolling restarts. #3305
* [FEATURE] Query-frontend: introduced query statistics logged in the query-frontend when enabled via `-frontend.query-stats-enabled=true`. When enabled, the metric `cortex_query_seconds_total` is tracked, counting the sum of the wall time spent across all queriers while running queries (on a per-tenant basis). The metrics `cortex_request_duration_seconds` and `cortex_query_seconds_total` are different: the first one tracks the request duration (eg. HTTP request from the client), while the latter tracks the sum of the wall time on all queriers involved executing the query. #3539
* [ENHANCEMENT] API: Add GZIP HTTP compression to the API responses. Compression can be enabled via `-api.response-compression-enabled`. #3536
* [ENHANCEMENT] Added zone-awareness support on queries. When zone-awareness is enabled, queries will still succeed if all ingesters in a single zone will fail. #3414
* [ENHANCEMENT] Blocks storage ingester: exported more TSDB-related metrics. #3412
  - `cortex_ingester_tsdb_wal_corruptions_total`
  - `cortex_ingester_tsdb_head_truncations_failed_total`
  - `cortex_ingester_tsdb_head_truncations_total`
  - `cortex_ingester_tsdb_head_gc_duration_seconds`
* [ENHANCEMENT] Enforced keepalive on all gRPC clients used for inter-service communication. #3431
* [ENHANCEMENT] Added `cortex_alertmanager_config_hash` metric to expose hash of Alertmanager Config loaded per user. #3388
* [ENHANCEMENT] Query-Frontend / Query-Scheduler: New component called "Query-Scheduler" has been introduced. Query-Scheduler is simply a queue of requests, moved outside of Query-Frontend. This allows Query-Frontend to be scaled separately from number of queues. To make Query-Frontend and Querier use Query-Scheduler, they need to be started with `-frontend.scheduler-address` and `-querier.scheduler-address` options respectively. #3374 #3471
* [ENHANCEMENT] Query-frontend / Querier / Ruler: added `-querier.max-query-lookback` to limit how long back data (series and metadata) can be queried. This setting can be overridden on a per-tenant basis and is enforced in the query-frontend, querier and ruler. #3452 #3458
* [ENHANCEMENT] Querier: added `-querier.query-store-for-labels-enabled` to query store for label names, label values and series APIs. Only works with blocks storage engine. #3461 #3520
* [ENHANCEMENT] Ingester: exposed `-blocks-storage.tsdb.wal-segment-size-bytes` config option to customise the TSDB WAL segment max size. #3476
* [ENHANCEMENT] Compactor: concurrently run blocks cleaner for multiple tenants. Concurrency can be configured via `-compactor.cleanup-concurrency`. #3483
* [ENHANCEMENT] Compactor: shuffle tenants before running compaction. #3483
* [ENHANCEMENT] Compactor: wait for a stable ring at startup, when sharding is enabled. #3484
* [ENHANCEMENT] Store-gateway: added `-blocks-storage.bucket-store.index-header-lazy-loading-enabled` to enable index-header lazy loading (experimental). When enabled, index-headers will be mmap-ed only once required by a query and will be automatically released after `-blocks-storage.bucket-store.index-header-lazy-loading-idle-timeout` time of inactivity. #3498
* [ENHANCEMENT] Alertmanager: added metrics `cortex_alertmanager_notification_requests_total` and `cortex_alertmanager_notification_requests_failed_total`. #3518
* [ENHANCEMENT] Ingester: added `-blocks-storage.tsdb.head-chunks-write-buffer-size-bytes` to fine-tune the TSDB head chunks write buffer size when running Cortex blocks storage. #3518
* [ENHANCEMENT] /metrics now supports OpenMetrics output. HTTP and gRPC servers metrics can now include exemplars. #3524
* [ENHANCEMENT] Expose gRPC keepalive policy options by gRPC server. #3524
* [ENHANCEMENT] Blocks storage: enabled caching of `meta.json` attributes, configurable via `-blocks-storage.bucket-store.metadata-cache.metafile-attributes-ttl`. #3528
* [ENHANCEMENT] Compactor: added a config validation check to fail fast if the compactor has been configured invalid block range periods (each period is expected to be a multiple of the previous one). #3534
* [ENHANCEMENT] Blocks storage: concurrently fetch deletion marks from object storage. #3538
* [ENHANCEMENT] Blocks storage ingester: ingester can now close idle TSDB and delete local data. #3491 #3552
* [ENHANCEMENT] Blocks storage: add option to use V2 signatures for S3 authentication. #3540
* [ENHANCEMENT] Exported process metrics to monitor the number of memory map areas allocated. #3537
  * - `process_memory_map_areas`
  * - `process_memory_map_areas_limit`
* [ENHANCEMENT] Ruler: Expose gRPC client options. #3523
* [ENHANCEMENT] Compactor: added metrics to track on-going compaction. #3535
  * `cortex_compactor_tenants_discovered`
  * `cortex_compactor_tenants_skipped`
  * `cortex_compactor_tenants_processing_succeeded`
  * `cortex_compactor_tenants_processing_failed`
* [ENHANCEMENT] Added new experimental API endpoints: `POST /purger/delete_tenant` and `GET /purger/delete_tenant_status` for deleting all tenant data. Only works with blocks storage. Compactor removes blocks that belong to user marked for deletion. #3549 #3558
* [ENHANCEMENT] Chunks storage: add option to use V2 signatures for S3 authentication. #3560
* [ENHANCEMENT] HA Tracker: Added new limit `ha_max_clusters` to set the max number of clusters tracked for single user. This limit is disabled by default. #3668
* [BUGFIX] Query-Frontend: `cortex_query_seconds_total` now return seconds not nanoseconds. #3589
* [BUGFIX] Blocks storage ingester: fixed some cases leading to a TSDB WAL corruption after a partial write to disk. #3423
* [BUGFIX] Blocks storage: Fix the race between ingestion and `/flush` call resulting in overlapping blocks. #3422
* [BUGFIX] Querier: fixed `-querier.max-query-into-future` which wasn't correctly enforced on range queries. #3452
* [BUGFIX] Fixed float64 precision stability when aggregating metrics before exposing them. This could have lead to false counters resets when querying some metrics exposed by Cortex. #3506
* [BUGFIX] Querier: the meta.json sync concurrency done when running Cortex with the blocks storage is now controlled by `-blocks-storage.bucket-store.meta-sync-concurrency` instead of the incorrect `-blocks-storage.bucket-store.block-sync-concurrency` (default values are the same). #3531
* [BUGFIX] Querier: fixed initialization order of querier module when using blocks storage. It now (again) waits until blocks have been synchronized. #3551

## Blocksconvert

* [ENHANCEMENT] Scheduler: ability to ignore users based on regexp, using `-scheduler.ignore-users-regex` flag. #3477
* [ENHANCEMENT] Builder: Parallelize reading chunks in the final stage of building block. #3470
* [ENHANCEMENT] Builder: remove duplicate label names from chunk. #3547

## 1.5.0 / 2020-11-09

### Cortex

* [CHANGE] Blocks storage: update the default HTTP configuration values for the S3 client to the upstream Thanos default values. #3244
  - `-blocks-storage.s3.http.idle-conn-timeout` is set 90 seconds.
  - `-blocks-storage.s3.http.response-header-timeout` is set to 2 minutes.
* [CHANGE] Improved shuffle sharding support in the write path. This work introduced some config changes: #3090
  * Introduced `-distributor.sharding-strategy` CLI flag (and its respective `sharding_strategy` YAML config option) to explicitly specify which sharding strategy should be used in the write path
  * `-experimental.distributor.user-subring-size` flag renamed to `-distributor.ingestion-tenant-shard-size`
  * `user_subring_size` limit YAML config option renamed to `ingestion_tenant_shard_size`
* [CHANGE] Dropped "blank Alertmanager configuration; using fallback" message from Info to Debug level. #3205
* [CHANGE] Zone-awareness replication for time-series now should be explicitly enabled in the distributor via the `-distributor.zone-awareness-enabled` CLI flag (or its respective YAML config option). Before, zone-aware replication was implicitly enabled if a zone was set on ingesters. #3200
* [CHANGE] Removed the deprecated CLI flag `-config-yaml`. You should use `-schema-config-file` instead. #3225
* [CHANGE] Enforced the HTTP method required by some API endpoints which did (incorrectly) allow any method before that. #3228
  - `GET /`
  - `GET /config`
  - `GET /debug/fgprof`
  - `GET /distributor/all_user_stats`
  - `GET /distributor/ha_tracker`
  - `GET /all_user_stats`
  - `GET /ha-tracker`
  - `GET /api/v1/user_stats`
  - `GET /api/v1/chunks`
  - `GET <legacy-http-prefix>/user_stats`
  - `GET <legacy-http-prefix>/chunks`
  - `GET /services`
  - `GET /multitenant_alertmanager/status`
  - `GET /status` (alertmanager microservice)
  - `GET|POST /ingester/ring`
  - `GET|POST /ring`
  - `GET|POST /store-gateway/ring`
  - `GET|POST /compactor/ring`
  - `GET|POST /ingester/flush`
  - `GET|POST /ingester/shutdown`
  - `GET|POST /flush`
  - `GET|POST /shutdown`
  - `GET|POST /ruler/ring`
  - `POST /api/v1/push`
  - `POST <legacy-http-prefix>/push`
  - `POST /push`
  - `POST /ingester/push`
* [CHANGE] Renamed CLI flags to configure the network interface names from which automatically detect the instance IP. #3295
  - `-compactor.ring.instance-interface` renamed to `-compactor.ring.instance-interface-names`
  - `-store-gateway.sharding-ring.instance-interface` renamed to `-store-gateway.sharding-ring.instance-interface-names`
  - `-distributor.ring.instance-interface` renamed to `-distributor.ring.instance-interface-names`
  - `-ruler.ring.instance-interface` renamed to `-ruler.ring.instance-interface-names`
* [CHANGE] Renamed `-<prefix>.redis.enable-tls` CLI flag to `-<prefix>.redis.tls-enabled`, and its respective YAML config option from `enable_tls` to `tls_enabled`. #3298
* [CHANGE] Increased default `-<prefix>.redis.timeout` from `100ms` to `500ms`. #3301
* [CHANGE] `cortex_alertmanager_config_invalid` has been removed in favor of `cortex_alertmanager_config_last_reload_successful`. #3289
* [CHANGE] Query-frontend: POST requests whose body size exceeds 10MiB will be rejected. The max body size can be customised via `-frontend.max-body-size`. #3276
* [FEATURE] Shuffle sharding: added support for shuffle-sharding queriers in the query-frontend. When configured (`-frontend.max-queriers-per-tenant` globally, or using per-tenant limit `max_queriers_per_tenant`), each tenants's requests will be handled by different set of queriers. #3113 #3257
* [FEATURE] Shuffle sharding: added support for shuffle-sharding ingesters on the read path. When ingesters shuffle-sharding is enabled and `-querier.shuffle-sharding-ingesters-lookback-period` is set, queriers will fetch in-memory series from the minimum set of required ingesters, selecting only ingesters which may have received series since 'now - lookback period'. #3252
* [FEATURE] Query-frontend: added `compression` config to support results cache with compression. #3217
* [FEATURE] Add OpenStack Swift support to blocks storage. #3303
* [FEATURE] Added support for applying Prometheus relabel configs on series received by the distributor. A `metric_relabel_configs` field has been added to the per-tenant limits configuration. #3329
* [FEATURE] Support for Cassandra client SSL certificates. #3384
* [ENHANCEMENT] Ruler: Introduces two new limits `-ruler.max-rules-per-rule-group` and `-ruler.max-rule-groups-per-tenant` to control the number of rules per rule group and the total number of rule groups for a given user. They are disabled by default. #3366
* [ENHANCEMENT] Allow to specify multiple comma-separated Cortex services to `-target` CLI option (or its respective YAML config option). For example, `-target=all,compactor` can be used to start Cortex single-binary with compactor as well. #3275
* [ENHANCEMENT] Expose additional HTTP configs for the S3 backend client. New flag are listed below: #3244
  - `-blocks-storage.s3.http.idle-conn-timeout`
  - `-blocks-storage.s3.http.response-header-timeout`
  - `-blocks-storage.s3.http.insecure-skip-verify`
* [ENHANCEMENT] Added `cortex_query_frontend_connected_clients` metric to show the number of workers currently connected to the frontend. #3207
* [ENHANCEMENT] Shuffle sharding: improved shuffle sharding in the write path. Shuffle sharding now should be explicitly enabled via `-distributor.sharding-strategy` CLI flag (or its respective YAML config option) and guarantees stability, consistency, shuffling and balanced zone-awareness properties. #3090 #3214
* [ENHANCEMENT] Ingester: added new metric `cortex_ingester_active_series` to track active series more accurately. Also added options to control whether active series tracking is enabled (`-ingester.active-series-metrics-enabled`, defaults to false), and how often this metric is updated (`-ingester.active-series-metrics-update-period`) and max idle time for series to be considered inactive (`-ingester.active-series-metrics-idle-timeout`). #3153
* [ENHANCEMENT] Store-gateway: added zone-aware replication support to blocks replication in the store-gateway. #3200
* [ENHANCEMENT] Store-gateway: exported new metrics. #3231
  - `cortex_bucket_store_cached_series_fetch_duration_seconds`
  - `cortex_bucket_store_cached_postings_fetch_duration_seconds`
  - `cortex_bucket_stores_gate_queries_max`
* [ENHANCEMENT] Added `-version` flag to Cortex. #3233
* [ENHANCEMENT] Hash ring: added instance registered timestamp to the ring. #3248
* [ENHANCEMENT] Reduce tail latency by smoothing out spikes in rate of chunk flush operations. #3191
* [ENHANCEMENT] User Cortex as User Agent in http requests issued by Configs DB client. #3264
* [ENHANCEMENT] Experimental Ruler API: Fetch rule groups from object storage in parallel. #3218
* [ENHANCEMENT] Chunks GCS object storage client uses the `fields` selector to limit the payload size when listing objects in the bucket. #3218 #3292
* [ENHANCEMENT] Added shuffle sharding support to ruler. Added new metric `cortex_ruler_sync_rules_total`. #3235
* [ENHANCEMENT] Return an explicit error when the store-gateway is explicitly requested without a blocks storage engine. #3287
* [ENHANCEMENT] Ruler: only load rules that belong to the ruler. Improves rules synching performances when ruler sharding is enabled. #3269
* [ENHANCEMENT] Added `-<prefix>.redis.tls-insecure-skip-verify` flag. #3298
* [ENHANCEMENT] Added `cortex_alertmanager_config_last_reload_successful_seconds` metric to show timestamp of last successful AM config reload. #3289
* [ENHANCEMENT] Blocks storage: reduced number of bucket listing operations to list block content (applies to newly created blocks only). #3363
* [ENHANCEMENT] Ruler: Include the tenant ID on the notifier logs. #3372
* [ENHANCEMENT] Blocks storage Compactor: Added `-compactor.enabled-tenants` and `-compactor.disabled-tenants` to explicitly enable or disable compaction of specific tenants. #3385
* [ENHANCEMENT] Blocks storage ingester: Creating checkpoint only once even when there are multiple Head compactions in a single `Compact()` call. #3373
* [BUGFIX] Blocks storage ingester: Read repair memory-mapped chunks file which can end up being empty on abrupt shutdowns combined with faulty disks. #3373
* [BUGFIX] Blocks storage ingester: Close TSDB resources on failed startup preventing ingester OOMing. #3373
* [BUGFIX] No-longer-needed ingester operations for queries triggered by queriers and rulers are now canceled. #3178
* [BUGFIX] Ruler: directories in the configured `rules-path` will be removed on startup and shutdown in order to ensure they don't persist between runs. #3195
* [BUGFIX] Handle hash-collisions in the query path. #3192
* [BUGFIX] Check for postgres rows errors. #3197
* [BUGFIX] Ruler Experimental API: Don't allow rule groups without names or empty rule groups. #3210
* [BUGFIX] Experimental Alertmanager API: Do not allow empty Alertmanager configurations or bad template filenames to be submitted through the configuration API. #3185
* [BUGFIX] Reduce failures to update heartbeat when using Consul. #3259
* [BUGFIX] When using ruler sharding, moving all user rule groups from ruler to a different one and then back could end up with some user groups not being evaluated at all. #3235
* [BUGFIX] Fixed shuffle sharding consistency when zone-awareness is enabled and the shard size is increased or instances in a new zone are added. #3299
* [BUGFIX] Use a valid grpc header when logging IP addresses. #3307
* [BUGFIX] Fixed the metric `cortex_prometheus_rule_group_duration_seconds` in the Ruler, it wouldn't report any values. #3310
* [BUGFIX] Fixed gRPC connections leaking in rulers when rulers sharding is enabled and APIs called. #3314
* [BUGFIX] Fixed shuffle sharding consistency when zone-awareness is enabled and the shard size is increased or instances in a new zone are added. #3299
* [BUGFIX] Fixed Gossip memberlist members joining when addresses are configured using DNS-based service discovery. #3360
* [BUGFIX] Ingester: fail to start an ingester running the blocks storage, if unable to load any existing TSDB at startup. #3354
* [BUGFIX] Blocks storage: Avoid deletion of blocks in the ingester which are not shipped to the storage yet. #3346
* [BUGFIX] Fix common prefixes returned by List method of S3 client. #3358
* [BUGFIX] Honor configured timeout in Azure and GCS object clients. #3285
* [BUGFIX] Blocks storage: Avoid creating blocks larger than configured block range period on forced compaction and when TSDB is idle. #3344
* [BUGFIX] Shuffle sharding: fixed max global series per user/metric limit when shuffle sharding and `-distributor.shard-by-all-labels=true` are both enabled in distributor. When using these global limits you should now set `-distributor.sharding-strategy` and `-distributor.zone-awareness-enabled` to ingesters too. #3369
* [BUGFIX] Slow query logging: when using downstream server request parameters were not logged. #3276
* [BUGFIX] Fixed tenant detection in the ruler and alertmanager API when running without auth. #3343

### Blocksconvert

* [ENHANCEMENT] Blocksconvert – Builder: download plan file locally before processing it. #3209
* [ENHANCEMENT] Blocksconvert – Cleaner: added new tool for deleting chunks data. #3283
* [ENHANCEMENT] Blocksconvert – Scanner: support for scanning specific date-range only. #3222
* [ENHANCEMENT] Blocksconvert – Scanner: metrics for tracking progress. #3222
* [ENHANCEMENT] Blocksconvert – Builder: retry block upload before giving up. #3245
* [ENHANCEMENT] Blocksconvert – Scanner: upload plans concurrently. #3340
* [BUGFIX] Blocksconvert: fix chunks ordering in the block. Chunks in different order than series work just fine in TSDB blocks at the moment, but it's not consistent with what Prometheus does and future Prometheus and Cortex optimizations may rely on this ordering. #3371

## 1.4.0 / 2020-10-02

* [CHANGE] TLS configuration for gRPC, HTTP and etcd clients is now marked as experimental. These features are not yet fully baked, and we expect possible small breaking changes in Cortex 1.5. #3198
* [CHANGE] Cassandra backend support is now GA (stable). #3180
* [CHANGE] Blocks storage is now GA (stable). The `-experimental` prefix has been removed from all CLI flags related to the blocks storage (no YAML config changes). #3180 #3201
  - `-experimental.blocks-storage.*` flags renamed to `-blocks-storage.*`
  - `-experimental.store-gateway.*` flags renamed to `-store-gateway.*`
  - `-experimental.querier.store-gateway-client.*` flags renamed to `-querier.store-gateway-client.*`
  - `-experimental.querier.store-gateway-addresses` flag renamed to `-querier.store-gateway-addresses`
  - `-store-gateway.replication-factor` flag renamed to `-store-gateway.sharding-ring.replication-factor`
  - `-store-gateway.tokens-file-path` flag renamed to `store-gateway.sharding-ring.tokens-file-path`
* [CHANGE] Ingester: Removed deprecated untyped record from chunks WAL. Only if you are running `v1.0` or below, it is recommended to first upgrade to `v1.1`/`v1.2`/`v1.3` and run it for a day before upgrading to `v1.4` to avoid data loss. #3115
* [CHANGE] Distributor API endpoints are no longer served unless target is set to `distributor` or `all`. #3112
* [CHANGE] Increase the default Cassandra client replication factor to 3. #3007
* [CHANGE] Blocks storage: removed the support to transfer blocks between ingesters on shutdown. When running the Cortex blocks storage, ingesters are expected to run with a persistent disk. The following metrics have been removed: #2996
  * `cortex_ingester_sent_files`
  * `cortex_ingester_received_files`
  * `cortex_ingester_received_bytes_total`
  * `cortex_ingester_sent_bytes_total`
* [CHANGE] The buckets for the `cortex_chunk_store_index_lookups_per_query` metric have been changed to 1, 2, 4, 8, 16. #3021
* [CHANGE] Blocks storage: the `operation` label value `getrange` has changed into `get_range` for the metrics `thanos_store_bucket_cache_operation_requests_total` and `thanos_store_bucket_cache_operation_hits_total`. #3000
* [CHANGE] Experimental Delete Series: `/api/v1/admin/tsdb/delete_series` and `/api/v1/admin/tsdb/cancel_delete_request` purger APIs to return status code `204` instead of `200` for success. #2946
* [CHANGE] Histogram `cortex_memcache_request_duration_seconds` `method` label value changes from `Memcached.Get` to `Memcached.GetBatched` for batched lookups, and is not reported for non-batched lookups (label value `Memcached.GetMulti` remains, and had exactly the same value as `Get` in nonbatched lookups).  The same change applies to tracing spans. #3046
* [CHANGE] TLS server validation is now enabled by default, a new parameter `tls_insecure_skip_verify` can be set to true to skip validation optionally. #3030
* [CHANGE] `cortex_ruler_config_update_failures_total` has been removed in favor of `cortex_ruler_config_last_reload_successful`. #3056
* [CHANGE] `ruler.evaluation_delay_duration` field in YAML config has been moved and renamed to `limits.ruler_evaluation_delay_duration`. #3098
* [CHANGE] Removed obsolete `results_cache.max_freshness` from YAML config (deprecated since Cortex 1.2). #3145
* [CHANGE] Removed obsolete `-promql.lookback-delta` option (deprecated since Cortex 1.2, replaced with `-querier.lookback-delta`). #3144
* [CHANGE] Cache: added support for Redis Cluster and Redis Sentinel. #2961
  - The following changes have been made in Redis configuration:
   - `-redis.master_name` added
   - `-redis.db` added
   - `-redis.max-active-conns` changed to `-redis.pool-size`
   - `-redis.max-conn-lifetime` changed to `-redis.max-connection-age`
   - `-redis.max-idle-conns` removed
   - `-redis.wait-on-pool-exhaustion` removed
* [CHANGE] TLS configuration for gRPC, HTTP and etcd clients is now marked as experimental. These features are not yet fully baked, and we expect possible small breaking changes in Cortex 1.5. #3198
* [CHANGE] Fixed store-gateway CLI flags inconsistencies. #3201
  - `-store-gateway.replication-factor` flag renamed to `-store-gateway.sharding-ring.replication-factor`
  - `-store-gateway.tokens-file-path` flag renamed to `store-gateway.sharding-ring.tokens-file-path`
* [FEATURE] Logging of the source IP passed along by a reverse proxy is now supported by setting the `-server.log-source-ips-enabled`. For non standard headers the settings `-server.log-source-ips-header` and `-server.log-source-ips-regex` can be used. #2985
* [FEATURE] Blocks storage: added shuffle sharding support to store-gateway blocks sharding. Added the following additional metrics to store-gateway: #3069
  * `cortex_bucket_stores_tenants_discovered`
  * `cortex_bucket_stores_tenants_synced`
* [FEATURE] Experimental blocksconvert: introduce an experimental tool `blocksconvert` to migrate long-term storage chunks to blocks. #3092 #3122 #3127 #3162
* [ENHANCEMENT] Improve the Alertmanager logging when serving requests from its API / UI. #3397
* [ENHANCEMENT] Add support for azure storage in China, German and US Government environments. #2988
* [ENHANCEMENT] Query-tee: added a small tolerance to floating point sample values comparison. #2994
* [ENHANCEMENT] Query-tee: add support for doing a passthrough of requests to preferred backend for unregistered routes #3018
* [ENHANCEMENT] Expose `storage.aws.dynamodb.backoff_config` configuration file field. #3026
* [ENHANCEMENT] Added `cortex_request_message_bytes` and `cortex_response_message_bytes` histograms to track received and sent gRPC message and HTTP request/response sizes. Added `cortex_inflight_requests` gauge to track number of inflight gRPC and HTTP requests. #3064
* [ENHANCEMENT] Publish ruler's ring metrics. #3074
* [ENHANCEMENT] Add config validation to the experimental Alertmanager API. Invalid configs are no longer accepted. #3053
* [ENHANCEMENT] Add "integration" as a label for `cortex_alertmanager_notifications_total` and `cortex_alertmanager_notifications_failed_total` metrics. #3056
* [ENHANCEMENT] Add `cortex_ruler_config_last_reload_successful` and `cortex_ruler_config_last_reload_successful_seconds` to check status of users rule manager. #3056
* [ENHANCEMENT] The configuration validation now fails if an empty YAML node has been set for a root YAML config property. #3080
* [ENHANCEMENT] Memcached dial() calls now have a circuit-breaker to avoid hammering a broken cache. #3051, #3189
* [ENHANCEMENT] `-ruler.evaluation-delay-duration` is now overridable as a per-tenant limit, `ruler_evaluation_delay_duration`. #3098
* [ENHANCEMENT] Add TLS support to etcd client. #3102
* [ENHANCEMENT] When a tenant accesses the Alertmanager UI or its API, if we have valid `-alertmanager.configs.fallback` we'll use that to start the manager and avoid failing the request. #3073
* [ENHANCEMENT] Add `DELETE api/v1/rules/{namespace}` to the Ruler. It allows all the rule groups of a namespace to be deleted. #3120
* [ENHANCEMENT] Experimental Delete Series: Retry processing of Delete requests during failures. #2926
* [ENHANCEMENT] Improve performance of QueryStream() in ingesters. #3177
* [ENHANCEMENT] Modules included in "All" target are now visible in output of `-modules` CLI flag. #3155
* [ENHANCEMENT] Added `/debug/fgprof` endpoint to debug running Cortex process using `fgprof`. This adds up to the existing `/debug/...` endpoints. #3131
* [ENHANCEMENT] Blocks storage: optimised `/api/v1/series` for blocks storage. (#2976)
* [BUGFIX] Ruler: when loading rules from "local" storage, check for directory after resolving symlink. #3137
* [BUGFIX] Query-frontend: Fixed rounding for incoming query timestamps, to be 100% Prometheus compatible. #2990
* [BUGFIX] Querier: Merge results from chunks and blocks ingesters when using streaming of results. #3013
* [BUGFIX] Querier: query /series from ingesters regardless the `-querier.query-ingesters-within` setting. #3035
* [BUGFIX] Blocks storage: Ingester is less likely to hit gRPC message size limit when streaming data to queriers. #3015
* [BUGFIX] Blocks storage: fixed memberlist support for the store-gateways and compactors ring used when blocks sharding is enabled. #3058 #3095
* [BUGFIX] Fix configuration for TLS server validation, TLS skip verify was hardcoded to true for all TLS configurations and prevented validation of server certificates. #3030
* [BUGFIX] Fixes the Alertmanager panicking when no `-alertmanager.web.external-url` is provided. #3017
* [BUGFIX] Fixes the registration of the Alertmanager API metrics `cortex_alertmanager_alerts_received_total` and `cortex_alertmanager_alerts_invalid_total`. #3065
* [BUGFIX] Fixes `flag needs an argument: -config.expand-env` error. #3087
* [BUGFIX] An index optimisation actually slows things down when using caching. Moved it to the right location. #2973
* [BUGFIX] Ingester: If push request contained both valid and invalid samples, valid samples were ingested but not stored to WAL of the chunks storage. This has been fixed. #3067
* [BUGFIX] Cassandra: fixed consistency setting in the CQL session when creating the keyspace. #3105
* [BUGFIX] Ruler: Config API would return both the `record` and `alert` in `YAML` response keys even when one of them must be empty. #3120
* [BUGFIX] Index page now uses configured HTTP path prefix when creating links. #3126
* [BUGFIX] Purger: fixed deadlock when reloading of tombstones failed. #3182
* [BUGFIX] Fixed panic in flusher job, when error writing chunks to the store would cause "idle" chunks to be flushed, which triggered panic. #3140
* [BUGFIX] Index page no longer shows links that are not valid for running Cortex instance. #3133
* [BUGFIX] Configs: prevent validation of templates to fail when using template functions. #3157
* [BUGFIX] Configuring the S3 URL with an `@` but without username and password doesn't enable the AWS static credentials anymore. #3170
* [BUGFIX] Limit errors on ranged queries (`api/v1/query_range`) no longer return a status code `500` but `422` instead. #3167
* [BUGFIX] Handle hash-collisions in the query path. Before this fix, Cortex could occasionally mix up two different series in a query, leading to invalid results, when `-querier.ingester-streaming` was used. #3192

## 1.3.0 / 2020-08-21

* [CHANGE] Replace the metric `cortex_alertmanager_configs` with `cortex_alertmanager_config_invalid` exposed by Alertmanager. #2960
* [CHANGE] Experimental Delete Series: Change target flag for purger from `data-purger` to `purger`. #2777
* [CHANGE] Experimental blocks storage: The max concurrent queries against the long-term storage, configured via `-experimental.blocks-storage.bucket-store.max-concurrent`, is now a limit shared across all tenants and not a per-tenant limit anymore. The default value has changed from `20` to `100` and the following new metrics have been added: #2797
  * `cortex_bucket_stores_gate_queries_concurrent_max`
  * `cortex_bucket_stores_gate_queries_in_flight`
  * `cortex_bucket_stores_gate_duration_seconds`
* [CHANGE] Metric `cortex_ingester_flush_reasons` has been renamed to `cortex_ingester_flushing_enqueued_series_total`, and new metric `cortex_ingester_flushing_dequeued_series_total` with `outcome` label (superset of reason) has been added. #2802 #2818 #2998
* [CHANGE] Experimental Delete Series: Metric `cortex_purger_oldest_pending_delete_request_age_seconds` would track age of delete requests since they are over their cancellation period instead of their creation time. #2806
* [CHANGE] Experimental blocks storage: the store-gateway service is required in a Cortex cluster running with the experimental blocks storage. Removed the `-experimental.tsdb.store-gateway-enabled` CLI flag and `store_gateway_enabled` YAML config option. The store-gateway is now always enabled when the storage engine is `blocks`. #2822
* [CHANGE] Experimental blocks storage: removed support for `-experimental.blocks-storage.bucket-store.max-sample-count` flag because the implementation was flawed. To limit the number of samples/chunks processed by a single query you can set `-store.query-chunk-limit`, which is now supported by the blocks storage too. #2852
* [CHANGE] Ingester: Chunks flushed via /flush stay in memory until retention period is reached. This affects `cortex_ingester_memory_chunks` metric. #2778
* [CHANGE] Querier: the error message returned when the query time range exceeds `-store.max-query-length` has changed from `invalid query, length > limit (X > Y)` to `the query time range exceeds the limit (query length: X, limit: Y)`. #2826
* [CHANGE] Add `component` label to metrics exposed by chunk, delete and index store clients. #2774
* [CHANGE] Querier: when `-querier.query-ingesters-within` is configured, the time range of the query sent to ingesters is now manipulated to ensure the query start time is not older than 'now - query-ingesters-within'. #2904
* [CHANGE] KV: The `role` label which was a label of `multi` KV store client only has been added to metrics of every KV store client. If KV store client is not `multi`, then the value of `role` label is `primary`. #2837
* [CHANGE] Added the `engine` label to the metrics exposed by the Prometheus query engine, to distinguish between `ruler` and `querier` metrics. #2854
* [CHANGE] Added ruler to the single binary when started with `-target=all` (default). #2854
* [CHANGE] Experimental blocks storage: compact head when opening TSDB. This should only affect ingester startup after it was unable to compact head in previous run. #2870
* [CHANGE] Metric `cortex_overrides_last_reload_successful` has been renamed to `cortex_runtime_config_last_reload_successful`. #2874
* [CHANGE] HipChat support has been removed from the alertmanager (because removed from the Prometheus upstream too). #2902
* [CHANGE] Add constant label `name` to metric `cortex_cache_request_duration_seconds`. #2903
* [CHANGE] Add `user` label to metric `cortex_query_frontend_queue_length`. #2939
* [CHANGE] Experimental blocks storage: cleaned up the config and renamed "TSDB" to "blocks storage". #2937
  - The storage engine setting value has been changed from `tsdb` to `blocks`; this affects `-store.engine` CLI flag and its respective YAML option.
  - The root level YAML config has changed from `tsdb` to `blocks_storage`
  - The prefix of all CLI flags has changed from `-experimental.tsdb.` to `-experimental.blocks-storage.`
  - The following settings have been grouped under `tsdb` property in the YAML config and their CLI flags changed:
    - `-experimental.tsdb.dir` changed to `-experimental.blocks-storage.tsdb.dir`
    - `-experimental.tsdb.block-ranges-period` changed to `-experimental.blocks-storage.tsdb.block-ranges-period`
    - `-experimental.tsdb.retention-period` changed to `-experimental.blocks-storage.tsdb.retention-period`
    - `-experimental.tsdb.ship-interval` changed to `-experimental.blocks-storage.tsdb.ship-interval`
    - `-experimental.tsdb.ship-concurrency` changed to `-experimental.blocks-storage.tsdb.ship-concurrency`
    - `-experimental.tsdb.max-tsdb-opening-concurrency-on-startup` changed to `-experimental.blocks-storage.tsdb.max-tsdb-opening-concurrency-on-startup`
    - `-experimental.tsdb.head-compaction-interval` changed to `-experimental.blocks-storage.tsdb.head-compaction-interval`
    - `-experimental.tsdb.head-compaction-concurrency` changed to `-experimental.blocks-storage.tsdb.head-compaction-concurrency`
    - `-experimental.tsdb.head-compaction-idle-timeout` changed to `-experimental.blocks-storage.tsdb.head-compaction-idle-timeout`
    - `-experimental.tsdb.stripe-size` changed to `-experimental.blocks-storage.tsdb.stripe-size`
    - `-experimental.tsdb.wal-compression-enabled` changed to `-experimental.blocks-storage.tsdb.wal-compression-enabled`
    - `-experimental.tsdb.flush-blocks-on-shutdown` changed to `-experimental.blocks-storage.tsdb.flush-blocks-on-shutdown`
* [CHANGE] Flags `-bigtable.grpc-use-gzip-compression`, `-ingester.client.grpc-use-gzip-compression`, `-querier.frontend-client.grpc-use-gzip-compression` are now deprecated. #2940
* [CHANGE] Limit errors reported by ingester during query-time now return HTTP status code 422. #2941
* [FEATURE] Introduced `ruler.for-outage-tolerance`, Max time to tolerate outage for restoring "for" state of alert. #2783
* [FEATURE] Introduced `ruler.for-grace-period`, Minimum duration between alert and restored "for" state. This is maintained only for alerts with configured "for" time greater than grace period. #2783
* [FEATURE] Introduced `ruler.resend-delay`, Minimum amount of time to wait before resending an alert to Alertmanager. #2783
* [FEATURE] Ruler: added `local` filesystem support to store rules (read-only). #2854
* [ENHANCEMENT] Upgraded Docker base images to `alpine:3.12`. #2862
* [ENHANCEMENT] Experimental: Querier can now optionally query secondary store. This is specified by using `-querier.second-store-engine` option, with values `chunks` or `blocks`. Standard configuration options for this store are used. Additionally, this querying can be configured to happen only for queries that need data older than `-querier.use-second-store-before-time`. Default value of zero will always query secondary store. #2747
* [ENHANCEMENT] Query-tee: increased the `cortex_querytee_request_duration_seconds` metric buckets granularity. #2799
* [ENHANCEMENT] Query-tee: fail to start if the configured `-backend.preferred` is unknown. #2799
* [ENHANCEMENT] Ruler: Added the following metrics: #2786
  * `cortex_prometheus_notifications_latency_seconds`
  * `cortex_prometheus_notifications_errors_total`
  * `cortex_prometheus_notifications_sent_total`
  * `cortex_prometheus_notifications_dropped_total`
  * `cortex_prometheus_notifications_queue_length`
  * `cortex_prometheus_notifications_queue_capacity`
  * `cortex_prometheus_notifications_alertmanagers_discovered`
* [ENHANCEMENT] The behavior of the `/ready` was changed for the query frontend to indicate when it was ready to accept queries. This is intended for use by a read path load balancer that would want to wait for the frontend to have attached queriers before including it in the backend. #2733
* [ENHANCEMENT] Experimental Delete Series: Add support for deletion of chunks for remaining stores. #2801
* [ENHANCEMENT] Add `-modules` command line flag to list possible values for `-target`. Also, log warning if given target is internal component. #2752
* [ENHANCEMENT] Added `-ingester.flush-on-shutdown-with-wal-enabled` option to enable chunks flushing even when WAL is enabled. #2780
* [ENHANCEMENT] Query-tee: Support for custom API prefix by using `-server.path-prefix` option. #2814
* [ENHANCEMENT] Query-tee: Forward `X-Scope-OrgId` header to backend, if present in the request. #2815
* [ENHANCEMENT] Experimental blocks storage: Added `-experimental.blocks-storage.tsdb.head-compaction-idle-timeout` option to force compaction of data in memory into a block. #2803
* [ENHANCEMENT] Experimental blocks storage: Added support for flushing blocks via `/flush`, `/shutdown` (previously these only worked for chunks storage) and by using `-experimental.blocks-storage.tsdb.flush-blocks-on-shutdown` option. #2794
* [ENHANCEMENT] Experimental blocks storage: Added support to enforce max query time range length via `-store.max-query-length`. #2826
* [ENHANCEMENT] Experimental blocks storage: Added support to limit the max number of chunks that can be fetched from the long-term storage while executing a query. The limit is enforced both in the querier and store-gateway, and is configurable via `-store.query-chunk-limit`. #2852 #2922
* [ENHANCEMENT] Ingester: Added new metric `cortex_ingester_flush_series_in_progress` that reports number of ongoing flush-series operations. Useful when calling `/flush` handler: if `cortex_ingester_flush_queue_length + cortex_ingester_flush_series_in_progress` is 0, all flushes are finished. #2778
* [ENHANCEMENT] Memberlist members can join cluster via SRV records. #2788
* [ENHANCEMENT] Added configuration options for chunks s3 client. #2831
  * `s3.endpoint`
  * `s3.region`
  * `s3.access-key-id`
  * `s3.secret-access-key`
  * `s3.insecure`
  * `s3.sse-encryption`
  * `s3.http.idle-conn-timeout`
  * `s3.http.response-header-timeout`
  * `s3.http.insecure-skip-verify`
* [ENHANCEMENT] Prometheus upgraded. #2798 #2849 #2867 #2902 #2918
  * Optimized labels regex matchers for patterns containing literals (eg. `foo.*`, `.*foo`, `.*foo.*`)
* [ENHANCEMENT] Add metric `cortex_ruler_config_update_failures_total` to Ruler to track failures of loading rules files. #2857
* [ENHANCEMENT] Experimental Alertmanager: Alertmanager configuration persisted to object storage using an experimental API that accepts and returns YAML-based Alertmanager configuration. #2768
* [ENHANCEMENT] Ruler: `-ruler.alertmanager-url` now supports multiple URLs. Each URL is treated as a separate Alertmanager group. Support for multiple Alertmanagers in a group can be achieved by using DNS service discovery. #2851
* [ENHANCEMENT] Experimental blocks storage: Cortex Flusher now works with blocks engine. Flusher needs to be provided with blocks-engine configuration, existing Flusher flags are not used (they are only relevant for chunks engine). Note that flush errors are only reported via log. #2877
* [ENHANCEMENT] Flusher: Added `-flusher.exit-after-flush` option (defaults to true) to control whether Cortex should stop completely after Flusher has finished its work. #2877
* [ENHANCEMENT] Added metrics `cortex_config_hash` and `cortex_runtime_config_hash` to expose hash of the currently active config file. #2874
* [ENHANCEMENT] Logger: added JSON logging support, configured via the `-log.format=json` CLI flag or its respective YAML config option. #2386
* [ENHANCEMENT] Added new flags `-bigtable.grpc-compression`, `-ingester.client.grpc-compression`, `-querier.frontend-client.grpc-compression` to configure compression used by gRPC. Valid values are `gzip`, `snappy`, or empty string (no compression, default). #2940
* [ENHANCEMENT] Clarify limitations of the `/api/v1/series`, `/api/v1/labels` and `/api/v1/label/{name}/values` endpoints. #2953
* [ENHANCEMENT] Ingester: added `Dropped` outcome to metric `cortex_ingester_flushing_dequeued_series_total`. #2998
* [BUGFIX] Fixed a bug with `api/v1/query_range` where no responses would return null values for `result` and empty values for `resultType`. #2962
* [BUGFIX] Fixed a bug in the index intersect code causing storage to return more chunks/series than required. #2796
* [BUGFIX] Fixed the number of reported keys in the background cache queue. #2764
* [BUGFIX] Fix race in processing of headers in sharded queries. #2762
* [BUGFIX] Query Frontend: Do not re-split sharded requests around ingester boundaries. #2766
* [BUGFIX] Experimental Delete Series: Fixed a problem with cache generation numbers prefixed to cache keys. #2800
* [BUGFIX] Ingester: Flushing chunks via `/flush` endpoint could previously lead to panic, if chunks were already flushed before and then removed from memory during the flush caused by `/flush` handler. Immediate flush now doesn't cause chunks to be flushed again. Samples received during flush triggered via `/flush` handler are no longer discarded. #2778
* [BUGFIX] Prometheus upgraded. #2849
  * Fixed unknown symbol error during head compaction
* [BUGFIX] Fix panic when using cassandra as store for both index and delete requests. #2774
* [BUGFIX] Experimental Delete Series: Fixed a data race in Purger. #2817
* [BUGFIX] KV: Fixed a bug that triggered a panic due to metrics being registered with the same name but different labels when using a `multi` configured KV client. #2837
* [BUGFIX] Query-frontend: Fix passing HTTP `Host` header if `-frontend.downstream-url` is configured. #2880
* [BUGFIX] Ingester: Improve time-series distribution when `-experimental.distributor.user-subring-size` is enabled. #2887
* [BUGFIX] Set content type to `application/x-protobuf` for remote_read responses. #2915
* [BUGFIX] Fixed ruler and store-gateway instance registration in the ring (when sharding is enabled) when a new instance replaces abruptly terminated one, and the only difference between the two instances is the address. #2954
* [BUGFIX] Fixed `Missing chunks and index config causing silent failure` Absence of chunks and index from schema config is not validated. #2732
* [BUGFIX] Fix panic caused by KVs from boltdb being used beyond their life. #2971
* [BUGFIX] Experimental blocks storage: `/api/v1/series`, `/api/v1/labels` and `/api/v1/label/{name}/values` only query the TSDB head regardless of the configured `-experimental.blocks-storage.tsdb.retention-period`. #2974
* [BUGFIX] Ingester: Avoid indefinite checkpointing in case of surge in number of series. #2955
* [BUGFIX] Querier: query /series from ingesters regardless the `-querier.query-ingesters-within` setting. #3035
* [BUGFIX] Ruler: fixed an unintentional breaking change introduced in the ruler's `alertmanager_url` YAML config option, which changed the value from a string to a list of strings. #2989

## 1.2.0 / 2020-07-01

* [CHANGE] Metric `cortex_kv_request_duration_seconds` now includes `name` label to denote which client is being used as well as the `backend` label to denote the KV backend implementation in use. #2648
* [CHANGE] Experimental Ruler: Rule groups persisted to object storage using the experimental API have an updated object key encoding to better handle special characters. Rule groups previously-stored using object storage must be renamed to the new format. #2646
* [CHANGE] Query Frontend now uses Round Robin to choose a tenant queue to service next. #2553
* [CHANGE] `-promql.lookback-delta` is now deprecated and has been replaced by `-querier.lookback-delta` along with `lookback_delta` entry under `querier` in the config file. `-promql.lookback-delta` will be removed in v1.4.0. #2604
* [CHANGE] Experimental TSDB: removed `-experimental.tsdb.bucket-store.binary-index-header-enabled` flag. Now the binary index-header is always enabled.
* [CHANGE] Experimental TSDB: Renamed index-cache metrics to use original metric names from Thanos, as Cortex is not aggregating them in any way: #2627
  * `cortex_<service>_blocks_index_cache_items_evicted_total` => `thanos_store_index_cache_items_evicted_total{name="index-cache"}`
  * `cortex_<service>_blocks_index_cache_items_added_total` => `thanos_store_index_cache_items_added_total{name="index-cache"}`
  * `cortex_<service>_blocks_index_cache_requests_total` => `thanos_store_index_cache_requests_total{name="index-cache"}`
  * `cortex_<service>_blocks_index_cache_items_overflowed_total` => `thanos_store_index_cache_items_overflowed_total{name="index-cache"}`
  * `cortex_<service>_blocks_index_cache_hits_total` => `thanos_store_index_cache_hits_total{name="index-cache"}`
  * `cortex_<service>_blocks_index_cache_items` => `thanos_store_index_cache_items{name="index-cache"}`
  * `cortex_<service>_blocks_index_cache_items_size_bytes` => `thanos_store_index_cache_items_size_bytes{name="index-cache"}`
  * `cortex_<service>_blocks_index_cache_total_size_bytes` => `thanos_store_index_cache_total_size_bytes{name="index-cache"}`
  * `cortex_<service>_blocks_index_cache_memcached_operations_total` =>  `thanos_memcached_operations_total{name="index-cache"}`
  * `cortex_<service>_blocks_index_cache_memcached_operation_failures_total` =>  `thanos_memcached_operation_failures_total{name="index-cache"}`
  * `cortex_<service>_blocks_index_cache_memcached_operation_duration_seconds` =>  `thanos_memcached_operation_duration_seconds{name="index-cache"}`
  * `cortex_<service>_blocks_index_cache_memcached_operation_skipped_total` =>  `thanos_memcached_operation_skipped_total{name="index-cache"}`
* [CHANGE] Experimental TSDB: Renamed metrics in bucket stores: #2627
  * `cortex_<service>_blocks_meta_syncs_total` => `cortex_blocks_meta_syncs_total{component="<service>"}`
  * `cortex_<service>_blocks_meta_sync_failures_total` => `cortex_blocks_meta_sync_failures_total{component="<service>"}`
  * `cortex_<service>_blocks_meta_sync_duration_seconds` => `cortex_blocks_meta_sync_duration_seconds{component="<service>"}`
  * `cortex_<service>_blocks_meta_sync_consistency_delay_seconds` => `cortex_blocks_meta_sync_consistency_delay_seconds{component="<service>"}`
  * `cortex_<service>_blocks_meta_synced` => `cortex_blocks_meta_synced{component="<service>"}`
  * `cortex_<service>_bucket_store_block_loads_total` => `cortex_bucket_store_block_loads_total{component="<service>"}`
  * `cortex_<service>_bucket_store_block_load_failures_total` => `cortex_bucket_store_block_load_failures_total{component="<service>"}`
  * `cortex_<service>_bucket_store_block_drops_total` => `cortex_bucket_store_block_drops_total{component="<service>"}`
  * `cortex_<service>_bucket_store_block_drop_failures_total` => `cortex_bucket_store_block_drop_failures_total{component="<service>"}`
  * `cortex_<service>_bucket_store_blocks_loaded` => `cortex_bucket_store_blocks_loaded{component="<service>"}`
  * `cortex_<service>_bucket_store_series_data_touched` => `cortex_bucket_store_series_data_touched{component="<service>"}`
  * `cortex_<service>_bucket_store_series_data_fetched` => `cortex_bucket_store_series_data_fetched{component="<service>"}`
  * `cortex_<service>_bucket_store_series_data_size_touched_bytes` => `cortex_bucket_store_series_data_size_touched_bytes{component="<service>"}`
  * `cortex_<service>_bucket_store_series_data_size_fetched_bytes` => `cortex_bucket_store_series_data_size_fetched_bytes{component="<service>"}`
  * `cortex_<service>_bucket_store_series_blocks_queried` => `cortex_bucket_store_series_blocks_queried{component="<service>"}`
  * `cortex_<service>_bucket_store_series_get_all_duration_seconds` => `cortex_bucket_store_series_get_all_duration_seconds{component="<service>"}`
  * `cortex_<service>_bucket_store_series_merge_duration_seconds` => `cortex_bucket_store_series_merge_duration_seconds{component="<service>"}`
  * `cortex_<service>_bucket_store_series_refetches_total` => `cortex_bucket_store_series_refetches_total{component="<service>"}`
  * `cortex_<service>_bucket_store_series_result_series` => `cortex_bucket_store_series_result_series{component="<service>"}`
  * `cortex_<service>_bucket_store_cached_postings_compressions_total` => `cortex_bucket_store_cached_postings_compressions_total{component="<service>"}`
  * `cortex_<service>_bucket_store_cached_postings_compression_errors_total` => `cortex_bucket_store_cached_postings_compression_errors_total{component="<service>"}`
  * `cortex_<service>_bucket_store_cached_postings_compression_time_seconds` => `cortex_bucket_store_cached_postings_compression_time_seconds{component="<service>"}`
  * `cortex_<service>_bucket_store_cached_postings_original_size_bytes_total` => `cortex_bucket_store_cached_postings_original_size_bytes_total{component="<service>"}`
  * `cortex_<service>_bucket_store_cached_postings_compressed_size_bytes_total` => `cortex_bucket_store_cached_postings_compressed_size_bytes_total{component="<service>"}`
  * `cortex_<service>_blocks_sync_seconds` => `cortex_bucket_stores_blocks_sync_seconds{component="<service>"}`
  * `cortex_<service>_blocks_last_successful_sync_timestamp_seconds` => `cortex_bucket_stores_blocks_last_successful_sync_timestamp_seconds{component="<service>"}`
* [CHANGE] Available command-line flags are printed to stdout, and only when requested via `-help`. Using invalid flag no longer causes printing of all available flags. #2691
* [CHANGE] Experimental Memberlist ring: randomize gossip node names to avoid conflicts when running multiple clients on the same host, or reusing host names (eg. pods in statefulset). Node name randomization can be disabled by using `-memberlist.randomize-node-name=false`. #2715
* [CHANGE] Memberlist KV client is no longer considered experimental. #2725
* [CHANGE] Experimental Delete Series: Make delete request cancellation duration configurable. #2760
* [CHANGE] Removed `-store.fullsize-chunks` option which was undocumented and unused (it broke ingester hand-overs). #2656
* [CHANGE] Query with no metric name that has previously resulted in HTTP status code 500 now returns status code 422 instead. #2571
* [FEATURE] TLS config options added for GRPC clients in Querier (Query-frontend client & Ingester client), Ruler, Store Gateway, as well as HTTP client in Config store client. #2502
* [FEATURE] The flag `-frontend.max-cache-freshness` is now supported within the limits overrides, to specify per-tenant max cache freshness values. The corresponding YAML config parameter has been changed from `results_cache.max_freshness` to `limits_config.max_cache_freshness`. The legacy YAML config parameter (`results_cache.max_freshness`) will continue to be supported till Cortex release `v1.4.0`. #2609
* [FEATURE] Experimental gRPC Store: Added support to 3rd parties index and chunk stores using gRPC client/server plugin mechanism. #2220
* [FEATURE] Add `-cassandra.table-options` flag to customize table options of Cassandra when creating the index or chunk table. #2575
* [ENHANCEMENT] Propagate GOPROXY value when building `build-image`. This is to help the builders building the code in a Network where default Go proxy is not accessible (e.g. when behind some corporate VPN). #2741
* [ENHANCEMENT] Querier: Added metric `cortex_querier_request_duration_seconds` for all requests to the querier. #2708
* [ENHANCEMENT] Cortex is now built with Go 1.14. #2480 #2749 #2753
* [ENHANCEMENT] Experimental TSDB: added the following metrics to the ingester: #2580 #2583 #2589 #2654
  * `cortex_ingester_tsdb_appender_add_duration_seconds`
  * `cortex_ingester_tsdb_appender_commit_duration_seconds`
  * `cortex_ingester_tsdb_refcache_purge_duration_seconds`
  * `cortex_ingester_tsdb_compactions_total`
  * `cortex_ingester_tsdb_compaction_duration_seconds`
  * `cortex_ingester_tsdb_wal_fsync_duration_seconds`
  * `cortex_ingester_tsdb_wal_page_flushes_total`
  * `cortex_ingester_tsdb_wal_completed_pages_total`
  * `cortex_ingester_tsdb_wal_truncations_failed_total`
  * `cortex_ingester_tsdb_wal_truncations_total`
  * `cortex_ingester_tsdb_wal_writes_failed_total`
  * `cortex_ingester_tsdb_checkpoint_deletions_failed_total`
  * `cortex_ingester_tsdb_checkpoint_deletions_total`
  * `cortex_ingester_tsdb_checkpoint_creations_failed_total`
  * `cortex_ingester_tsdb_checkpoint_creations_total`
  * `cortex_ingester_tsdb_wal_truncate_duration_seconds`
  * `cortex_ingester_tsdb_head_active_appenders`
  * `cortex_ingester_tsdb_head_series_not_found_total`
  * `cortex_ingester_tsdb_head_chunks`
  * `cortex_ingester_tsdb_mmap_chunk_corruptions_total`
  * `cortex_ingester_tsdb_head_chunks_created_total`
  * `cortex_ingester_tsdb_head_chunks_removed_total`
* [ENHANCEMENT] Experimental TSDB: added metrics useful to alert on critical conditions of the blocks storage: #2573
  * `cortex_compactor_last_successful_run_timestamp_seconds`
  * `cortex_querier_blocks_last_successful_sync_timestamp_seconds` (when store-gateway is disabled)
  * `cortex_querier_blocks_last_successful_scan_timestamp_seconds` (when store-gateway is enabled)
  * `cortex_storegateway_blocks_last_successful_sync_timestamp_seconds`
* [ENHANCEMENT] Experimental TSDB: added the flag `-experimental.tsdb.wal-compression-enabled` to allow to enable TSDB WAL compression. #2585
* [ENHANCEMENT] Experimental TSDB: Querier and store-gateway components can now use so-called "caching bucket", which can currently cache fetched chunks into shared memcached server. #2572
* [ENHANCEMENT] Ruler: Automatically remove unhealthy rulers from the ring. #2587
* [ENHANCEMENT] Query-tee: added support to `/metadata`, `/alerts`, and `/rules` endpoints #2600
* [ENHANCEMENT] Query-tee: added support to query results comparison between two different backends. The comparison is disabled by default and can be enabled via `-proxy.compare-responses=true`. #2611
* [ENHANCEMENT] Query-tee: improved the query-tee to not wait all backend responses before sending back the response to the client. The query-tee now sends back to the client first successful response, while honoring the `-backend.preferred` option. #2702
* [ENHANCEMENT] Thanos and Prometheus upgraded. #2602 #2604 #2634 #2659 #2686 #2756
  * TSDB now holds less WAL files after Head Truncation.
  * TSDB now does memory-mapping of Head chunks and reduces memory usage.
* [ENHANCEMENT] Experimental TSDB: decoupled blocks deletion from blocks compaction in the compactor, so that blocks deletion is not blocked by a busy compactor. The following metrics have been added: #2623
  * `cortex_compactor_block_cleanup_started_total`
  * `cortex_compactor_block_cleanup_completed_total`
  * `cortex_compactor_block_cleanup_failed_total`
  * `cortex_compactor_block_cleanup_last_successful_run_timestamp_seconds`
* [ENHANCEMENT] Experimental TSDB: Use shared cache for metadata. This is especially useful when running multiple querier and store-gateway components to reduce number of object store API calls. #2626 #2640
* [ENHANCEMENT] Experimental TSDB: when `-querier.query-store-after` is configured and running the experimental blocks storage, the time range of the query sent to the store is now manipulated to ensure the query end time is not more recent than 'now - query-store-after'. #2642
* [ENHANCEMENT] Experimental TSDB: small performance improvement in concurrent usage of RefCache, used during samples ingestion. #2651
* [ENHANCEMENT] The following endpoints now respond appropriately to an `Accept` header with the value `application/json` #2673
  * `/distributor/all_user_stats`
  * `/distributor/ha_tracker`
  * `/ingester/ring`
  * `/store-gateway/ring`
  * `/compactor/ring`
  * `/ruler/ring`
  * `/services`
* [ENHANCEMENT] Experimental Cassandra backend: Add `-cassandra.num-connections` to allow increasing the number of TCP connections to each Cassandra server. #2666
* [ENHANCEMENT] Experimental Cassandra backend: Use separate Cassandra clients and connections for reads and writes. #2666
* [ENHANCEMENT] Experimental Cassandra backend: Add `-cassandra.reconnect-interval` to allow specifying the reconnect interval to a Cassandra server that has been marked `DOWN` by the gocql driver. Also change the default value of the reconnect interval from `60s` to `1s`. #2687
* [ENHANCEMENT] Experimental Cassandra backend: Add option `-cassandra.convict-hosts-on-failure=false` to not convict host of being down when a request fails. #2684
* [ENHANCEMENT] Experimental TSDB: Applied a jitter to the period bucket scans in order to better distribute bucket operations over the time and increase the probability of hitting the shared cache (if configured). #2693
* [ENHANCEMENT] Experimental TSDB: Series limit per user and per metric now work in TSDB blocks. #2676
* [ENHANCEMENT] Experimental Memberlist: Added ability to periodically rejoin the memberlist cluster. #2724
* [ENHANCEMENT] Experimental Delete Series: Added the following metrics for monitoring processing of delete requests: #2730
  - `cortex_purger_load_pending_requests_attempts_total`: Number of attempts that were made to load pending requests with status.
  - `cortex_purger_oldest_pending_delete_request_age_seconds`: Age of oldest pending delete request in seconds.
  - `cortex_purger_pending_delete_requests_count`: Count of requests which are in process or are ready to be processed.
* [ENHANCEMENT] Experimental TSDB: Improved compactor to hard-delete also partial blocks with an deletion mark (even if the deletion mark threshold has not been reached). #2751
* [ENHANCEMENT] Experimental TSDB: Introduced a consistency check done by the querier to ensure all expected blocks have been queried via the store-gateway. If a block is missing on a store-gateway, the querier retries fetching series from missing blocks up to 3 times. If the consistency check fails once all retries have been exhausted, the query execution fails. The following metrics have been added: #2593 #2630 #2689 #2695
  * `cortex_querier_blocks_consistency_checks_total`
  * `cortex_querier_blocks_consistency_checks_failed_total`
  * `cortex_querier_storegateway_refetches_per_query`
* [ENHANCEMENT] Delete requests can now be canceled #2555
* [ENHANCEMENT] Table manager can now provision tables for delete store #2546
* [BUGFIX] Ruler: Ensure temporary rule files with special characters are properly mapped and cleaned up. #2506
* [BUGFIX] Fixes #2411, Ensure requests are properly routed to the prometheus api embedded in the query if `-server.path-prefix` is set. #2372
* [BUGFIX] Experimental TSDB: fixed chunk data corruption when querying back series using the experimental blocks storage. #2400
* [BUGFIX] Fixed collection of tracing spans from Thanos components used internally. #2655
* [BUGFIX] Experimental TSDB: fixed memory leak in ingesters. #2586
* [BUGFIX] QueryFrontend: fixed a situation where HTTP error is ignored and an incorrect status code is set. #2590
* [BUGFIX] Ingester: Fix an ingester starting up in the JOINING state and staying there forever. #2565
* [BUGFIX] QueryFrontend: fixed a panic (`integer divide by zero`) in the query-frontend. The query-frontend now requires the `-querier.default-evaluation-interval` config to be set to the same value of the querier. #2614
* [BUGFIX] Experimental TSDB: when the querier receives a `/series` request with a time range older than the data stored in the ingester, it now ignores the requested time range and returns known series anyway instead of returning an empty response. This aligns the behaviour with the chunks storage. #2617
* [BUGFIX] Cassandra: fixed an edge case leading to an invalid CQL query when querying the index on a Cassandra store. #2639
* [BUGFIX] Ingester: increment series per metric when recovering from WAL or transfer. #2674
* [BUGFIX] Fixed `wrong number of arguments for 'mget' command` Redis error when a query has no chunks to lookup from storage. #2700 #2796
* [BUGFIX] Ingester: Automatically remove old tmp checkpoints, fixing a potential disk space leak after an ingester crashes. #2726

## 1.1.0 / 2020-05-21

This release brings the usual mix of bugfixes and improvements. The biggest change is that WAL support for chunks is now considered to be production-ready!

Please make sure to review renamed metrics, and update your dashboards and alerts accordingly.

* [CHANGE] Added v1 API routes documented in #2327. #2372
  * Added `-http.alertmanager-http-prefix` flag which allows the configuration of the path where the Alertmanager API and UI can be reached. The default is set to `/alertmanager`.
  * Added `-http.prometheus-http-prefix` flag which allows the configuration of the path where the Prometheus API and UI can be reached. The default is set to `/prometheus`.
  * Updated the index hosted at the root prefix to point to the updated routes.
  * Legacy routes hardcoded with the `/api/prom` prefix now respect the `-http.prefix` flag.
* [CHANGE] The metrics `cortex_distributor_ingester_appends_total` and `distributor_ingester_append_failures_total` now include a `type` label to differentiate between `samples` and `metadata`. #2336
* [CHANGE] The metrics for number of chunks and bytes flushed to the chunk store are renamed. Note that previous metrics were counted pre-deduplication, while new metrics are counted after deduplication. #2463
  * `cortex_ingester_chunks_stored_total` > `cortex_chunk_store_stored_chunks_total`
  * `cortex_ingester_chunk_stored_bytes_total` > `cortex_chunk_store_stored_chunk_bytes_total`
* [CHANGE] Experimental TSDB: renamed blocks meta fetcher metrics: #2375
  * `cortex_querier_bucket_store_blocks_meta_syncs_total` > `cortex_querier_blocks_meta_syncs_total`
  * `cortex_querier_bucket_store_blocks_meta_sync_failures_total` > `cortex_querier_blocks_meta_sync_failures_total`
  * `cortex_querier_bucket_store_blocks_meta_sync_duration_seconds` > `cortex_querier_blocks_meta_sync_duration_seconds`
  * `cortex_querier_bucket_store_blocks_meta_sync_consistency_delay_seconds` > `cortex_querier_blocks_meta_sync_consistency_delay_seconds`
* [CHANGE] Experimental TSDB: Modified default values for `compactor.deletion-delay` option from 48h to 12h and `-experimental.tsdb.bucket-store.ignore-deletion-marks-delay` from 24h to 6h. #2414
* [CHANGE] WAL: Default value of `-ingester.checkpoint-enabled` changed to `true`. #2416
* [CHANGE] `trace_id` field in log files has been renamed to `traceID`. #2518
* [CHANGE] Slow query log has a different output now. Previously used `url` field has been replaced with `host` and `path`, and query parameters are logged as individual log fields with `qs_` prefix. #2520
* [CHANGE] WAL: WAL and checkpoint compression is now disabled. #2436
* [CHANGE] Update in dependency `go-kit/kit` from `v0.9.0` to `v0.10.0`. HTML escaping disabled in JSON Logger. #2535
* [CHANGE] Experimental TSDB: Removed `cortex_<service>_` prefix from Thanos objstore metrics and added `component` label to distinguish which Cortex component is doing API calls to the object storage when running in single-binary mode: #2568
  - `cortex_<service>_thanos_objstore_bucket_operations_total` renamed to `thanos_objstore_bucket_operations_total{component="<name>"}`
  - `cortex_<service>_thanos_objstore_bucket_operation_failures_total` renamed to `thanos_objstore_bucket_operation_failures_total{component="<name>"}`
  - `cortex_<service>_thanos_objstore_bucket_operation_duration_seconds` renamed to `thanos_objstore_bucket_operation_duration_seconds{component="<name>"}`
  - `cortex_<service>_thanos_objstore_bucket_last_successful_upload_time` renamed to `thanos_objstore_bucket_last_successful_upload_time{component="<name>"}`
* [CHANGE] FIFO cache: The `-<prefix>.fifocache.size` CLI flag has been renamed to `-<prefix>.fifocache.max-size-items` as well as its YAML config option `size` renamed to `max_size_items`. #2319
* [FEATURE] Ruler: The `-ruler.evaluation-delay` flag was added to allow users to configure a default evaluation delay for all rules in cortex. The default value is 0 which is the current behavior. #2423
* [FEATURE] Experimental: Added a new object storage client for OpenStack Swift. #2440
* [FEATURE] TLS config options added to the Server. #2535
* [FEATURE] Experimental: Added support for `/api/v1/metadata` Prometheus-based endpoint. #2549
* [FEATURE] Add ability to limit concurrent queries to Cassandra with `-cassandra.query-concurrency` flag. #2562
* [FEATURE] Experimental TSDB: Introduced store-gateway service used by the experimental blocks storage to load and query blocks. The store-gateway optionally supports blocks sharding and replication via a dedicated hash ring, configurable via `-experimental.store-gateway.sharding-enabled` and `-experimental.store-gateway.sharding-ring.*` flags. The following metrics have been added: #2433 #2458 #2469 #2523
  * `cortex_querier_storegateway_instances_hit_per_query`
* [ENHANCEMENT] Experimental TSDB: sample ingestion errors are now reported via existing `cortex_discarded_samples_total` metric. #2370
* [ENHANCEMENT] Failures on samples at distributors and ingesters return the first validation error as opposed to the last. #2383
* [ENHANCEMENT] Experimental TSDB: Added `cortex_querier_blocks_meta_synced`, which reflects current state of synced blocks over all tenants. #2392
* [ENHANCEMENT] Added `cortex_distributor_latest_seen_sample_timestamp_seconds` metric to see how far behind Prometheus servers are in sending data. #2371
* [ENHANCEMENT] FIFO cache to support eviction based on memory usage. Added `-<prefix>.fifocache.max-size-bytes` CLI flag and YAML config option `max_size_bytes` to specify memory limit of the cache. #2319, #2527
* [ENHANCEMENT] Added `-querier.worker-match-max-concurrent`. Force worker concurrency to match the `-querier.max-concurrent` option.  Overrides `-querier.worker-parallelism`.  #2456
* [ENHANCEMENT] Added the following metrics for monitoring delete requests: #2445
  - `cortex_purger_delete_requests_received_total`: Number of delete requests received per user.
  - `cortex_purger_delete_requests_processed_total`: Number of delete requests processed per user.
  - `cortex_purger_delete_requests_chunks_selected_total`: Number of chunks selected while building delete plans per user.
  - `cortex_purger_delete_requests_processing_failures_total`: Number of delete requests processing failures per user.
* [ENHANCEMENT] Single Binary: Added query-frontend to the single binary.  Single binary users will now benefit from various query-frontend features.  Primarily: sharding, parallelization, load shedding, additional caching (if configured), and query retries. #2437
* [ENHANCEMENT] Allow 1w (where w denotes week) and 1y (where y denotes year) when setting `-store.cache-lookups-older-than` and `-store.max-look-back-period`. #2454
* [ENHANCEMENT] Optimize index queries for matchers using "a|b|c"-type regex. #2446 #2475
* [ENHANCEMENT] Added per tenant metrics for queries and chunks and bytes read from chunk store: #2463
  * `cortex_chunk_store_fetched_chunks_total` and `cortex_chunk_store_fetched_chunk_bytes_total`
  * `cortex_query_frontend_queries_total` (per tenant queries counted by the frontend)
* [ENHANCEMENT] WAL: New metrics `cortex_ingester_wal_logged_bytes_total` and `cortex_ingester_checkpoint_logged_bytes_total` added to track total bytes logged to disk for WAL and checkpoints. #2497
* [ENHANCEMENT] Add de-duplicated chunks counter `cortex_chunk_store_deduped_chunks_total` which counts every chunk not sent to the store because it was already sent by another replica. #2485
* [ENHANCEMENT] Query-frontend now also logs the POST data of long queries. #2481
* [ENHANCEMENT] WAL: Ingester WAL records now have type header and the custom WAL records have been replaced by Prometheus TSDB's WAL records. Old records will not be supported from 1.3 onwards. Note: once this is deployed, you cannot downgrade without data loss. #2436
* [ENHANCEMENT] Redis Cache: Added `idle_timeout`, `wait_on_pool_exhaustion` and `max_conn_lifetime` options to redis cache configuration. #2550
* [ENHANCEMENT] WAL: the experimental tag has been removed on the WAL in ingesters. #2560
* [ENHANCEMENT] Use newer AWS API for paginated queries - removes 'Deprecated' message from logfiles. #2452
* [ENHANCEMENT] Experimental memberlist: Add retry with backoff on memberlist join other members. #2705
* [ENHANCEMENT] Experimental TSDB: when the store-gateway sharding is enabled, unhealthy store-gateway instances are automatically removed from the ring after 10 consecutive `-experimental.store-gateway.sharding-ring.heartbeat-timeout` periods. #2526
* [BUGFIX] Ruler: Ensure temporary rule files with special characters are properly mapped and cleaned up. #2506
* [BUGFIX] Ensure requests are properly routed to the prometheus api embedded in the query if `-server.path-prefix` is set. Fixes #2411. #2372
* [BUGFIX] Experimental TSDB: Fixed chunk data corruption when querying back series using the experimental blocks storage. #2400
* [BUGFIX] Cassandra Storage: Fix endpoint TLS host verification. #2109
* [BUGFIX] Experimental TSDB: Fixed response status code from `422` to `500` when an error occurs while iterating chunks with the experimental blocks storage. #2402
* [BUGFIX] Ring: Fixed a situation where upgrading from pre-1.0 cortex with a rolling strategy caused new 1.0 ingesters to lose their zone value in the ring until manually forced to re-register. #2404
* [BUGFIX] Distributor: `/all_user_stats` now show API and Rule Ingest Rate correctly. #2457
* [BUGFIX] Fixed `version`, `revision` and `branch` labels exported by the `cortex_build_info` metric. #2468
* [BUGFIX] QueryFrontend: fixed a situation where span context missed when downstream_url is used. #2539
* [BUGFIX] Querier: Fixed a situation where querier would crash because of an unresponsive frontend instance. #2569

## 1.0.1 / 2020-04-23

* [BUGFIX] Fix gaps when querying ingesters with replication factor = 3 and 2 ingesters in the cluster. #2503

## 1.0.0 / 2020-04-02

This is the first major release of Cortex. We made a lot of **breaking changes** in this release which have been detailed below. Please also see the stability guarantees we provide as part of a major release: https://cortexmetrics.io/docs/configuration/v1guarantees/

* [CHANGE] Remove the following deprecated flags: #2339
  - `-metrics.error-rate-query` (use `-metrics.write-throttle-query` instead).
  - `-store.cardinality-cache-size` (use `-store.index-cache-read.enable-fifocache` and `-store.index-cache-read.fifocache.size` instead).
  - `-store.cardinality-cache-validity` (use `-store.index-cache-read.enable-fifocache` and `-store.index-cache-read.fifocache.duration` instead).
  - `-distributor.limiter-reload-period` (flag unused)
  - `-ingester.claim-on-rollout` (flag unused)
  - `-ingester.normalise-tokens` (flag unused)
* [CHANGE] Renamed YAML file options to be more consistent. See [full config file changes below](#config-file-breaking-changes). #2273
* [CHANGE] AWS based autoscaling has been removed. You can only use metrics based autoscaling now. `-applicationautoscaling.url` has been removed. See https://cortexmetrics.io/docs/production/aws/#dynamodb-capacity-provisioning on how to migrate. #2328
* [CHANGE] Renamed the `memcache.write-back-goroutines` and `memcache.write-back-buffer` flags to `background.write-back-concurrency` and `background.write-back-buffer`. This affects the following flags: #2241
  - `-frontend.memcache.write-back-buffer` --> `-frontend.background.write-back-buffer`
  - `-frontend.memcache.write-back-goroutines` --> `-frontend.background.write-back-concurrency`
  - `-store.index-cache-read.memcache.write-back-buffer` --> `-store.index-cache-read.background.write-back-buffer`
  - `-store.index-cache-read.memcache.write-back-goroutines` --> `-store.index-cache-read.background.write-back-concurrency`
  - `-store.index-cache-write.memcache.write-back-buffer` --> `-store.index-cache-write.background.write-back-buffer`
  - `-store.index-cache-write.memcache.write-back-goroutines` --> `-store.index-cache-write.background.write-back-concurrency`
  - `-memcache.write-back-buffer` --> `-store.chunks-cache.background.write-back-buffer`. Note the next change log for the difference.
  - `-memcache.write-back-goroutines` --> `-store.chunks-cache.background.write-back-concurrency`. Note the next change log for the difference.

* [CHANGE] Renamed the chunk cache flags to have `store.chunks-cache.` as prefix. This means the following flags have been changed: #2241
  - `-cache.enable-fifocache` --> `-store.chunks-cache.cache.enable-fifocache`
  - `-default-validity` --> `-store.chunks-cache.default-validity`
  - `-fifocache.duration` --> `-store.chunks-cache.fifocache.duration`
  - `-fifocache.size` --> `-store.chunks-cache.fifocache.size`
  - `-memcache.write-back-buffer` --> `-store.chunks-cache.background.write-back-buffer`. Note the previous change log for the difference.
  - `-memcache.write-back-goroutines` --> `-store.chunks-cache.background.write-back-concurrency`. Note the previous change log for the difference.
  - `-memcached.batchsize` --> `-store.chunks-cache.memcached.batchsize`
  - `-memcached.consistent-hash` --> `-store.chunks-cache.memcached.consistent-hash`
  - `-memcached.expiration` --> `-store.chunks-cache.memcached.expiration`
  - `-memcached.hostname` --> `-store.chunks-cache.memcached.hostname`
  - `-memcached.max-idle-conns` --> `-store.chunks-cache.memcached.max-idle-conns`
  - `-memcached.parallelism` --> `-store.chunks-cache.memcached.parallelism`
  - `-memcached.service` --> `-store.chunks-cache.memcached.service`
  - `-memcached.timeout` --> `-store.chunks-cache.memcached.timeout`
  - `-memcached.update-interval` --> `-store.chunks-cache.memcached.update-interval`
  - `-redis.enable-tls` --> `-store.chunks-cache.redis.enable-tls`
  - `-redis.endpoint` --> `-store.chunks-cache.redis.endpoint`
  - `-redis.expiration` --> `-store.chunks-cache.redis.expiration`
  - `-redis.max-active-conns` --> `-store.chunks-cache.redis.max-active-conns`
  - `-redis.max-idle-conns` --> `-store.chunks-cache.redis.max-idle-conns`
  - `-redis.password` --> `-store.chunks-cache.redis.password`
  - `-redis.timeout` --> `-store.chunks-cache.redis.timeout`
* [CHANGE] Rename the `-store.chunk-cache-stubs` to `-store.chunks-cache.cache-stubs` to be more inline with above. #2241
* [CHANGE] Change prefix of flags `-dynamodb.periodic-table.*` to `-table-manager.index-table.*`. #2359
* [CHANGE] Change prefix of flags `-dynamodb.chunk-table.*` to `-table-manager.chunk-table.*`. #2359
* [CHANGE] Change the following flags: #2359
  - `-dynamodb.poll-interval` --> `-table-manager.poll-interval`
  - `-dynamodb.periodic-table.grace-period` --> `-table-manager.periodic-table.grace-period`
* [CHANGE] Renamed the following flags: #2273
  - `-dynamodb.chunk.gang.size` --> `-dynamodb.chunk-gang-size`
  - `-dynamodb.chunk.get.max.parallelism` --> `-dynamodb.chunk-get-max-parallelism`
* [CHANGE] Don't support mixed time units anymore for duration. For example, 168h5m0s doesn't work anymore, please use just one unit (s|m|h|d|w|y). #2252
* [CHANGE] Utilize separate protos for rule state and storage. Experimental ruler API will not be functional until the rollout is complete. #2226
* [CHANGE] Frontend worker in querier now starts after all Querier module dependencies are started. This fixes issue where frontend worker started to send queries to querier before it was ready to serve them (mostly visible when using experimental blocks storage). #2246
* [CHANGE] Lifecycler component now enters Failed state on errors, and doesn't exit the process. (Important if you're vendoring Cortex and use Lifecycler) #2251
* [CHANGE] `/ready` handler now returns 200 instead of 204. #2330
* [CHANGE] Better defaults for the following options: #2344
  - `-<prefix>.consul.consistent-reads`: Old default: `true`, new default: `false`. This reduces the load on Consul.
  - `-<prefix>.consul.watch-rate-limit`: Old default: 0, new default: 1. This rate limits the reads to 1 per second. Which is good enough for ring watches.
  - `-distributor.health-check-ingesters`: Old default: `false`, new default: `true`.
  - `-ingester.max-stale-chunk-idle`: Old default: 0, new default: 2m. This lets us expire series that we know are stale early.
  - `-ingester.spread-flushes`: Old default: false, new default: true. This allows to better de-duplicate data and use less space.
  - `-ingester.chunk-age-jitter`: Old default: 20mins, new default: 0. This is to enable the `-ingester.spread-flushes` to true.
  - `-<prefix>.memcached.batchsize`: Old default: 0, new default: 1024. This allows batching of requests and keeps the concurrent requests low.
  - `-<prefix>.memcached.consistent-hash`: Old default: false, new default: true. This allows for better cache hits when the memcaches are scaled up and down.
  - `-querier.batch-iterators`: Old default: false, new default: true.
  - `-querier.ingester-streaming`: Old default: false, new default: true.
* [CHANGE] Experimental TSDB: Added `-experimental.tsdb.bucket-store.postings-cache-compression-enabled` to enable postings compression when storing to cache. #2335
* [CHANGE] Experimental TSDB: Added `-compactor.deletion-delay`, which is time before a block marked for deletion is deleted from bucket. If not 0, blocks will be marked for deletion and compactor component will delete blocks marked for deletion from the bucket. If delete-delay is 0, blocks will be deleted straight away. Note that deleting blocks immediately can cause query failures, if store gateway / querier still has the block loaded, or compactor is ignoring the deletion because it's compacting the block at the same time. Default value is 48h. #2335
* [CHANGE] Experimental TSDB: Added `-experimental.tsdb.bucket-store.index-cache.postings-compression-enabled`, to set duration after which the blocks marked for deletion will be filtered out while fetching blocks used for querying. This option allows querier to ignore blocks that are marked for deletion with some delay. This ensures store can still serve blocks that are meant to be deleted but do not have a replacement yet. Default is 24h, half of the default value for `-compactor.deletion-delay`. #2335
* [CHANGE] Experimental TSDB: Added `-experimental.tsdb.bucket-store.index-cache.memcached.max-item-size` to control maximum size of item that is stored to memcached. Defaults to 1 MiB. #2335
* [FEATURE] Added experimental storage API to the ruler service that is enabled when the `-experimental.ruler.enable-api` is set to true #2269
  * `-ruler.storage.type` flag now allows `s3`,`gcs`, and `azure` values
  * `-ruler.storage.(s3|gcs|azure)` flags exist to allow the configuration of object clients set for rule storage
* [CHANGE] Renamed table manager metrics. #2307 #2359
  * `cortex_dynamo_sync_tables_seconds` -> `cortex_table_manager_sync_duration_seconds`
  * `cortex_dynamo_table_capacity_units` -> `cortex_table_capacity_units`
* [FEATURE] Flusher target to flush the WAL. #2075
  * `-flusher.wal-dir` for the WAL directory to recover from.
  * `-flusher.concurrent-flushes` for number of concurrent flushes.
  * `-flusher.flush-op-timeout` is duration after which a flush should timeout.
* [FEATURE] Ingesters can now have an optional availability zone set, to ensure metric replication is distributed across zones. This is set via the `-ingester.availability-zone` flag or the `availability_zone` field in the config file. #2317
* [ENHANCEMENT] Better re-use of connections to DynamoDB and S3. #2268
* [ENHANCEMENT] Reduce number of goroutines used while executing a single index query. #2280
* [ENHANCEMENT] Experimental TSDB: Add support for local `filesystem` backend. #2245
* [ENHANCEMENT] Experimental TSDB: Added memcached support for the TSDB index cache. #2290
* [ENHANCEMENT] Experimental TSDB: Removed gRPC server to communicate between querier and BucketStore. #2324
* [ENHANCEMENT] Allow 1w (where w denotes week) and 1y (where y denotes year) when setting table period and retention. #2252
* [ENHANCEMENT] Added FIFO cache metrics for current number of entries and memory usage. #2270
* [ENHANCEMENT] Output all config fields to /config API, including those with empty value. #2209
* [ENHANCEMENT] Add "missing_metric_name" and "metric_name_invalid" reasons to cortex_discarded_samples_total metric. #2346
* [ENHANCEMENT] Experimental TSDB: sample ingestion errors are now reported via existing `cortex_discarded_samples_total` metric. #2370
* [BUGFIX] Ensure user state metrics are updated if a transfer fails. #2338
* [BUGFIX] Fixed etcd client keepalive settings. #2278
* [BUGFIX] Register the metrics of the WAL. #2295
* [BUXFIX] Experimental TSDB: fixed error handling when ingesting out of bound samples. #2342

### Known issues

- This experimental blocks storage in Cortex `1.0.0` has a bug which may lead to the error `cannot iterate chunk for series` when running queries. This bug has been fixed in #2400. If you're running the experimental blocks storage, please build Cortex from `master`.

### Config file breaking changes

In this section you can find a config file diff showing the breaking changes introduced in Cortex. You can also find the [full configuration file reference doc](https://cortexmetrics.io/docs/configuration/configuration-file/) in the website.

```diff
### ingester_config

 # Period with which to attempt to flush chunks.
 # CLI flag: -ingester.flush-period
-[flushcheckperiod: <duration> | default = 1m0s]
+[flush_period: <duration> | default = 1m0s]

 # Period chunks will remain in memory after flushing.
 # CLI flag: -ingester.retain-period
-[retainperiod: <duration> | default = 5m0s]
+[retain_period: <duration> | default = 5m0s]

 # Maximum chunk idle time before flushing.
 # CLI flag: -ingester.max-chunk-idle
-[maxchunkidle: <duration> | default = 5m0s]
+[max_chunk_idle_time: <duration> | default = 5m0s]

 # Maximum chunk idle time for chunks terminating in stale markers before
 # flushing. 0 disables it and a stale series is not flushed until the
 # max-chunk-idle timeout is reached.
 # CLI flag: -ingester.max-stale-chunk-idle
-[maxstalechunkidle: <duration> | default = 0s]
+[max_stale_chunk_idle_time: <duration> | default = 2m0s]

 # Timeout for individual flush operations.
 # CLI flag: -ingester.flush-op-timeout
-[flushoptimeout: <duration> | default = 1m0s]
+[flush_op_timeout: <duration> | default = 1m0s]

 # Maximum chunk age before flushing.
 # CLI flag: -ingester.max-chunk-age
-[maxchunkage: <duration> | default = 12h0m0s]
+[max_chunk_age: <duration> | default = 12h0m0s]

-# Range of time to subtract from MaxChunkAge to spread out flushes
+# Range of time to subtract from -ingester.max-chunk-age to spread out flushes
 # CLI flag: -ingester.chunk-age-jitter
-[chunkagejitter: <duration> | default = 20m0s]
+[chunk_age_jitter: <duration> | default = 0]

 # Number of concurrent goroutines flushing to dynamodb.
 # CLI flag: -ingester.concurrent-flushes
-[concurrentflushes: <int> | default = 50]
+[concurrent_flushes: <int> | default = 50]

-# If true, spread series flushes across the whole period of MaxChunkAge
+# If true, spread series flushes across the whole period of
+# -ingester.max-chunk-age.
 # CLI flag: -ingester.spread-flushes
-[spreadflushes: <boolean> | default = false]
+[spread_flushes: <boolean> | default = true]

 # Period with which to update the per-user ingestion rates.
 # CLI flag: -ingester.rate-update-period
-[rateupdateperiod: <duration> | default = 15s]
+[rate_update_period: <duration> | default = 15s]


### querier_config

 # The maximum number of concurrent queries.
 # CLI flag: -querier.max-concurrent
-[maxconcurrent: <int> | default = 20]
+[max_concurrent: <int> | default = 20]

 # Use batch iterators to execute query, as opposed to fully materialising the
 # series in memory.  Takes precedent over the -querier.iterators flag.
 # CLI flag: -querier.batch-iterators
-[batchiterators: <boolean> | default = false]
+[batch_iterators: <boolean> | default = true]

 # Use streaming RPCs to query ingester.
 # CLI flag: -querier.ingester-streaming
-[ingesterstreaming: <boolean> | default = false]
+[ingester_streaming: <boolean> | default = true]

 # Maximum number of samples a single query can load into memory.
 # CLI flag: -querier.max-samples
-[maxsamples: <int> | default = 50000000]
+[max_samples: <int> | default = 50000000]

 # The default evaluation interval or step size for subqueries.
 # CLI flag: -querier.default-evaluation-interval
-[defaultevaluationinterval: <duration> | default = 1m0s]
+[default_evaluation_interval: <duration> | default = 1m0s]

### query_frontend_config

 # URL of downstream Prometheus.
 # CLI flag: -frontend.downstream-url
-[downstream: <string> | default = ""]
+[downstream_url: <string> | default = ""]


### ruler_config

 # URL of alerts return path.
 # CLI flag: -ruler.external.url
-[externalurl: <url> | default = ]
+[external_url: <url> | default = ]

 # How frequently to evaluate rules
 # CLI flag: -ruler.evaluation-interval
-[evaluationinterval: <duration> | default = 1m0s]
+[evaluation_interval: <duration> | default = 1m0s]

 # How frequently to poll for rule changes
 # CLI flag: -ruler.poll-interval
-[pollinterval: <duration> | default = 1m0s]
+[poll_interval: <duration> | default = 1m0s]

-storeconfig:
+storage:

 # file path to store temporary rule files for the prometheus rule managers
 # CLI flag: -ruler.rule-path
-[rulepath: <string> | default = "/rules"]
+[rule_path: <string> | default = "/rules"]

 # URL of the Alertmanager to send notifications to.
 # CLI flag: -ruler.alertmanager-url
-[alertmanagerurl: <url> | default = ]
+[alertmanager_url: <url> | default = ]

 # Use DNS SRV records to discover alertmanager hosts.
 # CLI flag: -ruler.alertmanager-discovery
-[alertmanagerdiscovery: <boolean> | default = false]
+[enable_alertmanager_discovery: <boolean> | default = false]

 # How long to wait between refreshing alertmanager hosts.
 # CLI flag: -ruler.alertmanager-refresh-interval
-[alertmanagerrefreshinterval: <duration> | default = 1m0s]
+[alertmanager_refresh_interval: <duration> | default = 1m0s]

 # If enabled requests to alertmanager will utilize the V2 API.
 # CLI flag: -ruler.alertmanager-use-v2
-[alertmanangerenablev2api: <boolean> | default = false]
+[enable_alertmanager_v2: <boolean> | default = false]

 # Capacity of the queue for notifications to be sent to the Alertmanager.
 # CLI flag: -ruler.notification-queue-capacity
-[notificationqueuecapacity: <int> | default = 10000]
+[notification_queue_capacity: <int> | default = 10000]

 # HTTP timeout duration when sending notifications to the Alertmanager.
 # CLI flag: -ruler.notification-timeout
-[notificationtimeout: <duration> | default = 10s]
+[notification_timeout: <duration> | default = 10s]

 # Distribute rule evaluation using ring backend
 # CLI flag: -ruler.enable-sharding
-[enablesharding: <boolean> | default = false]
+[enable_sharding: <boolean> | default = false]

 # Time to spend searching for a pending ruler when shutting down.
 # CLI flag: -ruler.search-pending-for
-[searchpendingfor: <duration> | default = 5m0s]
+[search_pending_for: <duration> | default = 5m0s]

 # Period with which to attempt to flush rule groups.
 # CLI flag: -ruler.flush-period
-[flushcheckperiod: <duration> | default = 1m0s]
+[flush_period: <duration> | default = 1m0s]

### alertmanager_config

 # Base path for data storage.
 # CLI flag: -alertmanager.storage.path
-[datadir: <string> | default = "data/"]
+[data_dir: <string> | default = "data/"]

 # will be used to prefix all HTTP endpoints served by Alertmanager. If omitted,
 # relevant URL components will be derived automatically.
 # CLI flag: -alertmanager.web.external-url
-[externalurl: <url> | default = ]
+[external_url: <url> | default = ]

 # How frequently to poll Cortex configs
 # CLI flag: -alertmanager.configs.poll-interval
-[pollinterval: <duration> | default = 15s]
+[poll_interval: <duration> | default = 15s]

 # Listen address for cluster.
 # CLI flag: -cluster.listen-address
-[clusterbindaddr: <string> | default = "0.0.0.0:9094"]
+[cluster_bind_address: <string> | default = "0.0.0.0:9094"]

 # Explicit address to advertise in cluster.
 # CLI flag: -cluster.advertise-address
-[clusteradvertiseaddr: <string> | default = ""]
+[cluster_advertise_address: <string> | default = ""]

 # Time to wait between peers to send notifications.
 # CLI flag: -cluster.peer-timeout
-[peertimeout: <duration> | default = 15s]
+[peer_timeout: <duration> | default = 15s]

 # Filename of fallback config to use if none specified for instance.
 # CLI flag: -alertmanager.configs.fallback
-[fallbackconfigfile: <string> | default = ""]
+[fallback_config_file: <string> | default = ""]

 # Root of URL to generate if config is http://internal.monitor
 # CLI flag: -alertmanager.configs.auto-webhook-root
-[autowebhookroot: <string> | default = ""]
+[auto_webhook_root: <string> | default = ""]

### table_manager_config

-store:
+storage:

-# How frequently to poll DynamoDB to learn our capacity.
-# CLI flag: -dynamodb.poll-interval
-[dynamodb_poll_interval: <duration> | default = 2m0s]
+# How frequently to poll backend to learn our capacity.
+# CLI flag: -table-manager.poll-interval
+[poll_interval: <duration> | default = 2m0s]

-# DynamoDB periodic tables grace period (duration which table will be
-# created/deleted before/after it's needed).
-# CLI flag: -dynamodb.periodic-table.grace-period
+# Periodic tables grace period (duration which table will be created/deleted
+# before/after it's needed).
+# CLI flag: -table-manager.periodic-table.grace-period
 [creation_grace_period: <duration> | default = 10m0s]

 index_tables_provisioning:
   # Enables on demand throughput provisioning for the storage provider (if
-  # supported). Applies only to tables which are not autoscaled
-  # CLI flag: -dynamodb.periodic-table.enable-ondemand-throughput-mode
-  [provisioned_throughput_on_demand_mode: <boolean> | default = false]
+  # supported). Applies only to tables which are not autoscaled. Supported by
+  # DynamoDB
+  # CLI flag: -table-manager.index-table.enable-ondemand-throughput-mode
+  [enable_ondemand_throughput_mode: <boolean> | default = false]


   # Enables on demand throughput provisioning for the storage provider (if
-  # supported). Applies only to tables which are not autoscaled
-  # CLI flag: -dynamodb.periodic-table.inactive-enable-ondemand-throughput-mode
-  [inactive_throughput_on_demand_mode: <boolean> | default = false]
+  # supported). Applies only to tables which are not autoscaled. Supported by
+  # DynamoDB
+  # CLI flag: -table-manager.index-table.inactive-enable-ondemand-throughput-mode
+  [enable_inactive_throughput_on_demand_mode: <boolean> | default = false]


 chunk_tables_provisioning:
   # Enables on demand throughput provisioning for the storage provider (if
-  # supported). Applies only to tables which are not autoscaled
-  # CLI flag: -dynamodb.chunk-table.enable-ondemand-throughput-mode
-  [provisioned_throughput_on_demand_mode: <boolean> | default = false]
+  # supported). Applies only to tables which are not autoscaled. Supported by
+  # DynamoDB
+  # CLI flag: -table-manager.chunk-table.enable-ondemand-throughput-mode
+  [enable_ondemand_throughput_mode: <boolean> | default = false]

### storage_config

 aws:
-  dynamodbconfig:
+  dynamodb:
     # DynamoDB endpoint URL with escaped Key and Secret encoded. If only region
     # is specified as a host, proper endpoint will be deduced. Use
     # inmemory:///<table-name> to use a mock in-memory implementation.
     # CLI flag: -dynamodb.url
-    [dynamodb: <url> | default = ]
+    [dynamodb_url: <url> | default = ]

     # DynamoDB table management requests per second limit.
     # CLI flag: -dynamodb.api-limit
-    [apilimit: <float> | default = 2]
+    [api_limit: <float> | default = 2]

     # DynamoDB rate cap to back off when throttled.
     # CLI flag: -dynamodb.throttle-limit
-    [throttlelimit: <float> | default = 10]
+    [throttle_limit: <float> | default = 10]
-
-    # ApplicationAutoscaling endpoint URL with escaped Key and Secret encoded.
-    # CLI flag: -applicationautoscaling.url
-    [applicationautoscaling: <url> | default = ]


       # Queue length above which we will scale up capacity
       # CLI flag: -metrics.target-queue-length
-      [targetqueuelen: <int> | default = 100000]
+      [target_queue_length: <int> | default = 100000]

       # Scale up capacity by this multiple
       # CLI flag: -metrics.scale-up-factor
-      [scaleupfactor: <float> | default = 1.3]
+      [scale_up_factor: <float> | default = 1.3]

       # Ignore throttling below this level (rate per second)
       # CLI flag: -metrics.ignore-throttle-below
-      [minthrottling: <float> | default = 1]
+      [ignore_throttle_below: <float> | default = 1]

       # query to fetch ingester queue length
       # CLI flag: -metrics.queue-length-query
-      [queuelengthquery: <string> | default = "sum(avg_over_time(cortex_ingester_flush_queue_length{job=\"cortex/ingester\"}[2m]))"]
+      [queue_length_query: <string> | default = "sum(avg_over_time(cortex_ingester_flush_queue_length{job=\"cortex/ingester\"}[2m]))"]

       # query to fetch throttle rates per table
       # CLI flag: -metrics.write-throttle-query
-      [throttlequery: <string> | default = "sum(rate(cortex_dynamo_throttled_total{operation=\"DynamoDB.BatchWriteItem\"}[1m])) by (table) > 0"]
+      [write_throttle_query: <string> | default = "sum(rate(cortex_dynamo_throttled_total{operation=\"DynamoDB.BatchWriteItem\"}[1m])) by (table) > 0"]

       # query to fetch write capacity usage per table
       # CLI flag: -metrics.usage-query
-      [usagequery: <string> | default = "sum(rate(cortex_dynamo_consumed_capacity_total{operation=\"DynamoDB.BatchWriteItem\"}[15m])) by (table) > 0"]
+      [write_usage_query: <string> | default = "sum(rate(cortex_dynamo_consumed_capacity_total{operation=\"DynamoDB.BatchWriteItem\"}[15m])) by (table) > 0"]

       # query to fetch read capacity usage per table
       # CLI flag: -metrics.read-usage-query
-      [readusagequery: <string> | default = "sum(rate(cortex_dynamo_consumed_capacity_total{operation=\"DynamoDB.QueryPages\"}[1h])) by (table) > 0"]
+      [read_usage_query: <string> | default = "sum(rate(cortex_dynamo_consumed_capacity_total{operation=\"DynamoDB.QueryPages\"}[1h])) by (table) > 0"]

       # query to fetch read errors per table
       # CLI flag: -metrics.read-error-query
-      [readerrorquery: <string> | default = "sum(increase(cortex_dynamo_failures_total{operation=\"DynamoDB.QueryPages\",error=\"ProvisionedThroughputExceededException\"}[1m])) by (table) > 0"]
+      [read_error_query: <string> | default = "sum(increase(cortex_dynamo_failures_total{operation=\"DynamoDB.QueryPages\",error=\"ProvisionedThroughputExceededException\"}[1m])) by (table) > 0"]

     # Number of chunks to group together to parallelise fetches (zero to
     # disable)
-    # CLI flag: -dynamodb.chunk.gang.size
-    [chunkgangsize: <int> | default = 10]
+    # CLI flag: -dynamodb.chunk-gang-size
+    [chunk_gang_size: <int> | default = 10]

     # Max number of chunk-get operations to start in parallel
-    # CLI flag: -dynamodb.chunk.get.max.parallelism
-    [chunkgetmaxparallelism: <int> | default = 32]
+    # CLI flag: -dynamodb.chunk.get-max-parallelism
+    [chunk_get_max_parallelism: <int> | default = 32]

     backoff_config:
       # Minimum delay when backing off.
       # CLI flag: -bigtable.backoff-min-period
-      [minbackoff: <duration> | default = 100ms]
+      [min_period: <duration> | default = 100ms]

       # Maximum delay when backing off.
       # CLI flag: -bigtable.backoff-max-period
-      [maxbackoff: <duration> | default = 10s]
+      [max_period: <duration> | default = 10s]

       # Number of times to backoff and retry before failing.
       # CLI flag: -bigtable.backoff-retries
-      [maxretries: <int> | default = 10]
+      [max_retries: <int> | default = 10]

   # If enabled, once a tables info is fetched, it is cached.
   # CLI flag: -bigtable.table-cache.enabled
-  [tablecacheenabled: <boolean> | default = true]
+  [table_cache_enabled: <boolean> | default = true]

   # Duration to cache tables before checking again.
   # CLI flag: -bigtable.table-cache.expiration
-  [tablecacheexpiration: <duration> | default = 30m0s]
+  [table_cache_expiration: <duration> | default = 30m0s]

 # Cache validity for active index entries. Should be no higher than
 # -ingester.max-chunk-idle.
 # CLI flag: -store.index-cache-validity
-[indexcachevalidity: <duration> | default = 5m0s]
+[index_cache_validity: <duration> | default = 5m0s]

### ingester_client_config

 grpc_client_config:
   backoff_config:
     # Minimum delay when backing off.
     # CLI flag: -ingester.client.backoff-min-period
-    [minbackoff: <duration> | default = 100ms]
+    [min_period: <duration> | default = 100ms]

     # Maximum delay when backing off.
     # CLI flag: -ingester.client.backoff-max-period
-    [maxbackoff: <duration> | default = 10s]
+    [max_period: <duration> | default = 10s]

     # Number of times to backoff and retry before failing.
     # CLI flag: -ingester.client.backoff-retries
-    [maxretries: <int> | default = 10]
+    [max_retries: <int> | default = 10]

### frontend_worker_config

-# Address of query frontend service.
+# Address of query frontend service, in host:port format.
 # CLI flag: -querier.frontend-address
-[address: <string> | default = ""]
+[frontend_address: <string> | default = ""]

 # How often to query DNS.
 # CLI flag: -querier.dns-lookup-period
-[dnslookupduration: <duration> | default = 10s]
+[dns_lookup_duration: <duration> | default = 10s]

 grpc_client_config:
   backoff_config:
     # Minimum delay when backing off.
     # CLI flag: -querier.frontend-client.backoff-min-period
-    [minbackoff: <duration> | default = 100ms]
+    [min_period: <duration> | default = 100ms]

     # Maximum delay when backing off.
     # CLI flag: -querier.frontend-client.backoff-max-period
-    [maxbackoff: <duration> | default = 10s]
+    [max_period: <duration> | default = 10s]

     # Number of times to backoff and retry before failing.
     # CLI flag: -querier.frontend-client.backoff-retries
-    [maxretries: <int> | default = 10]
+    [max_retries: <int> | default = 10]

### consul_config

 # ACL Token used to interact with Consul.
-# CLI flag: -<prefix>.consul.acltoken
-[acltoken: <string> | default = ""]
+# CLI flag: -<prefix>.consul.acl-token
+[acl_token: <string> | default = ""]

 # HTTP timeout when talking to Consul
 # CLI flag: -<prefix>.consul.client-timeout
-[httpclienttimeout: <duration> | default = 20s]
+[http_client_timeout: <duration> | default = 20s]

 # Enable consistent reads to Consul.
 # CLI flag: -<prefix>.consul.consistent-reads
-[consistentreads: <boolean> | default = true]
+[consistent_reads: <boolean> | default = false]

 # Rate limit when watching key or prefix in Consul, in requests per second. 0
 # disables the rate limit.
 # CLI flag: -<prefix>.consul.watch-rate-limit
-[watchkeyratelimit: <float> | default = 0]
+[watch_rate_limit: <float> | default = 1]

 # Burst size used in rate limit. Values less than 1 are treated as 1.
 # CLI flag: -<prefix>.consul.watch-burst-size
-[watchkeyburstsize: <int> | default = 1]
+[watch_burst_size: <int> | default = 1]


### configstore_config
 # URL of configs API server.
 # CLI flag: -<prefix>.configs.url
-[configsapiurl: <url> | default = ]
+[configs_api_url: <url> | default = ]

 # Timeout for requests to Weave Cloud configs service.
 # CLI flag: -<prefix>.configs.client-timeout
-[clienttimeout: <duration> | default = 5s]
+[client_timeout: <duration> | default = 5s]
```

## 0.7.0 / 2020-03-16

Cortex `0.7.0` is a major step forward the upcoming `1.0` release. In this release, we've got 164 contributions from 26 authors. Thanks to all contributors! ❤️

Please be aware that Cortex `0.7.0` introduces some **breaking changes**. You're encouraged to read all the `[CHANGE]` entries below before upgrading your Cortex cluster. In particular:

- Cleaned up some configuration options in preparation for the Cortex `1.0.0` release (see also the [annotated config file breaking changes](#annotated-config-file-breaking-changes) below):
  - Removed CLI flags support to configure the schema (see [how to migrate from flags to schema file](https://cortexmetrics.io/docs/configuration/schema-configuration/#migrating-from-flags-to-schema-file))
  - Renamed CLI flag `-config-yaml` to `-schema-config-file`
  - Removed CLI flag `-store.min-chunk-age` in favor of `-querier.query-store-after`. The corresponding YAML config option `ingestermaxquerylookback` has been renamed to [`query_ingesters_within`](https://cortexmetrics.io/docs/configuration/configuration-file/#querier-config)
  - Deprecated CLI flag `-frontend.cache-split-interval` in favor of `-querier.split-queries-by-interval`
  - Renamed the YAML config option `defaul_validity` to `default_validity`
  - Removed the YAML config option `config_store` (in the [`alertmanager YAML config`](https://cortexmetrics.io/docs/configuration/configuration-file/#alertmanager-config)) in favor of `store`
  - Removed the YAML config root block `configdb` in favor of [`configs`](https://cortexmetrics.io/docs/configuration/configuration-file/#configs-config). This change is also reflected in the following CLI flags renaming:
      * `-database.*` -> `-configs.database.*`
      * `-database.migrations` -> `-configs.database.migrations-dir`
  - Removed the fluentd-based billing infrastructure including the CLI flags:
      * `-distributor.enable-billing`
      * `-billing.max-buffered-events`
      * `-billing.retry-delay`
      * `-billing.ingester`
- Removed support for using denormalised tokens in the ring. Before upgrading, make sure your Cortex cluster is already running `v0.6.0` or an earlier version with `-ingester.normalise-tokens=true`

### Full changelog

* [CHANGE] Removed support for flags to configure schema. Further, the flag for specifying the config file (`-config-yaml`) has been deprecated. Please use `-schema-config-file`. See the [Schema Configuration documentation](https://cortexmetrics.io/docs/configuration/schema-configuration/) for more details on how to configure the schema using the YAML file. #2221
* [CHANGE] In the config file, the root level `config_store` config option has been moved to `alertmanager` > `store` > `configdb`. #2125
* [CHANGE] Removed unnecessary `frontend.cache-split-interval` in favor of `querier.split-queries-by-interval` both to reduce configuration complexity and guarantee alignment of these two configs. Starting from now, `-querier.cache-results` may only be enabled in conjunction with `-querier.split-queries-by-interval` (previously the cache interval default was `24h` so if you want to preserve the same behaviour you should set `-querier.split-queries-by-interval=24h`). #2040
* [CHANGE] Renamed Configs configuration options. #2187
  * configuration options
    * `-database.*` -> `-configs.database.*`
    * `-database.migrations` -> `-configs.database.migrations-dir`
  * config file
    * `configdb.uri:` -> `configs.database.uri:`
    * `configdb.migrationsdir:` -> `configs.database.migrations_dir:`
    * `configdb.passwordfile:` -> `configs.database.password_file:`
* [CHANGE] Moved `-store.min-chunk-age` to the Querier config as `-querier.query-store-after`, allowing the store to be skipped during query time if the metrics wouldn't be found. The YAML config option `ingestermaxquerylookback` has been renamed to `query_ingesters_within` to match its CLI flag. #1893
* [CHANGE] Renamed the cache configuration setting `defaul_validity` to `default_validity`. #2140
* [CHANGE] Remove fluentd-based billing infrastructure and flags such as `-distributor.enable-billing`. #1491
* [CHANGE] Removed remaining support for using denormalised tokens in the ring. If you're still running ingesters with denormalised tokens (Cortex 0.4 or earlier, with `-ingester.normalise-tokens=false`), such ingesters will now be completely invisible to distributors and need to be either switched to Cortex 0.6.0 or later, or be configured to use normalised tokens. #2034
* [CHANGE] The frontend http server will now send 502 in case of deadline exceeded and 499 if the user requested cancellation. #2156
* [CHANGE] We now enforce queries to be up to `-querier.max-query-into-future` into the future (defaults to 10m). #1929
  * `-store.min-chunk-age` has been removed
  * `-querier.query-store-after` has been added in it's place.
* [CHANGE] Removed unused `/validate_expr endpoint`. #2152
* [CHANGE] Updated Prometheus dependency to v2.16.0. This Prometheus version uses Active Query Tracker to limit concurrent queries. In order to keep `-querier.max-concurrent` working, Active Query Tracker is enabled by default, and is configured to store its data to `active-query-tracker` directory (relative to current directory when Cortex started). This can be changed by using `-querier.active-query-tracker-dir` option. Purpose of Active Query Tracker is to log queries that were running when Cortex crashes. This logging happens on next Cortex start. #2088
* [CHANGE] Default to BigChunk encoding; may result in slightly higher disk usage if many timeseries have a constant value, but should generally result in fewer, bigger chunks. #2207
* [CHANGE] WAL replays are now done while the rest of Cortex is starting, and more specifically, when HTTP server is running. This makes it possible to scrape metrics during WAL replays. Applies to both chunks and experimental blocks storage. #2222
* [CHANGE] Cortex now has `/ready` probe for all services, not just ingester and querier as before. In single-binary mode, /ready reports 204 only if all components are running properly. #2166
* [CHANGE] If you are vendoring Cortex and use its components in your project, be aware that many Cortex components no longer start automatically when they are created. You may want to review PR and attached document. #2166
* [CHANGE] Experimental TSDB: the querier in-memory index cache used by the experimental blocks storage shifted from per-tenant to per-querier. The `-experimental.tsdb.bucket-store.index-cache-size-bytes` now configures the per-querier index cache max size instead of a per-tenant cache and its default has been increased to 1GB. #2189
* [CHANGE] Experimental TSDB: TSDB head compaction interval and concurrency is now configurable (defaults to 1 min interval and 5 concurrent head compactions). New options: `-experimental.tsdb.head-compaction-interval` and `-experimental.tsdb.head-compaction-concurrency`. #2172
* [CHANGE] Experimental TSDB: switched the blocks storage index header to the binary format. This change is expected to have no visible impact, except lower startup times and memory usage in the queriers. It's possible to switch back to the old JSON format via the flag `-experimental.tsdb.bucket-store.binary-index-header-enabled=false`. #2223
* [CHANGE] Experimental Memberlist KV store can now be used in single-binary Cortex. Attempts to use it previously would fail with panic. This change also breaks existing binary protocol used to exchange gossip messages, so this version will not be able to understand gossiped Ring when used in combination with the previous version of Cortex. Easiest way to upgrade is to shutdown old Cortex installation, and restart it with new version. Incremental rollout works too, but with reduced functionality until all components run the same version. #2016
* [FEATURE] Added a read-only local alertmanager config store using files named corresponding to their tenant id. #2125
* [FEATURE] Added flag `-experimental.ruler.enable-api` to enable the ruler api which implements the Prometheus API `/api/v1/rules` and `/api/v1/alerts` endpoints under the configured `-http.prefix`. #1999
* [FEATURE] Added sharding support to compactor when using the experimental TSDB blocks storage. #2113
* [FEATURE] Added ability to override YAML config file settings using environment variables. #2147
  * `-config.expand-env`
* [FEATURE] Added flags to disable Alertmanager notifications methods. #2187
  * `-configs.notifications.disable-email`
  * `-configs.notifications.disable-webhook`
* [FEATURE] Add /config HTTP endpoint which exposes the current Cortex configuration as YAML. #2165
* [FEATURE] Allow Prometheus remote write directly to ingesters. #1491
* [FEATURE] Introduced new standalone service `query-tee` that can be used for testing purposes to send the same Prometheus query to multiple backends (ie. two Cortex clusters ingesting the same metrics) and compare the performances. #2203
* [FEATURE] Fan out parallelizable queries to backend queriers concurrently. #1878
  * `querier.parallelise-shardable-queries` (bool)
  * Requires a shard-compatible schema (v10+)
  * This causes the number of traces to increase accordingly.
  * The query-frontend now requires a schema config to determine how/when to shard queries, either from a file or from flags (i.e. by the `config-yaml` CLI flag). This is the same schema config the queriers consume. The schema is only required to use this option.
  * It's also advised to increase downstream concurrency controls as well:
    * `querier.max-outstanding-requests-per-tenant`
    * `querier.max-query-parallelism`
    * `querier.max-concurrent`
    * `server.grpc-max-concurrent-streams` (for both query-frontends and queriers)
* [FEATURE] Added user sub rings to distribute users to a subset of ingesters. #1947
  * `-experimental.distributor.user-subring-size`
* [FEATURE] Add flag `-experimental.tsdb.stripe-size` to expose TSDB stripe size option. #2185
* [FEATURE] Experimental Delete Series: Added support for Deleting Series with Prometheus style API. Needs to be enabled first by setting `-purger.enable` to `true`. Deletion only supported when using `boltdb` and `filesystem` as index and object store respectively. Support for other stores to follow in separate PRs #2103
* [ENHANCEMENT] Alertmanager: Expose Per-tenant alertmanager metrics #2124
* [ENHANCEMENT] Add `status` label to `cortex_alertmanager_configs` metric to gauge the number of valid and invalid configs. #2125
* [ENHANCEMENT] Cassandra Authentication: added the `custom_authenticators` config option that allows users to authenticate with cassandra clusters using password authenticators that are not approved by default in [gocql](https://github.com/gocql/gocql/blob/81b8263d9fe526782a588ef94d3fa5c6148e5d67/conn.go#L27) #2093
* [ENHANCEMENT] Cassandra Storage: added `max_retries`, `retry_min_backoff` and `retry_max_backoff` configuration options to enable retrying recoverable errors. #2054
* [ENHANCEMENT] Allow to configure HTTP and gRPC server listen address, maximum number of simultaneous connections and connection keepalive settings.
  * `-server.http-listen-address`
  * `-server.http-conn-limit`
  * `-server.grpc-listen-address`
  * `-server.grpc-conn-limit`
  * `-server.grpc.keepalive.max-connection-idle`
  * `-server.grpc.keepalive.max-connection-age`
  * `-server.grpc.keepalive.max-connection-age-grace`
  * `-server.grpc.keepalive.time`
  * `-server.grpc.keepalive.timeout`
* [ENHANCEMENT] PostgreSQL: Bump up `github.com/lib/pq` from `v1.0.0` to `v1.3.0` to support PostgreSQL SCRAM-SHA-256 authentication. #2097
* [ENHANCEMENT] Cassandra Storage: User no longer need `CREATE` privilege on `<all keyspaces>` if given keyspace exists. #2032
* [ENHANCEMENT] Cassandra Storage: added `password_file` configuration options to enable reading Cassandra password from file. #2096
* [ENHANCEMENT] Configs API: Allow GET/POST configs in YAML format. #2181
* [ENHANCEMENT] Background cache writes are batched to improve parallelism and observability. #2135
* [ENHANCEMENT] Add automatic repair for checkpoint and WAL. #2105
* [ENHANCEMENT] Support `lastEvaluation` and `evaluationTime` in `/api/v1/rules` endpoints and make order of groups stable. #2196
* [ENHANCEMENT] Skip expired requests in query-frontend scheduling. #2082
* [ENHANCEMENT] Add ability to configure gRPC keepalive settings. #2066
* [ENHANCEMENT] Experimental TSDB: Export TSDB Syncer metrics from Compactor component, they are prefixed with `cortex_compactor_`. #2023
* [ENHANCEMENT] Experimental TSDB: Added dedicated flag `-experimental.tsdb.bucket-store.tenant-sync-concurrency` to configure the maximum number of concurrent tenants for which blocks are synched. #2026
* [ENHANCEMENT] Experimental TSDB: Expose metrics for objstore operations (prefixed with `cortex_<component>_thanos_objstore_`, component being one of `ingester`, `querier` and `compactor`). #2027
* [ENHANCEMENT] Experimental TSDB: Added support for Azure Storage to be used for block storage, in addition to S3 and GCS. #2083
* [ENHANCEMENT] Experimental TSDB: Reduced memory allocations in the ingesters when using the experimental blocks storage. #2057
* [ENHANCEMENT] Experimental Memberlist KV: expose `-memberlist.gossip-to-dead-nodes-time` and `-memberlist.dead-node-reclaim-time` options to control how memberlist library handles dead nodes and name reuse. #2131
* [BUGFIX] Alertmanager: fixed panic upon applying a new config, caused by duplicate metrics registration in the `NewPipelineBuilder` function. #211
* [BUGFIX] Azure Blob ChunkStore: Fixed issue causing `invalid chunk checksum` errors. #2074
* [BUGFIX] The gauge `cortex_overrides_last_reload_successful` is now only exported by components that use a `RuntimeConfigManager`. Previously, for components that do not initialize a `RuntimeConfigManager` (such as the compactor) the gauge was initialized with 0 (indicating error state) and then never updated, resulting in a false-negative permanent error state. #2092
* [BUGFIX] Fixed WAL metric names, added the `cortex_` prefix.
* [BUGFIX] Restored histogram `cortex_configs_request_duration_seconds` #2138
* [BUGFIX] Fix wrong syntax for `url` in config-file-reference. #2148
* [BUGFIX] Fixed some 5xx status code returned by the query-frontend when they should actually be 4xx. #2122
* [BUGFIX] Fixed leaked goroutines in the querier. #2070
* [BUGFIX] Experimental TSDB: fixed `/all_user_stats` and `/api/prom/user_stats` endpoints when using the experimental TSDB blocks storage. #2042
* [BUGFIX] Experimental TSDB: fixed ruler to correctly work with the experimental TSDB blocks storage. #2101

### Changes to denormalised tokens in the ring

Cortex 0.4.0 is the last version that can *write* denormalised tokens. Cortex 0.5.0 and above always write normalised tokens.

Cortex 0.6.0 is the last version that can *read* denormalised tokens. Starting with Cortex 0.7.0 only normalised tokens are supported, and ingesters writing denormalised tokens to the ring (running Cortex 0.4.0 or earlier with `-ingester.normalise-tokens=false`) are ignored by distributors. Such ingesters should either switch to using normalised tokens, or be upgraded to Cortex 0.5.0 or later.

### Known issues

- The gRPC streaming for ingesters doesn't work when using the experimental TSDB blocks storage. Please do not enable `-querier.ingester-streaming` if you're using the TSDB blocks storage. If you want to enable it, you can build Cortex from `master` given the issue has been fixed after Cortex `0.7` branch has been cut and the fix wasn't included in the `0.7` because related to an experimental feature.

### Annotated config file breaking changes

In this section you can find a config file diff showing the breaking changes introduced in Cortex `0.7`. You can also find the [full configuration file reference doc](https://cortexmetrics.io/docs/configuration/configuration-file/) in the website.

 ```diff
### Root level config

 # "configdb" has been moved to "alertmanager > store > configdb".
-[configdb: <configdb_config>]

 # "config_store" has been renamed to "configs".
-[config_store: <configstore_config>]
+[configs: <configs_config>]


### `distributor_config`

 # The support to hook an external billing system has been removed.
-[enable_billing: <boolean> | default = false]
-billing:
-  [maxbufferedevents: <int> | default = 1024]
-  [retrydelay: <duration> | default = 500ms]
-  [ingesterhostport: <string> | default = "localhost:24225"]


### `querier_config`

 # "ingestermaxquerylookback" has been renamed to "query_ingesters_within".
-[ingestermaxquerylookback: <duration> | default = 0s]
+[query_ingesters_within: <duration> | default = 0s]


### `queryrange_config`

results_cache:
  cache:
     # "defaul_validity" has been renamed to "default_validity".
-    [defaul_validity: <duration> | default = 0s]
+    [default_validity: <duration> | default = 0s]

   # "cache_split_interval" has been deprecated in favor of "split_queries_by_interval".
-  [cache_split_interval: <duration> | default = 24h0m0s]


### `alertmanager_config`

# The "store" config block has been added. This includes "configdb" which previously
# was the "configdb" root level config block.
+store:
+  [type: <string> | default = "configdb"]
+  [configdb: <configstore_config>]
+  local:
+    [path: <string> | default = ""]


### `storage_config`

index_queries_cache_config:
   # "defaul_validity" has been renamed to "default_validity".
-  [defaul_validity: <duration> | default = 0s]
+  [default_validity: <duration> | default = 0s]


### `chunk_store_config`

chunk_cache_config:
   # "defaul_validity" has been renamed to "default_validity".
-  [defaul_validity: <duration> | default = 0s]
+  [default_validity: <duration> | default = 0s]

write_dedupe_cache_config:
   # "defaul_validity" has been renamed to "default_validity".
-  [defaul_validity: <duration> | default = 0s]
+  [default_validity: <duration> | default = 0s]

 # "min_chunk_age" has been removed in favor of "querier > query_store_after".
-[min_chunk_age: <duration> | default = 0s]


### `configs_config`

-# "uri" has been moved to "database > uri".
-[uri: <string> | default = "postgres://postgres@configs-db.weave.local/configs?sslmode=disable"]

-# "migrationsdir" has been moved to "database > migrations_dir".
-[migrationsdir: <string> | default = ""]

-# "passwordfile" has been moved to "database > password_file".
-[passwordfile: <string> | default = ""]

+database:
+  [uri: <string> | default = "postgres://postgres@configs-db.weave.local/configs?sslmode=disable"]
+  [migrations_dir: <string> | default = ""]
+  [password_file: <string> | default = ""]
```

## 0.6.1 / 2020-02-05

* [BUGFIX] Fixed parsing of the WAL configuration when specified in the YAML config file. #2071

## 0.6.0 / 2020-01-28

Note that the ruler flags need to be changed in this upgrade. You're moving from a single node ruler to something that might need to be sharded.
Further, if you're using the configs service, we've upgraded the migration library and this requires some manual intervention. See full instructions below to upgrade your PostgreSQL.

* [CHANGE] The frontend component now does not cache results if it finds a `Cache-Control` header and if one of its values is `no-store`. #1974
* [CHANGE] Flags changed with transition to upstream Prometheus rules manager:
  * `-ruler.client-timeout` is now `ruler.configs.client-timeout` in order to match `ruler.configs.url`.
  * `-ruler.group-timeout`has been removed.
  * `-ruler.num-workers` has been removed.
  * `-ruler.rule-path` has been added to specify where the prometheus rule manager will sync rule files.
  * `-ruler.storage.type` has beem added to specify the rule store backend type, currently only the configdb.
  * `-ruler.poll-interval` has been added to specify the interval in which to poll new rule groups.
  * `-ruler.evaluation-interval` default value has changed from `15s` to `1m` to match the default evaluation interval in Prometheus.
  * Ruler sharding requires a ring which can be configured via the ring flags prefixed by `ruler.ring.`. #1987
* [CHANGE] Use relative links from /ring page to make it work when used behind reverse proxy. #1896
* [CHANGE] Deprecated `-distributor.limiter-reload-period` flag. #1766
* [CHANGE] Ingesters now write only normalised tokens to the ring, although they can still read denormalised tokens used by other ingesters. `-ingester.normalise-tokens` is now deprecated, and ignored. If you want to switch back to using denormalised tokens, you need to downgrade to Cortex 0.4.0. Previous versions don't handle claiming tokens from normalised ingesters correctly. #1809
* [CHANGE] Overrides mechanism has been renamed to "runtime config", and is now separate from limits. Runtime config is simply a file that is reloaded by Cortex every couple of seconds. Limits and now also multi KV use this mechanism.<br />New arguments were introduced: `-runtime-config.file` (defaults to empty) and `-runtime-config.reload-period` (defaults to 10 seconds), which replace previously used `-limits.per-user-override-config` and `-limits.per-user-override-period` options. Old options are still used if `-runtime-config.file` is not specified. This change is also reflected in YAML configuration, where old `limits.per_tenant_override_config` and `limits.per_tenant_override_period` fields are replaced with `runtime_config.file` and `runtime_config.period` respectively. #1749
* [CHANGE] Cortex now rejects data with duplicate labels. Previously, such data was accepted, with duplicate labels removed with only one value left. #1964
* [CHANGE] Changed the default value for `-distributor.ha-tracker.prefix` from `collectors/` to `ha-tracker/` in order to not clash with other keys (ie. ring) stored in the same key-value store. #1940
* [FEATURE] Experimental: Write-Ahead-Log added in ingesters for more data reliability against ingester crashes. #1103
  * `--ingester.wal-enabled`: Setting this to `true` enables writing to WAL during ingestion.
  * `--ingester.wal-dir`: Directory where the WAL data should be stored and/or recovered from.
  * `--ingester.checkpoint-enabled`: Set this to `true` to enable checkpointing of in-memory chunks to disk.
  * `--ingester.checkpoint-duration`: This is the interval at which checkpoints should be created.
  * `--ingester.recover-from-wal`: Set this to `true` to recover data from an existing WAL.
  * For more information, please checkout the ["Ingesters with WAL" guide](https://cortexmetrics.io/docs/guides/ingesters-with-wal/).
* [FEATURE] The distributor can now drop labels from samples (similar to the removal of the replica label for HA ingestion) per user via the `distributor.drop-label` flag. #1726
* [FEATURE] Added flag `debug.mutex-profile-fraction` to enable mutex profiling #1969
* [FEATURE] Added `global` ingestion rate limiter strategy. Deprecated `-distributor.limiter-reload-period` flag. #1766
* [FEATURE] Added support for Microsoft Azure blob storage to be used for storing chunk data. #1913
* [FEATURE] Added readiness probe endpoint`/ready` to queriers. #1934
* [FEATURE] Added "multi" KV store that can interact with two other KV stores, primary one for all reads and writes, and secondary one, which only receives writes. Primary/secondary store can be modified in runtime via runtime-config mechanism (previously "overrides"). #1749
* [FEATURE] Added support to store ring tokens to a file and read it back on startup, instead of generating/fetching the tokens to/from the ring. This feature can be enabled with the flag `-ingester.tokens-file-path`. #1750
* [FEATURE] Experimental TSDB: Added `/series` API endpoint support with TSDB blocks storage. #1830
* [FEATURE] Experimental TSDB: Added TSDB blocks `compactor` component, which iterates over users blocks stored in the bucket and compact them according to the configured block ranges. #1942
* [ENHANCEMENT] metric `cortex_ingester_flush_reasons` gets a new `reason` value: `Spread`, when `-ingester.spread-flushes` option is enabled. #1978
* [ENHANCEMENT] Added `password` and `enable_tls` options to redis cache configuration. Enables usage of Microsoft Azure Cache for Redis service. #1923
* [ENHANCEMENT] Upgraded Kubernetes API version for deployments from `extensions/v1beta1` to `apps/v1`. #1941
* [ENHANCEMENT] Experimental TSDB: Open existing TSDB on startup to prevent ingester from becoming ready before it can accept writes. The max concurrency is set via `--experimental.tsdb.max-tsdb-opening-concurrency-on-startup`. #1917
* [ENHANCEMENT] Experimental TSDB: Querier now exports aggregate metrics from Thanos bucket store and in memory index cache (many metrics to list, but all have `cortex_querier_bucket_store_` or `cortex_querier_blocks_index_cache_` prefix). #1996
* [ENHANCEMENT] Experimental TSDB: Improved multi-tenant bucket store. #1991
  * Allowed to configure the blocks sync interval via `-experimental.tsdb.bucket-store.sync-interval` (0 disables the sync)
  * Limited the number of tenants concurrently synched by `-experimental.tsdb.bucket-store.block-sync-concurrency`
  * Renamed `cortex_querier_sync_seconds` metric to `cortex_querier_blocks_sync_seconds`
  * Track `cortex_querier_blocks_sync_seconds` metric for the initial sync too
* [BUGFIX] Fixed unnecessary CAS operations done by the HA tracker when the jitter is enabled. #1861
* [BUGFIX] Fixed ingesters getting stuck in a LEAVING state after coming up from an ungraceful exit. #1921
* [BUGFIX] Reduce memory usage when ingester Push() errors. #1922
* [BUGFIX] Table Manager: Fixed calculation of expected tables and creation of tables from next active schema considering grace period. #1976
* [BUGFIX] Experimental TSDB: Fixed ingesters consistency during hand-over when using experimental TSDB blocks storage. #1854 #1818
* [BUGFIX] Experimental TSDB: Fixed metrics when using experimental TSDB blocks storage. #1981 #1982 #1990 #1983
* [BUGFIX] Experimental memberlist: Use the advertised address when sending packets to other peers of the Gossip memberlist. #1857
* [BUGFIX] Experimental TSDB: Fixed incorrect query results introduced in #2604 caused by a buffer incorrectly reused while iterating samples. #2697

### Upgrading PostgreSQL (if you're using configs service)

Reference: <https://github.com/golang-migrate/migrate/tree/master/database/postgres#upgrading-from-v1>

1. Install the migrate package cli tool: <https://github.com/golang-migrate/migrate/tree/master/cmd/migrate#installation>
2. Drop the `schema_migrations` table: `DROP TABLE schema_migrations;`.
2. Run the migrate command:

```bash
migrate  -path <absolute_path_to_cortex>/cmd/cortex/migrations -database postgres://localhost:5432/database force 2
```

### Known issues

- The `cortex_prometheus_rule_group_last_evaluation_timestamp_seconds` metric, tracked by the ruler, is not unregistered for rule groups not being used anymore. This issue will be fixed in the next Cortex release (see [2033](https://github.com/cortexproject/cortex/issues/2033)).

- Write-Ahead-Log (WAL) does not have automatic repair of corrupt checkpoint or WAL segments, which is possible if ingester crashes abruptly or the underlying disk corrupts. Currently the only way to resolve this is to manually delete the affected checkpoint and/or WAL segments. Automatic repair will be added in the future releases.

## 0.4.0 / 2019-12-02

* [CHANGE] The frontend component has been refactored to be easier to re-use. When upgrading the frontend, cache entries will be discarded and re-created with the new protobuf schema. #1734
* [CHANGE] Removed direct DB/API access from the ruler. `-ruler.configs.url` has been now deprecated. #1579
* [CHANGE] Removed `Delta` encoding. Any old chunks with `Delta` encoding cannot be read anymore. If `ingester.chunk-encoding` is set to `Delta` the ingester will fail to start. #1706
* [CHANGE] Setting `-ingester.max-transfer-retries` to 0 now disables hand-over when ingester is shutting down. Previously, zero meant infinite number of attempts. #1771
* [CHANGE] `dynamo` has been removed as a valid storage name to make it consistent for all components. `aws` and `aws-dynamo` remain as valid storage names.
* [CHANGE/FEATURE] The frontend split and cache intervals can now be configured using the respective flag `--querier.split-queries-by-interval` and `--frontend.cache-split-interval`.
  * If `--querier.split-queries-by-interval` is not provided request splitting is disabled by default.
  * __`--querier.split-queries-by-day` is still accepted for backward compatibility but has been deprecated. You should now use `--querier.split-queries-by-interval`. We recommend a to use a multiple of 24 hours.__
* [FEATURE] Global limit on the max series per user and metric #1760
  * `-ingester.max-global-series-per-user`
  * `-ingester.max-global-series-per-metric`
  * Requires `-distributor.replication-factor` and `-distributor.shard-by-all-labels` set for the ingesters too
* [FEATURE] Flush chunks with stale markers early with `ingester.max-stale-chunk-idle`. #1759
* [FEATURE] EXPERIMENTAL: Added new KV Store backend based on memberlist library. Components can gossip about tokens and ingester states, instead of using Consul or Etcd. #1721
* [FEATURE] EXPERIMENTAL: Use TSDB in the ingesters & flush blocks to S3/GCS ala Thanos. This will let us use an Object Store more efficiently and reduce costs. #1695
* [FEATURE] Allow Query Frontend to log slow queries with `frontend.log-queries-longer-than`. #1744
* [FEATURE] Add HTTP handler to trigger ingester flush & shutdown - used when running as a stateful set with the WAL enabled.  #1746
* [FEATURE] EXPERIMENTAL: Added GCS support to TSDB blocks storage. #1772
* [ENHANCEMENT] Reduce memory allocations in the write path. #1706
* [ENHANCEMENT] Consul client now follows recommended practices for blocking queries wrt returned Index value. #1708
* [ENHANCEMENT] Consul client can optionally rate-limit itself during Watch (used e.g. by ring watchers) and WatchPrefix (used by HA feature) operations. Rate limiting is disabled by default. New flags added: `--consul.watch-rate-limit`, and `--consul.watch-burst-size`. #1708
* [ENHANCEMENT] Added jitter to HA deduping heartbeats, configure using `distributor.ha-tracker.update-timeout-jitter-max` #1534
* [ENHANCEMENT] Add ability to flush chunks with stale markers early. #1759
* [BUGFIX] Stop reporting successful actions as 500 errors in KV store metrics. #1798
* [BUGFIX] Fix bug where duplicate labels can be returned through metadata APIs. #1790
* [BUGFIX] Fix reading of old, v3 chunk data. #1779
* [BUGFIX] Now support IAM roles in service accounts in AWS EKS. #1803
* [BUGFIX] Fixed duplicated series returned when querying both ingesters and store with the experimental TSDB blocks storage. #1778

In this release we updated the following dependencies:

- gRPC v1.25.0  (resulted in a drop of 30% CPU usage when compression is on)
- jaeger-client v2.20.0
- aws-sdk-go to v1.25.22

## 0.3.0 / 2019-10-11

This release adds support for Redis as an alternative to Memcached, and also includes many optimisations which reduce CPU and memory usage.

* [CHANGE] Gauge metrics were renamed to drop the `_total` suffix. #1685
  * In Alertmanager, `alertmanager_configs_total` is now `alertmanager_configs`
  * In Ruler, `scheduler_configs_total` is now `scheduler_configs`
  * `scheduler_groups_total` is now `scheduler_groups`.
* [CHANGE] `--alertmanager.configs.auto-slack-root` flag was dropped as auto Slack root is not supported anymore. #1597
* [CHANGE] In table-manager, default DynamoDB capacity was reduced from 3,000 units to 1,000 units. We recommend you do not run with the defaults: find out what figures are needed for your environment and set that via `-dynamodb.periodic-table.write-throughput` and `-dynamodb.chunk-table.write-throughput`.
* [FEATURE] Add Redis support for caching #1612
* [FEATURE] Allow spreading chunk writes across multiple S3 buckets #1625
* [FEATURE] Added `/shutdown` endpoint for ingester to shutdown all operations of the ingester. #1746
* [ENHANCEMENT] Upgraded Prometheus to 2.12.0 and Alertmanager to 0.19.0. #1597
* [ENHANCEMENT] Cortex is now built with Go 1.13 #1675, #1676, #1679
* [ENHANCEMENT] Many optimisations, mostly impacting ingester and querier: #1574, #1624, #1638, #1644, #1649, #1654, #1702

Full list of changes: <https://github.com/cortexproject/cortex/compare/v0.2.0...v0.3.0>

## 0.2.0 / 2019-09-05

This release has several exciting features, the most notable of them being setting `-ingester.spread-flushes` to potentially reduce your storage space by upto 50%.

* [CHANGE] Flags changed due to changes upstream in Prometheus Alertmanager #929:
  * `alertmanager.mesh.listen-address` is now `cluster.listen-address`
  * `alertmanager.mesh.peer.host` and `alertmanager.mesh.peer.service` can be replaced by `cluster.peer`
  * `alertmanager.mesh.hardware-address`, `alertmanager.mesh.nickname`, `alertmanager.mesh.password`, and `alertmanager.mesh.peer.refresh-interval` all disappear.
* [CHANGE] --claim-on-rollout flag deprecated; feature is now always on #1566
* [CHANGE] Retention period must now be a multiple of periodic table duration #1564
* [CHANGE] The value for the name label for the chunks memcache in all `cortex_cache_` metrics is now `chunksmemcache` (before it was `memcache`) #1569
* [FEATURE] Makes the ingester flush each timeseries at a specific point in the max-chunk-age cycle with `-ingester.spread-flushes`. This means multiple replicas of a chunk are very likely to contain the same contents which cuts chunk storage space by up to 66%. #1578
* [FEATURE] Make minimum number of chunk samples configurable per user #1620
* [FEATURE] Honor HTTPS for custom S3 URLs #1603
* [FEATURE] You can now point the query-frontend at a normal Prometheus for parallelisation and caching #1441
* [FEATURE] You can now specify `http_config` on alert receivers #929
* [FEATURE] Add option to use jump hashing to load balance requests to memcached #1554
* [FEATURE] Add status page for HA tracker to distributors #1546
* [FEATURE] The distributor ring page is now easier to read with alternate rows grayed out #1621

## 0.1.0 / 2019-08-07

* [CHANGE] HA Tracker flags were renamed to provide more clarity #1465
  * `distributor.accept-ha-labels` is now `distributor.ha-tracker.enable`
  * `distributor.accept-ha-samples` is now `distributor.ha-tracker.enable-for-all-users`
  * `ha-tracker.replica` is now `distributor.ha-tracker.replica`
  * `ha-tracker.cluster` is now `distributor.ha-tracker.cluster`
* [FEATURE] You can specify "heap ballast" to reduce Go GC Churn #1489
* [BUGFIX] HA Tracker no longer always makes a request to Consul/Etcd when a request is not from the active replica #1516
* [BUGFIX] Queries are now correctly cancelled by the query-frontend #1508<|MERGE_RESOLUTION|>--- conflicted
+++ resolved
@@ -69,12 +69,9 @@
 * [ENHANCEMENT] Distributor: Prevent failed ingestion from affecting rate limiting. #3825
 * [ENHANCEMENT] Blocks storage: added `-blocks-storage.s3.region` support to S3 client configuration. #3811
 * [ENHANCEMENT] Distributor: Remove cached subrings for inactive users when using shuffle sharding. #3849
-<<<<<<< HEAD
 * [ENHANCEMENT] Ingester: attempt to prevent idle compaction from happening in concurrent ingesters by introducing a 25% jitter to the configured idle timeout (`-blocks-storage.tsdb.head-compaction-idle-timeout`). #3850
-=======
 * [ENHANCEMENT] Compactor: cleanup local files for users that are no longer owned by compactor. #3851
 * [ENHANCEMENT] Store-gateway: close empty bucket stores, and delete leftover local files for tenats that no longer belong to store-gateway. #3853
->>>>>>> a6d930ca
 * [BUGFIX] Cortex: Fixed issue where fatal errors and various log messages where not logged. #3778
 * [BUGFIX] HA Tracker: don't track as error in the `cortex_kv_request_duration_seconds` metric a CAS operation intentionally aborted. #3745
 * [BUGFIX] Querier / ruler: do not log "error removing stale clients" if the ring is empty. #3761
