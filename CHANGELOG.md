# Changelog

## master / unreleased
* [FEATURE] Ruler: Add new `-ruler.query-stats-enabled` which when enabled will report the `cortex_ruler_query_seconds_total` as a per-user metric that tracks the sum of the wall time of executing queries in the ruler in seconds. #4317

* [CHANGE] Querier / ruler: Change `-querier.max-fetched-chunks-per-query` configuration to limit to maximum number of chunks that can be fetched in a single query. The number of chunks fetched by ingesters AND long-term storare combined should not exceed the value configured on `-querier.max-fetched-chunks-per-query`. #4260
<<<<<<< HEAD
* [BUGFIX] Table-Manager: fix schema prefix checking for overlapping prefixes #4192
=======
* [CHANGE] Memberlist: the `memberlist_kv_store_value_bytes` has been removed due to values no longer being stored in-memory as encoded bytes. #4345
* [ENHANCEMENT] Add timeout for waiting on compactor to become ACTIVE in the ring. #4262
* [ENHANCEMENT] Reduce memory used by streaming queries, particularly in ruler. #4341
* [ENHANCEMENT] Ring: allow experimental configuration of disabling of heartbeat timeouts by setting the relevant configuration value to zero. Applies to the following: #4342
  * `-distributor.ring.heartbeat-timeout`
  * `-ring.heartbeat-timeout`
  * `-ruler.ring.heartbeat-timeout`
  * `-alertmanager.sharding-ring.heartbeat-timeout`
  * `-compactor.ring.heartbeat-timeout`
  * `-store-gateway.sharding-ring.heartbeat-timeout`
* [ENHANCEMENT] Ring: allow heartbeats to be explicitly disabled by setting the interval to zero. This is considered experimental. This applies to the following configuration options: #4344
  * `-distributor.ring.heartbeat-period`
  * `-ingester.heartbeat-period`
  * `-ruler.ring.heartbeat-period`
  * `-alertmanager.sharding-ring.heartbeat-period`
  * `-compactor.ring.heartbeat-period`
  * `-store-gateway.sharding-ring.heartbeat-period`
* [ENHANCEMENT] Memberlist: optimized receive path for processing ring state updates, to help reduce CPU utilization in large clusters. #4345
* [ENHANCEMENT] Memberlist: expose configuration of memberlist packet compression via `-memberlist.compression=enabled`. #4346
* [BUGFIX] HA Tracker: when cleaning up obsolete elected replicas from KV store, tracker didn't update number of cluster per user correctly. #4336
>>>>>>> 82fa3338

## 1.10.0-rc.0 / 2021-06-28

* [CHANGE] Enable strict JSON unmarshal for `pkg/util/validation.Limits` struct. The custom `UnmarshalJSON()` will now fail if the input has unknown fields. #4298
* [CHANGE] Cortex chunks storage has been deprecated and it's now in maintenance mode: all Cortex users are encouraged to migrate to the blocks storage. No new features will be added to the chunks storage. The default Cortex configuration still runs the chunks engine; please check out the [blocks storage doc](https://cortexmetrics.io/docs/blocks-storage/) on how to configure Cortex to run with the blocks storage.  #4268
* [CHANGE] The example Kubernetes manifests (stored at `k8s/`) have been removed due to a lack of proper support and maintenance. #4268
* [CHANGE] Querier / ruler: deprecated `-store.query-chunk-limit` CLI flag (and its respective YAML config option `max_chunks_per_query`) in favour of `-querier.max-fetched-chunks-per-query` (and its respective YAML config option `max_fetched_chunks_per_query`). The new limit specifies the maximum number of chunks that can be fetched in a single query from ingesters and long-term storage: the total number of actual fetched chunks could be 2x the limit, being independently applied when querying ingesters and long-term storage. #4125
* [CHANGE] Alertmanager: allowed to configure the experimental receivers firewall on a per-tenant basis. The following CLI flags (and their respective YAML config options) have been changed and moved to the limits config section: #4143
  - `-alertmanager.receivers-firewall.block.cidr-networks` renamed to `-alertmanager.receivers-firewall-block-cidr-networks`
  - `-alertmanager.receivers-firewall.block.private-addresses` renamed to `-alertmanager.receivers-firewall-block-private-addresses`
* [CHANGE] Change default value of `-server.grpc.keepalive.min-time-between-pings` from `5m` to `10s` and `-server.grpc.keepalive.ping-without-stream-allowed` to `true`. #4168
* [CHANGE] Ingester: Change default value of `-ingester.active-series-metrics-enabled` to `true`. This incurs a small increase in memory usage, between 1.2% and 1.6% as measured on ingesters with 1.3M active series. #4257
* [CHANGE] Dependency: update go-redis from v8.2.3 to v8.9.0. #4236
* [CHANGE] Memberlist: Expose default configuration values to the command line options. Note that setting these explicitly to zero will no longer cause the default to be used. If the default is desired, then do set the option. The following are affected: #4276
  - `-memberlist.stream-timeout`
  - `-memberlist.retransmit-factor`
  - `-memberlist.pull-push-interval`
  - `-memberlist.gossip-interval`
  - `-memberlist.gossip-nodes`
  - `-memberlist.gossip-to-dead-nodes-time`
  - `-memberlist.dead-node-reclaim-time`
* [FEATURE] Querier: Added new `-querier.max-fetched-series-per-query` flag. When Cortex is running with blocks storage, the max series per query limit is enforced in the querier and applies to unique series received from ingesters and store-gateway (long-term storage). #4179
* [FEATURE] Querier/Ruler: Added new `-querier.max-fetched-chunk-bytes-per-query` flag. When Cortex is running with blocks storage, the max chunk bytes limit is enforced in the querier and ruler and limits the size of all aggregated chunks returned from ingesters and storage as bytes for a query. #4216
* [FEATURE] Alertmanager: support negative matchers, time-based muting - [upstream release notes](https://github.com/prometheus/alertmanager/releases/tag/v0.22.0). #4237
* [FEATURE] Alertmanager: Added rate-limits to notifiers. Rate limits used by all integrations can be configured using `-alertmanager.notification-rate-limit`, while per-integration rate limits can be specified via `-alertmanager.notification-rate-limit-per-integration` parameter. Both shared and per-integration limits can be overwritten using overrides mechanism. These limits are applied on individual (per-tenant) alertmanagers. Rate-limited notifications are failed notifications. It is possible to monitor rate-limited notifications via new `cortex_alertmanager_notification_rate_limited_total` metric. #4135 #4163
* [FEATURE] Alertmanager: Added `-alertmanager.max-config-size-bytes` limit to control size of configuration files that Cortex users can upload to Alertmanager via API. This limit is configurable per-tenant. #4201
* [FEATURE] Alertmanager: Added `-alertmanager.max-templates-count` and `-alertmanager.max-template-size-bytes` options to control number and size of templates uploaded to Alertmanager via API. These limits are configurable per-tenant. #4223
* [FEATURE] Added flag `-debug.block-profile-rate` to enable goroutine blocking events profiling. #4217
* [FEATURE] Alertmanager: The experimental sharding feature is now considered complete. Detailed information about the configuration options can be found [here for alertmanager](https://cortexmetrics.io/docs/configuration/configuration-file/#alertmanager_config) and [here for the alertmanager storage](https://cortexmetrics.io/docs/configuration/configuration-file/#alertmanager_storage_config). To use the feature: #3925 #4020 #4021 #4031 #4084 #4110 #4126 #4127 #4141 #4146 #4161 #4162 #4222
  * Ensure that a remote storage backend is configured for Alertmanager to store state using `-alertmanager-storage.backend`, and flags related to the backend. Note that the `local` and `configdb` storage backends are not supported.
  * Ensure that a ring store is configured using `-alertmanager.sharding-ring.store`, and set the flags relevant to the chosen store type.
  * Enable the feature using `-alertmanager.sharding-enabled`.
  * Note the prior addition of a new configuration option `-alertmanager.persist-interval`. This sets the interval between persisting the current alertmanager state (notification log and silences) to object storage. See the [configuration file reference](https://cortexmetrics.io/docs/configuration/configuration-file/#alertmanager_config) for more information.
* [ENHANCEMENT] Alertmanager: Cleanup persisted state objects from remote storage when a tenant configuration is deleted. #4167
* [ENHANCEMENT] Storage: Added the ability to disable Open Census within GCS client (e.g `-gcs.enable-opencensus=false`). #4219
* [ENHANCEMENT] Etcd: Added username and password to etcd config. #4205
* [ENHANCEMENT] Alertmanager: introduced new metrics to monitor operation when using `-alertmanager.sharding-enabled`: #4149
  * `cortex_alertmanager_state_fetch_replica_state_total`
  * `cortex_alertmanager_state_fetch_replica_state_failed_total`
  * `cortex_alertmanager_state_initial_sync_total`
  * `cortex_alertmanager_state_initial_sync_completed_total`
  * `cortex_alertmanager_state_initial_sync_duration_seconds`
  * `cortex_alertmanager_state_persist_total`
  * `cortex_alertmanager_state_persist_failed_total`
* [ENHANCEMENT] Blocks storage: support ingesting exemplars and querying of exemplars.  Enabled by setting new CLI flag `-blocks-storage.tsdb.max-exemplars=<n>` or config option `blocks_storage.tsdb.max_exemplars` to positive value. #4124 #4181
* [ENHANCEMENT] Distributor: Added distributors ring status section in the admin page. #4151
* [ENHANCEMENT] Added zone-awareness support to alertmanager for use when sharding is enabled. When zone-awareness is enabled, alerts will be replicated across availability zones. #4204
* [ENHANCEMENT] Added `tenant_ids` tag to tracing spans #4186
* [ENHANCEMENT] Ring, query-frontend: Avoid using automatic private IPs (APIPA) when discovering IP address from the interface during the registration of the instance in the ring, or by query-frontend when used with query-scheduler. APIPA still used as last resort with logging indicating usage. #4032
* [ENHANCEMENT] Memberlist: introduced new metrics to aid troubleshooting tombstone convergence: #4231
  * `memberlist_client_kv_store_value_tombstones`
  * `memberlist_client_kv_store_value_tombstones_removed_total`
  * `memberlist_client_messages_to_broadcast_dropped_total`
* [ENHANCEMENT] Alertmanager: Added `-alertmanager.max-dispatcher-aggregation-groups` option to control max number of active dispatcher groups in Alertmanager (per tenant, also overrideable). When the limit is reached, Dispatcher produces log message and increases `cortex_alertmanager_dispatcher_aggregation_group_limit_reached_total` metric. #4254
* [ENHANCEMENT] Alertmanager: Added `-alertmanager.max-alerts-count` and `-alertmanager.max-alerts-size-bytes` to control max number of alerts and total size of alerts that a single user can have in Alertmanager's memory. Adding more alerts will fail with a log message and incrementing `cortex_alertmanager_alerts_insert_limited_total` metric (per-user). These limits can be overrided by using per-tenant overrides. Current values are tracked in `cortex_alertmanager_alerts_limiter_current_alerts` and `cortex_alertmanager_alerts_limiter_current_alerts_size_bytes` metrics. #4253
* [ENHANCEMENT] Store-gateway: added `-store-gateway.sharding-ring.wait-stability-min-duration` and `-store-gateway.sharding-ring.wait-stability-max-duration` support to store-gateway, to wait for ring stability at startup. #4271
* [ENHANCEMENT] Ruler: added `rule_group` label to metrics `cortex_prometheus_rule_group_iterations_total` and `cortex_prometheus_rule_group_iterations_missed_total`. #4121
* [ENHANCEMENT] Ruler: added new metrics for tracking total number of queries and push requests sent to ingester, as well as failed queries and push requests. Failures are only counted for internal errors, but not user-errors like limits or invalid query. This is in contrast to existing `cortex_prometheus_rule_evaluation_failures_total`, which is incremented also when query or samples appending fails due to user-errors. #4281
  * `cortex_ruler_write_requests_total`
  * `cortex_ruler_write_requests_failed_total`
  * `cortex_ruler_queries_total`
  * `cortex_ruler_queries_failed_total`
* [ENHANCEMENT] Ingester: Added option `-ingester.ignore-series-limit-for-metric-names` with comma-separated list of metric names that will be ignored in max series per metric limit. #4302
* [ENHANCEMENT] Added instrumentation to Redis client, with the following metrics: #3976
  - `cortex_rediscache_request_duration_seconds`
* [BUGFIX] Purger: fix `Invalid null value in condition for column range` caused by `nil` value in range for WriteBatch query. #4128
* [BUGFIX] Ingester: fixed infrequent panic caused by a race condition between TSDB mmap-ed head chunks truncation and queries. #4176
* [BUGFIX] Alertmanager: fix Alertmanager status page if clustering via gossip is disabled or sharding is enabled. #4184
* [BUGFIX] Ruler: fix `/ruler/rule_groups` endpoint doesn't work when used with object store. #4182
* [BUGFIX] Ruler: Honor the evaluation delay for the `ALERTS` and `ALERTS_FOR_STATE` series. #4227
* [BUGFIX] Make multiple Get requests instead of MGet on Redis Cluster. #4056
* [BUGFIX] Ingester: fix issue where runtime limits erroneously override default limits. #4246
* [BUGFIX] Ruler: fix startup in single-binary mode when the new `ruler_storage` is used. #4252
* [BUGFIX] Querier: fix queries failing with "at least 1 healthy replica required, could only find 0" error right after scaling up store-gateways until they're ACTIVE in the ring. #4263
* [BUGFIX] Store-gateway: when blocks sharding is enabled, do not load all blocks in each store-gateway in case of a cold startup, but load only blocks owned by the store-gateway replica. #4271
* [BUGFIX] Memberlist: fix to setting the default configuration value for `-memberlist.retransmit-factor` when not provided. This should improve propagation delay of the ring state (including, but not limited to, tombstones). Note that if the configuration is already explicitly given, this fix has no effect. #4269
* [BUGFIX] Querier: Fix issue where samples in a chunk might get skipped by batch iterator. #4218
## Blocksconvert

* [ENHANCEMENT] Scanner: add support for DynamoDB (v9 schema only). #3828
* [ENHANCEMENT] Add Cassandra support. #3795
* [ENHANCEMENT] Scanner: retry failed uploads. #4188

## 1.9.0 / 2021-05-14

* [CHANGE] Alertmanager now removes local files after Alertmanager is no longer running for removed or resharded user. #3910
* [CHANGE] Alertmanager now stores local files in per-tenant folders. Files stored by Alertmanager previously are migrated to new hierarchy. Support for this migration will be removed in Cortex 1.11. #3910
* [CHANGE] Ruler: deprecated `-ruler.storage.*` CLI flags (and their respective YAML config options) in favour of `-ruler-storage.*`. The deprecated config will be removed in Cortex 1.11. #3945
* [CHANGE] Alertmanager: deprecated `-alertmanager.storage.*` CLI flags (and their respective YAML config options) in favour of `-alertmanager-storage.*`. This change doesn't apply to `alertmanager.storage.path` and `alertmanager.storage.retention`. The deprecated config will be removed in Cortex 1.11. #4002
* [CHANGE] Alertmanager: removed `-cluster.` CLI flags deprecated in Cortex 1.7. The new config options to use are: #3946
  * `-alertmanager.cluster.listen-address` instead of `-cluster.listen-address`
  * `-alertmanager.cluster.advertise-address` instead of `-cluster.advertise-address`
  * `-alertmanager.cluster.peers` instead of `-cluster.peer`
  * `-alertmanager.cluster.peer-timeout` instead of `-cluster.peer-timeout`
* [CHANGE] Blocks storage: removed the config option `-blocks-storage.bucket-store.index-cache.postings-compression-enabled`, which was deprecated in Cortex 1.6. Postings compression is always enabled. #4101
* [CHANGE] Querier: removed the config option `-store.max-look-back-period`, which was deprecated in Cortex 1.6 and was used only by the chunks storage. You should use `-querier.max-query-lookback` instead. #4101
* [CHANGE] Query Frontend: removed the config option `-querier.compress-http-responses`, which was deprecated in Cortex 1.6. You should use`-api.response-compression-enabled` instead. #4101
* [CHANGE] Runtime-config / overrides: removed the config options `-limits.per-user-override-config` (use `-runtime-config.file`) and `-limits.per-user-override-period` (use `-runtime-config.reload-period`), both deprecated since Cortex 0.6.0. #4112
* [CHANGE] Cortex now fails fast on startup if unable to connect to the ring backend. #4068
* [FEATURE] The following features have been marked as stable: #4101
  - Shuffle-sharding
  - Querier support for querying chunks and blocks store at the same time
  - Tracking of active series and exporting them as metrics (`-ingester.active-series-metrics-enabled` and related flags)
  - Blocks storage: lazy mmap of block indexes in the store-gateway (`-blocks-storage.bucket-store.index-header-lazy-loading-enabled`)
  - Ingester: close idle TSDB and remove them from local disk (`-blocks-storage.tsdb.close-idle-tsdb-timeout`)
* [FEATURE] Memberlist: add TLS configuration options for the memberlist transport layer used by the gossip KV store. #4046
  * New flags added for memberlist communication:
    * `-memberlist.tls-enabled`
    * `-memberlist.tls-cert-path`
    * `-memberlist.tls-key-path`
    * `-memberlist.tls-ca-path`
    * `-memberlist.tls-server-name`
    * `-memberlist.tls-insecure-skip-verify`
* [FEATURE] Ruler: added `local` backend support to the ruler storage configuration under the `-ruler-storage.` flag prefix. #3932
* [ENHANCEMENT] Upgraded Docker base images to `alpine:3.13`. #4042
* [ENHANCEMENT] Blocks storage: reduce ingester memory by eliminating series reference cache. #3951
* [ENHANCEMENT] Ruler: optimized `<prefix>/api/v1/rules` and `<prefix>/api/v1/alerts` when ruler sharding is enabled. #3916
* [ENHANCEMENT] Ruler: added the following metrics when ruler sharding is enabled: #3916
  * `cortex_ruler_clients`
  * `cortex_ruler_client_request_duration_seconds`
* [ENHANCEMENT] Alertmanager: Add API endpoint to list all tenant alertmanager configs: `GET /multitenant_alertmanager/configs`. #3529
* [ENHANCEMENT] Ruler: Add API endpoint to list all tenant ruler rule groups: `GET /ruler/rule_groups`. #3529
* [ENHANCEMENT] Query-frontend/scheduler: added querier forget delay (`-query-frontend.querier-forget-delay` and `-query-scheduler.querier-forget-delay`) to mitigate the blast radius in the event queriers crash because of a repeatedly sent "query of death" when shuffle-sharding is enabled. #3901
* [ENHANCEMENT] Query-frontend: reduced memory allocations when serializing query response. #3964
* [ENHANCEMENT] Querier / ruler: some optimizations to PromQL query engine. #3934 #3989
* [ENHANCEMENT] Ingester: reduce CPU and memory when an high number of errors are returned by the ingester on the write path with the blocks storage. #3969 #3971 #3973
* [ENHANCEMENT] Distributor: reduce CPU and memory when an high number of errors are returned by the distributor on the write path. #3990
* [ENHANCEMENT] Put metric before label value in the "label value too long" error message. #4018
* [ENHANCEMENT] Allow use of `y|w|d` suffixes for duration related limits and per-tenant limits. #4044
* [ENHANCEMENT] Query-frontend: Small optimization on top of PR #3968 to avoid unnecessary Extents merging. #4026
* [ENHANCEMENT] Add a metric `cortex_compactor_compaction_interval_seconds` for the compaction interval config value. #4040
* [ENHANCEMENT] Ingester: added following per-ingester (instance) experimental limits: max number of series in memory (`-ingester.instance-limits.max-series`), max number of users in memory (`-ingester.instance-limits.max-tenants`), max ingestion rate (`-ingester.instance-limits.max-ingestion-rate`), and max inflight requests (`-ingester.instance-limits.max-inflight-push-requests`). These limits are only used when using blocks storage. Limits can also be configured using runtime-config feature, and current values are exported as `cortex_ingester_instance_limits` metric. #3992.
* [ENHANCEMENT] Cortex is now built with Go 1.16. #4062
* [ENHANCEMENT] Distributor: added per-distributor experimental limits: max number of inflight requests (`-distributor.instance-limits.max-inflight-push-requests`) and max ingestion rate in samples/sec (`-distributor.instance-limits.max-ingestion-rate`). If not set, these two are unlimited. Also added metrics to expose current values (`cortex_distributor_inflight_push_requests`, `cortex_distributor_ingestion_rate_samples_per_second`) as well as limits (`cortex_distributor_instance_limits` with various `limit` label values). #4071
* [ENHANCEMENT] Ruler: Added `-ruler.enabled-tenants` and `-ruler.disabled-tenants` to explicitly enable or disable rules processing for specific tenants. #4074
* [ENHANCEMENT] Block Storage Ingester: `/flush` now accepts two new parameters: `tenant` to specify tenant to flush and `wait=true` to make call synchronous. Multiple tenants can be specified by repeating `tenant` parameter. If no `tenant` is specified, all tenants are flushed, as before. #4073
* [ENHANCEMENT] Alertmanager: validate configured `-alertmanager.web.external-url` and fail if ends with `/`. #4081
* [ENHANCEMENT] Alertmanager: added `-alertmanager.receivers-firewall.block.cidr-networks` and `-alertmanager.receivers-firewall.block.private-addresses` to block specific network addresses in HTTP-based Alertmanager receiver integrations. #4085
* [ENHANCEMENT] Allow configuration of Cassandra's host selection policy. #4069
* [ENHANCEMENT] Store-gateway: retry synching blocks if a per-tenant sync fails. #3975 #4088
* [ENHANCEMENT] Add metric `cortex_tcp_connections` exposing the current number of accepted TCP connections. #4099
* [ENHANCEMENT] Querier: Allow federated queries to run concurrently. #4065
* [ENHANCEMENT] Label Values API call now supports `match[]` parameter when querying blocks on storage (assuming `-querier.query-store-for-labels-enabled` is enabled). #4133
* [BUGFIX] Ruler-API: fix bug where `/api/v1/rules/<namespace>/<group_name>` endpoint return `400` instead of `404`. #4013
* [BUGFIX] Distributor: reverted changes done to rate limiting in #3825. #3948
* [BUGFIX] Ingester: Fix race condition when opening and closing tsdb concurrently. #3959
* [BUGFIX] Querier: streamline tracing spans. #3924
* [BUGFIX] Ruler Storage: ignore objects with empty namespace or group in the name. #3999
* [BUGFIX] Distributor: fix issue causing distributors to not extend the replication set because of failing instances when zone-aware replication is enabled. #3977
* [BUGFIX] Query-frontend: Fix issue where cached entry size keeps increasing when making tiny query repeatedly. #3968
* [BUGFIX] Compactor: `-compactor.blocks-retention-period` now supports weeks (`w`) and years (`y`). #4027
* [BUGFIX] Querier: returning 422 (instead of 500) when query hits `max_chunks_per_query` limit with block storage, when the limit is hit in the store-gateway. #3937
* [BUGFIX] Ruler: Rule group limit enforcement should now allow the same number of rules in a group as the limit. #3616
* [BUGFIX] Frontend, Query-scheduler: allow querier to notify about shutdown without providing any authentication. #4066
* [BUGFIX] Querier: fixed race condition causing queries to fail right after querier startup with the "empty ring" error. #4068
* [BUGFIX] Compactor: Increment `cortex_compactor_runs_failed_total` if compactor failed compact a single tenant. #4094
* [BUGFIX] Tracing: hot fix to avoid the Jaeger tracing client to indefinitely block the Cortex process shutdown in case the HTTP connection to the tracing backend is blocked. #4134
* [BUGFIX] Forward proper EndsAt from ruler to Alertmanager inline with Prometheus behaviour. #4017
* [BUGFIX] Querier: support filtering LabelValues with matchers when using tenant federation. #4277

## Blocksconvert

* [ENHANCEMENT] Builder: add `-builder.timestamp-tolerance` option which may reduce block size by rounding timestamps to make difference whole seconds. #3891

## 1.8.1 / 2021-04-27

* [CHANGE] Fix for CVE-2021-31232: Local file disclosure vulnerability when `-experimental.alertmanager.enable-api` is used. The HTTP basic auth `password_file` can be used as an attack vector to send any file content via a webhook. The alertmanager templates can be used as an attack vector to send any file content because the alertmanager can load any text file specified in the templates list.

## 1.8.0 / 2021-03-24

* [CHANGE] Alertmanager: Don't expose cluster information to tenants via the `/alertmanager/api/v1/status` API endpoint when operating with clustering enabled. #3903
* [CHANGE] Ingester: don't update internal "last updated" timestamp of TSDB if tenant only sends invalid samples. This affects how "idle" time is computed. #3727
* [CHANGE] Require explicit flag `-<prefix>.tls-enabled` to enable TLS in GRPC clients. Previously it was enough to specify a TLS flag to enable TLS validation. #3156
* [CHANGE] Query-frontend: removed `-querier.split-queries-by-day` (deprecated in Cortex 0.4.0). Please use `-querier.split-queries-by-interval` instead. #3813
* [CHANGE] Store-gateway: the chunks pool controlled by `-blocks-storage.bucket-store.max-chunk-pool-bytes` is now shared across all tenants. #3830
* [CHANGE] Ingester: return error code 400 instead of 429 when per-user/per-tenant series/metadata limits are reached. #3833
* [CHANGE] Compactor: add `reason` label to `cortex_compactor_blocks_marked_for_deletion_total` metric. Source blocks marked for deletion by compactor are labelled as `compaction`, while blocks passing the retention period are labelled as `retention`. #3879
* [CHANGE] Alertmanager: the `DELETE /api/v1/alerts` is now idempotent. No error is returned if the alertmanager config doesn't exist. #3888
* [FEATURE] Experimental Ruler Storage: Add a separate set of configuration options to configure the ruler storage backend under the `-ruler-storage.` flag prefix. All blocks storage bucket clients and the config service are currently supported. Clients using this implementation will only be enabled if the existing `-ruler.storage` flags are left unset. #3805 #3864
* [FEATURE] Experimental Alertmanager Storage: Add a separate set of configuration options to configure the alertmanager storage backend under the `-alertmanager-storage.` flag prefix. All blocks storage bucket clients and the config service are currently supported. Clients using this implementation will only be enabled if the existing `-alertmanager.storage` flags are left unset. #3888
* [FEATURE] Adds support to S3 server-side encryption using KMS. The S3 server-side encryption config can be overridden on a per-tenant basis for the blocks storage, ruler and alertmanager. Deprecated `-<prefix>.s3.sse-encryption`, please use the following CLI flags that have been added. #3651 #3810 #3811 #3870 #3886 #3906
  - `-<prefix>.s3.sse.type`
  - `-<prefix>.s3.sse.kms-key-id`
  - `-<prefix>.s3.sse.kms-encryption-context`
* [FEATURE] Querier: Enable `@ <timestamp>` modifier in PromQL using the new `-querier.at-modifier-enabled` flag. #3744
* [FEATURE] Overrides Exporter: Add `overrides-exporter` module for exposing per-tenant resource limit overrides as metrics. It is not included in `all` target (single-binary mode), and must be explicitly enabled. #3785
* [FEATURE] Experimental thanosconvert: introduce an experimental tool `thanosconvert` to migrate Thanos block metadata to Cortex metadata. #3770
* [FEATURE] Alertmanager: It now shards the `/api/v1/alerts` API using the ring when sharding is enabled. #3671
  * Added `-alertmanager.max-recv-msg-size` (defaults to 16M) to limit the size of HTTP request body handled by the alertmanager.
  * New flags added for communication between alertmanagers:
    * `-alertmanager.max-recv-msg-size`
    * `-alertmanager.alertmanager-client.remote-timeout`
    * `-alertmanager.alertmanager-client.tls-enabled`
    * `-alertmanager.alertmanager-client.tls-cert-path`
    * `-alertmanager.alertmanager-client.tls-key-path`
    * `-alertmanager.alertmanager-client.tls-ca-path`
    * `-alertmanager.alertmanager-client.tls-server-name`
    * `-alertmanager.alertmanager-client.tls-insecure-skip-verify`
* [FEATURE] Compactor: added blocks storage per-tenant retention support. This is configured via `-compactor.retention-period`, and can be overridden on a per-tenant basis. #3879
* [ENHANCEMENT] Queries: Instrument queries that were discarded due to the configured `max_outstanding_requests_per_tenant`. #3894
  * `cortex_query_frontend_discarded_requests_total`
  * `cortex_query_scheduler_discarded_requests_total`
* [ENHANCEMENT] Ruler: Add TLS and explicit basis authentication configuration options for the HTTP client the ruler uses to communicate with the alertmanager. #3752
  * `-ruler.alertmanager-client.basic-auth-username`: Configure the basic authentication username used by the client. Takes precedent over a URL configured username.
  * `-ruler.alertmanager-client.basic-auth-password`: Configure the basic authentication password used by the client. Takes precedent over a URL configured password.
  * `-ruler.alertmanager-client.tls-ca-path`: File path to the CA file.
  * `-ruler.alertmanager-client.tls-cert-path`: File path to the TLS certificate.
  * `-ruler.alertmanager-client.tls-insecure-skip-verify`: Boolean to disable verifying the certificate.
  * `-ruler.alertmanager-client.tls-key-path`: File path to the TLS key certificate.
  * `-ruler.alertmanager-client.tls-server-name`: Expected name on the TLS certificate.
* [ENHANCEMENT] Ingester: exposed metric `cortex_ingester_oldest_unshipped_block_timestamp_seconds`, tracking the unix timestamp of the oldest TSDB block not shipped to the storage yet. #3705
* [ENHANCEMENT] Prometheus upgraded. #3739 #3806
  * Avoid unnecessary `runtime.GC()` during compactions.
  * Prevent compaction loop in TSDB on data gap.
* [ENHANCEMENT] Query-Frontend now returns server side performance metrics using `Server-Timing` header when query stats is enabled. #3685
* [ENHANCEMENT] Runtime Config: Add a `mode` query parameter for the runtime config endpoint. `/runtime_config?mode=diff` now shows the YAML runtime configuration with all values that differ from the defaults. #3700
* [ENHANCEMENT] Distributor: Enable downstream projects to wrap distributor push function and access the deserialized write requests berfore/after they are pushed. #3755
* [ENHANCEMENT] Add flag `-<prefix>.tls-server-name` to require a specific server name instead of the hostname on the certificate. #3156
* [ENHANCEMENT] Alertmanager: Remove a tenant's alertmanager instead of pausing it as we determine it is no longer needed. #3722
* [ENHANCEMENT] Blocks storage: added more configuration options to S3 client. #3775
  * `-blocks-storage.s3.tls-handshake-timeout`: Maximum time to wait for a TLS handshake. 0 means no limit.
  * `-blocks-storage.s3.expect-continue-timeout`: The time to wait for a server's first response headers after fully writing the request headers if the request has an Expect header. 0 to send the request body immediately.
  * `-blocks-storage.s3.max-idle-connections`: Maximum number of idle (keep-alive) connections across all hosts. 0 means no limit.
  * `-blocks-storage.s3.max-idle-connections-per-host`: Maximum number of idle (keep-alive) connections to keep per-host. If 0, a built-in default value is used.
  * `-blocks-storage.s3.max-connections-per-host`: Maximum number of connections per host. 0 means no limit.
* [ENHANCEMENT] Ingester: when tenant's TSDB is closed, Ingester now removes pushed metrics-metadata from memory, and removes metadata (`cortex_ingester_memory_metadata`, `cortex_ingester_memory_metadata_created_total`, `cortex_ingester_memory_metadata_removed_total`) and validation metrics (`cortex_discarded_samples_total`, `cortex_discarded_metadata_total`). #3782
* [ENHANCEMENT] Distributor: cleanup metrics for inactive tenants. #3784
* [ENHANCEMENT] Ingester: Have ingester to re-emit following TSDB metrics. #3800
  * `cortex_ingester_tsdb_blocks_loaded`
  * `cortex_ingester_tsdb_reloads_total`
  * `cortex_ingester_tsdb_reloads_failures_total`
  * `cortex_ingester_tsdb_symbol_table_size_bytes`
  * `cortex_ingester_tsdb_storage_blocks_bytes`
  * `cortex_ingester_tsdb_time_retentions_total`
* [ENHANCEMENT] Querier: distribute workload across `-store-gateway.sharding-ring.replication-factor` store-gateway replicas when querying blocks and `-store-gateway.sharding-enabled=true`. #3824
* [ENHANCEMENT] Distributor / HA Tracker: added cleanup of unused elected HA replicas from KV store. Added following metrics to monitor this process: #3809
  * `cortex_ha_tracker_replicas_cleanup_started_total`
  * `cortex_ha_tracker_replicas_cleanup_marked_for_deletion_total`
  * `cortex_ha_tracker_replicas_cleanup_deleted_total`
  * `cortex_ha_tracker_replicas_cleanup_delete_failed_total`
* [ENHANCEMENT] Ruler now has new API endpoint `/ruler/delete_tenant_config` that can be used to delete all ruler groups for tenant. It is intended to be used by administrators who wish to clean up state after removed user. Note that this endpoint is enabled regardless of `-experimental.ruler.enable-api`. #3750 #3899
* [ENHANCEMENT] Query-frontend, query-scheduler: cleanup metrics for inactive tenants. #3826
* [ENHANCEMENT] Blocks storage: added `-blocks-storage.s3.region` support to S3 client configuration. #3811
* [ENHANCEMENT] Distributor: Remove cached subrings for inactive users when using shuffle sharding. #3849
* [ENHANCEMENT] Store-gateway: Reduced memory used to fetch chunks at query time. #3855
* [ENHANCEMENT] Ingester: attempt to prevent idle compaction from happening in concurrent ingesters by introducing a 25% jitter to the configured idle timeout (`-blocks-storage.tsdb.head-compaction-idle-timeout`). #3850
* [ENHANCEMENT] Compactor: cleanup local files for users that are no longer owned by compactor. #3851
* [ENHANCEMENT] Store-gateway: close empty bucket stores, and delete leftover local files for tenants that no longer belong to store-gateway. #3853
* [ENHANCEMENT] Store-gateway: added metrics to track partitioner behaviour. #3877
  * `cortex_bucket_store_partitioner_requested_bytes_total`
  * `cortex_bucket_store_partitioner_requested_ranges_total`
  * `cortex_bucket_store_partitioner_expanded_bytes_total`
  * `cortex_bucket_store_partitioner_expanded_ranges_total`
* [ENHANCEMENT] Store-gateway: added metrics to monitor chunk buffer pool behaviour. #3880
  * `cortex_bucket_store_chunk_pool_requested_bytes_total`
  * `cortex_bucket_store_chunk_pool_returned_bytes_total`
* [ENHANCEMENT] Alertmanager: load alertmanager configurations from object storage concurrently, and only load necessary configurations, speeding configuration synchronization process and executing fewer "GET object" operations to the storage when sharding is enabled. #3898
* [ENHANCEMENT] Ingester (blocks storage): Ingester can now stream entire chunks instead of individual samples to the querier. At the moment this feature must be explicitly enabled either by using `-ingester.stream-chunks-when-using-blocks` flag or `ingester_stream_chunks_when_using_blocks` (boolean) field in runtime config file, but these configuration options are temporary and will be removed when feature is stable. #3889
* [ENHANCEMENT] Alertmanager: New endpoint `/multitenant_alertmanager/delete_tenant_config` to delete configuration for tenant identified by `X-Scope-OrgID` header. This is an internal endpoint, available even if Alertmanager API is not enabled by using `-experimental.alertmanager.enable-api`. #3900
* [ENHANCEMENT] MemCached: Add `max_item_size` support. #3929
* [BUGFIX] Cortex: Fixed issue where fatal errors and various log messages where not logged. #3778
* [BUGFIX] HA Tracker: don't track as error in the `cortex_kv_request_duration_seconds` metric a CAS operation intentionally aborted. #3745
* [BUGFIX] Querier / ruler: do not log "error removing stale clients" if the ring is empty. #3761
* [BUGFIX] Store-gateway: fixed a panic caused by a race condition when the index-header lazy loading is enabled. #3775 #3789
* [BUGFIX] Compactor: fixed "could not guess file size" log when uploading blocks deletion marks to the global location. #3807
* [BUGFIX] Prevent panic at start if the http_prefix setting doesn't have a valid value. #3796
* [BUGFIX] Memberlist: fixed panic caused by race condition in `armon/go-metrics` used by memberlist client. #3725
* [BUGFIX] Querier: returning 422 (instead of 500) when query hits `max_chunks_per_query` limit with block storage. #3895
* [BUGFIX] Alertmanager: Ensure that experimental `/api/v1/alerts` endpoints work when `-http.prefix` is empty. #3905
* [BUGFIX] Chunk store: fix panic in inverted index when deleted fingerprint is no longer in the index. #3543

## 1.7.1 / 2021-04-27

* [CHANGE] Fix for CVE-2021-31232: Local file disclosure vulnerability when `-experimental.alertmanager.enable-api` is used. The HTTP basic auth `password_file` can be used as an attack vector to send any file content via a webhook. The alertmanager templates can be used as an attack vector to send any file content because the alertmanager can load any text file specified in the templates list.

## 1.7.0 / 2021-02-23

Note the blocks storage compactor runs a migration task at startup in this version, which can take many minutes and use a lot of RAM.
[Turn this off after first run](https://cortexmetrics.io/docs/blocks-storage/production-tips/#ensure-deletion-marks-migration-is-disabled-after-first-run).

* [CHANGE] FramedSnappy encoding support has been removed from Push and Remote Read APIs. This means Prometheus 1.6 support has been removed and the oldest Prometheus version supported in the remote write is 1.7. #3682
* [CHANGE] Ruler: removed the flag `-ruler.evaluation-delay-duration-deprecated` which was deprecated in 1.4.0. Please use the `ruler_evaluation_delay_duration` per-tenant limit instead. #3694
* [CHANGE] Removed the flags `-<prefix>.grpc-use-gzip-compression` which were deprecated in 1.3.0: #3694
  * `-query-scheduler.grpc-client-config.grpc-use-gzip-compression`: use `-query-scheduler.grpc-client-config.grpc-compression` instead
  * `-frontend.grpc-client-config.grpc-use-gzip-compression`: use `-frontend.grpc-client-config.grpc-compression` instead
  * `-ruler.client.grpc-use-gzip-compression`: use `-ruler.client.grpc-compression` instead
  * `-bigtable.grpc-use-gzip-compression`: use `-bigtable.grpc-compression` instead
  * `-ingester.client.grpc-use-gzip-compression`: use `-ingester.client.grpc-compression` instead
  * `-querier.frontend-client.grpc-use-gzip-compression`: use `-querier.frontend-client.grpc-compression` instead
* [CHANGE] Querier: it's not required to set `-frontend.query-stats-enabled=true` in the querier anymore to enable query statistics logging in the query-frontend. The flag is now required to be configured only in the query-frontend and it will be propagated to the queriers. #3595 #3695
* [CHANGE] Blocks storage: compactor is now required when running a Cortex cluster with the blocks storage, because it also keeps the bucket index updated. #3583
* [CHANGE] Blocks storage: block deletion marks are now stored in a per-tenant global markers/ location too, other than within the block location. The compactor, at startup, will copy deletion marks from the block location to the global location. This migration is required only once, so it can be safely disabled via `-compactor.block-deletion-marks-migration-enabled=false` after new compactor has successfully started at least once in the cluster. #3583
* [CHANGE] OpenStack Swift: the default value for the `-ruler.storage.swift.container-name` and `-swift.container-name` config options has changed from `cortex` to empty string. If you were relying on the default value, please set it back to `cortex`. #3660
* [CHANGE] HA Tracker: configured replica label is now verified against label value length limit (`-validation.max-length-label-value`). #3668
* [CHANGE] Distributor: `extend_writes` field in YAML configuration has moved from `lifecycler` (inside `ingester_config`) to `distributor_config`. This doesn't affect command line option `-distributor.extend-writes`, which stays the same. #3719
* [CHANGE] Alertmanager: Deprecated `-cluster.` CLI flags in favor of their `-alertmanager.cluster.` equivalent. The deprecated flags (and their respective YAML config options) are: #3677
  * `-cluster.listen-address` in favor of `-alertmanager.cluster.listen-address`
  * `-cluster.advertise-address` in favor of `-alertmanager.cluster.advertise-address`
  * `-cluster.peer` in favor of `-alertmanager.cluster.peers`
  * `-cluster.peer-timeout` in favor of `-alertmanager.cluster.peer-timeout`
* [CHANGE] Blocks storage: the default value of `-blocks-storage.bucket-store.sync-interval` has been changed from `5m` to `15m`. #3724
* [FEATURE] Querier: Queries can be federated across multiple tenants. The tenants IDs involved need to be specified separated by a `|` character in the `X-Scope-OrgID` request header. This is an experimental feature, which can be enabled by setting `-tenant-federation.enabled=true` on all Cortex services. #3250
* [FEATURE] Alertmanager: introduced the experimental option `-alertmanager.sharding-enabled` to shard tenants across multiple Alertmanager instances. This feature is still under heavy development and its usage is discouraged. The following new metrics are exported by the Alertmanager: #3664
  * `cortex_alertmanager_ring_check_errors_total`
  * `cortex_alertmanager_sync_configs_total`
  * `cortex_alertmanager_sync_configs_failed_total`
  * `cortex_alertmanager_tenants_discovered`
  * `cortex_alertmanager_tenants_owned`
* [ENHANCEMENT] Allow specifying JAEGER_ENDPOINT instead of sampling server or local agent port. #3682
* [ENHANCEMENT] Blocks storage: introduced a per-tenant bucket index, periodically updated by the compactor, used to avoid full bucket scanning done by queriers, store-gateways and rulers. The bucket index is updated by the compactor during blocks cleanup, on every `-compactor.cleanup-interval`. #3553 #3555 #3561 #3583 #3625 #3711 #3715
* [ENHANCEMENT] Blocks storage: introduced an option `-blocks-storage.bucket-store.bucket-index.enabled` to enable the usage of the bucket index in the querier, store-gateway and ruler. When enabled, the querier, store-gateway and ruler will use the bucket index to find a tenant's blocks instead of running the periodic bucket scan. The following new metrics are exported by the querier and ruler: #3614 #3625
  * `cortex_bucket_index_loads_total`
  * `cortex_bucket_index_load_failures_total`
  * `cortex_bucket_index_load_duration_seconds`
  * `cortex_bucket_index_loaded`
* [ENHANCEMENT] Compactor: exported the following metrics. #3583 #3625
  * `cortex_bucket_blocks_count`: Total number of blocks per tenant in the bucket. Includes blocks marked for deletion, but not partial blocks.
  * `cortex_bucket_blocks_marked_for_deletion_count`: Total number of blocks per tenant marked for deletion in the bucket.
  * `cortex_bucket_blocks_partials_count`: Total number of partial blocks.
  * `cortex_bucket_index_last_successful_update_timestamp_seconds`: Timestamp of the last successful update of a tenant's bucket index.
* [ENHANCEMENT] Ruler: Add `cortex_prometheus_last_evaluation_samples` to expose the number of samples generated by a rule group per tenant. #3582
* [ENHANCEMENT] Memberlist: add status page (/memberlist) with available details about memberlist-based KV store and memberlist cluster. It's also possible to view KV values in Go struct or JSON format, or download for inspection. #3575
* [ENHANCEMENT] Memberlist: client can now keep a size-bounded buffer with sent and received messages and display them in the admin UI (/memberlist) for troubleshooting. #3581 #3602
* [ENHANCEMENT] Blocks storage: added block index attributes caching support to metadata cache. The TTL can be configured via `-blocks-storage.bucket-store.metadata-cache.block-index-attributes-ttl`. #3629
* [ENHANCEMENT] Alertmanager: Add support for Azure blob storage. #3634
* [ENHANCEMENT] Compactor: tenants marked for deletion will now be fully cleaned up after some delay since deletion of last block. Cleanup includes removal of remaining marker files (including tenant deletion mark file) and files under `debug/metas`. #3613
* [ENHANCEMENT] Compactor: retry compaction of a single tenant on failure instead of re-running compaction for all tenants. #3627
* [ENHANCEMENT] Querier: Implement result caching for tenant query federation. #3640
* [ENHANCEMENT] API: Add a `mode` query parameter for the config endpoint: #3645
  * `/config?mode=diff`: Shows the YAML configuration with all values that differ from the defaults.
  * `/config?mode=defaults`: Shows the YAML configuration with all the default values.
* [ENHANCEMENT] OpenStack Swift: added the following config options to OpenStack Swift backend client: #3660
  - Chunks storage: `-swift.auth-version`, `-swift.max-retries`, `-swift.connect-timeout`, `-swift.request-timeout`.
  - Blocks storage: ` -blocks-storage.swift.auth-version`, ` -blocks-storage.swift.max-retries`, ` -blocks-storage.swift.connect-timeout`, ` -blocks-storage.swift.request-timeout`.
  - Ruler: `-ruler.storage.swift.auth-version`, `-ruler.storage.swift.max-retries`, `-ruler.storage.swift.connect-timeout`, `-ruler.storage.swift.request-timeout`.
* [ENHANCEMENT] Disabled in-memory shuffle-sharding subring cache in the store-gateway, ruler and compactor. This should reduce the memory utilisation in these services when shuffle-sharding is enabled, without introducing a significantly increase CPU utilisation. #3601
* [ENHANCEMENT] Shuffle sharding: optimised subring generation used by shuffle sharding. #3601
* [ENHANCEMENT] New /runtime_config endpoint that returns the defined runtime configuration in YAML format. The returned configuration includes overrides. #3639
* [ENHANCEMENT] Query-frontend: included the parameter name failed to validate in HTTP 400 message. #3703
* [ENHANCEMENT] Fail to startup Cortex if provided runtime config is invalid. #3707
* [ENHANCEMENT] Alertmanager: Add flags to customize the cluster configuration: #3667
  * `-alertmanager.cluster.gossip-interval`: The interval between sending gossip messages. By lowering this value (more frequent) gossip messages are propagated across cluster more quickly at the expense of increased bandwidth usage.
  * `-alertmanager.cluster.push-pull-interval`: The interval between gossip state syncs. Setting this interval lower (more frequent) will increase convergence speeds across larger clusters at the expense of increased bandwidth usage.
* [ENHANCEMENT] Distributor: change the error message returned when a received series has too many label values. The new message format has the series at the end and this plays better with Prometheus logs truncation. #3718
  - From: `sample for '<series>' has <value> label names; limit <value>`
  - To: `series has too many labels (actual: <value>, limit: <value>) series: '<series>'`
* [ENHANCEMENT] Improve bucket index loader to handle edge case where new tenant has not had blocks uploaded to storage yet. #3717
* [BUGFIX] Allow `-querier.max-query-lookback` use `y|w|d` suffix like deprecated `-store.max-look-back-period`. #3598
* [BUGFIX] Memberlist: Entry in the ring should now not appear again after using "Forget" feature (unless it's still heartbeating). #3603
* [BUGFIX] Ingester: do not close idle TSDBs while blocks shipping is in progress. #3630 #3632
* [BUGFIX] Ingester: correctly update `cortex_ingester_memory_users` and `cortex_ingester_active_series` when a tenant's idle TSDB is closed, when running Cortex with the blocks storage. #3646
* [BUGFIX] Querier: fix default value incorrectly overriding `-querier.frontend-address` in single-binary mode. #3650
* [BUGFIX] Compactor: delete `deletion-mark.json` at last when deleting a block in order to not leave partial blocks without deletion mark in the bucket if the compactor is interrupted while deleting a block. #3660
* [BUGFIX] Blocks storage: do not cleanup a partially uploaded block when `meta.json` upload fails. Despite failure to upload `meta.json`, this file may in some cases still appear in the bucket later. By skipping early cleanup, we avoid having corrupted blocks in the storage. #3660
* [BUGFIX] Alertmanager: disable access to `/alertmanager/metrics` (which exposes all Cortex metrics), `/alertmanager/-/reload` and `/alertmanager/debug/*`, which were available to any authenticated user with enabled AlertManager. #3678
* [BUGFIX] Query-Frontend: avoid creating many small sub-queries by discarding cache extents under 5 minutes #3653
* [BUGFIX] Ruler: Ensure the stale markers generated for evaluated rules respect the configured `-ruler.evaluation-delay-duration`. This will avoid issues with samples with NaN be persisted with timestamps set ahead of the next rule evaluation. #3687
* [BUGFIX] Alertmanager: don't serve HTTP requests until Alertmanager has fully started. Serving HTTP requests earlier may result in loss of configuration for the user. #3679
* [BUGFIX] Do not log "failed to load config" if runtime config file is empty. #3706
* [BUGFIX] Do not allow to use a runtime config file containing multiple YAML documents. #3706
* [BUGFIX] HA Tracker: don't track as error in the `cortex_kv_request_duration_seconds` metric a CAS operation intentionally aborted. #3745

## 1.6.0 / 2020-12-29

* [CHANGE] Query Frontend: deprecate `-querier.compress-http-responses` in favour of `-api.response-compression-enabled`. #3544
* [CHANGE] Querier: deprecated `-store.max-look-back-period`. You should use `-querier.max-query-lookback` instead. #3452
* [CHANGE] Blocks storage: increased `-blocks-storage.bucket-store.chunks-cache.attributes-ttl` default from `24h` to `168h` (1 week). #3528
* [CHANGE] Blocks storage: the config option `-blocks-storage.bucket-store.index-cache.postings-compression-enabled` has been deprecated and postings compression is always enabled. #3538
* [CHANGE] Ruler: gRPC message size default limits on the Ruler-client side have changed: #3523
  - limit for outgoing gRPC messages has changed from 2147483647 to 16777216 bytes
  - limit for incoming gRPC messages has changed from 4194304 to 104857600 bytes
* [FEATURE] Distributor/Ingester: Provide ability to not overflow writes in the presence of a leaving or unhealthy ingester. This allows for more efficient ingester rolling restarts. #3305
* [FEATURE] Query-frontend: introduced query statistics logged in the query-frontend when enabled via `-frontend.query-stats-enabled=true`. When enabled, the metric `cortex_query_seconds_total` is tracked, counting the sum of the wall time spent across all queriers while running queries (on a per-tenant basis). The metrics `cortex_request_duration_seconds` and `cortex_query_seconds_total` are different: the first one tracks the request duration (eg. HTTP request from the client), while the latter tracks the sum of the wall time on all queriers involved executing the query. #3539
* [ENHANCEMENT] API: Add GZIP HTTP compression to the API responses. Compression can be enabled via `-api.response-compression-enabled`. #3536
* [ENHANCEMENT] Added zone-awareness support on queries. When zone-awareness is enabled, queries will still succeed if all ingesters in a single zone will fail. #3414
* [ENHANCEMENT] Blocks storage ingester: exported more TSDB-related metrics. #3412
  - `cortex_ingester_tsdb_wal_corruptions_total`
  - `cortex_ingester_tsdb_head_truncations_failed_total`
  - `cortex_ingester_tsdb_head_truncations_total`
  - `cortex_ingester_tsdb_head_gc_duration_seconds`
* [ENHANCEMENT] Enforced keepalive on all gRPC clients used for inter-service communication. #3431
* [ENHANCEMENT] Added `cortex_alertmanager_config_hash` metric to expose hash of Alertmanager Config loaded per user. #3388
* [ENHANCEMENT] Query-Frontend / Query-Scheduler: New component called "Query-Scheduler" has been introduced. Query-Scheduler is simply a queue of requests, moved outside of Query-Frontend. This allows Query-Frontend to be scaled separately from number of queues. To make Query-Frontend and Querier use Query-Scheduler, they need to be started with `-frontend.scheduler-address` and `-querier.scheduler-address` options respectively. #3374 #3471
* [ENHANCEMENT] Query-frontend / Querier / Ruler: added `-querier.max-query-lookback` to limit how long back data (series and metadata) can be queried. This setting can be overridden on a per-tenant basis and is enforced in the query-frontend, querier and ruler. #3452 #3458
* [ENHANCEMENT] Querier: added `-querier.query-store-for-labels-enabled` to query store for label names, label values and series APIs. Only works with blocks storage engine. #3461 #3520
* [ENHANCEMENT] Ingester: exposed `-blocks-storage.tsdb.wal-segment-size-bytes` config option to customise the TSDB WAL segment max size. #3476
* [ENHANCEMENT] Compactor: concurrently run blocks cleaner for multiple tenants. Concurrency can be configured via `-compactor.cleanup-concurrency`. #3483
* [ENHANCEMENT] Compactor: shuffle tenants before running compaction. #3483
* [ENHANCEMENT] Compactor: wait for a stable ring at startup, when sharding is enabled. #3484
* [ENHANCEMENT] Store-gateway: added `-blocks-storage.bucket-store.index-header-lazy-loading-enabled` to enable index-header lazy loading (experimental). When enabled, index-headers will be mmap-ed only once required by a query and will be automatically released after `-blocks-storage.bucket-store.index-header-lazy-loading-idle-timeout` time of inactivity. #3498
* [ENHANCEMENT] Alertmanager: added metrics `cortex_alertmanager_notification_requests_total` and `cortex_alertmanager_notification_requests_failed_total`. #3518
* [ENHANCEMENT] Ingester: added `-blocks-storage.tsdb.head-chunks-write-buffer-size-bytes` to fine-tune the TSDB head chunks write buffer size when running Cortex blocks storage. #3518
* [ENHANCEMENT] /metrics now supports OpenMetrics output. HTTP and gRPC servers metrics can now include exemplars. #3524
* [ENHANCEMENT] Expose gRPC keepalive policy options by gRPC server. #3524
* [ENHANCEMENT] Blocks storage: enabled caching of `meta.json` attributes, configurable via `-blocks-storage.bucket-store.metadata-cache.metafile-attributes-ttl`. #3528
* [ENHANCEMENT] Compactor: added a config validation check to fail fast if the compactor has been configured invalid block range periods (each period is expected to be a multiple of the previous one). #3534
* [ENHANCEMENT] Blocks storage: concurrently fetch deletion marks from object storage. #3538
* [ENHANCEMENT] Blocks storage ingester: ingester can now close idle TSDB and delete local data. #3491 #3552
* [ENHANCEMENT] Blocks storage: add option to use V2 signatures for S3 authentication. #3540
* [ENHANCEMENT] Exported process metrics to monitor the number of memory map areas allocated. #3537
  * - `process_memory_map_areas`
  * - `process_memory_map_areas_limit`
* [ENHANCEMENT] Ruler: Expose gRPC client options. #3523
* [ENHANCEMENT] Compactor: added metrics to track on-going compaction. #3535
  * `cortex_compactor_tenants_discovered`
  * `cortex_compactor_tenants_skipped`
  * `cortex_compactor_tenants_processing_succeeded`
  * `cortex_compactor_tenants_processing_failed`
* [ENHANCEMENT] Added new experimental API endpoints: `POST /purger/delete_tenant` and `GET /purger/delete_tenant_status` for deleting all tenant data. Only works with blocks storage. Compactor removes blocks that belong to user marked for deletion. #3549 #3558
* [ENHANCEMENT] Chunks storage: add option to use V2 signatures for S3 authentication. #3560
* [ENHANCEMENT] HA Tracker: Added new limit `ha_max_clusters` to set the max number of clusters tracked for single user. This limit is disabled by default. #3668
* [BUGFIX] Query-Frontend: `cortex_query_seconds_total` now return seconds not nanoseconds. #3589
* [BUGFIX] Blocks storage ingester: fixed some cases leading to a TSDB WAL corruption after a partial write to disk. #3423
* [BUGFIX] Blocks storage: Fix the race between ingestion and `/flush` call resulting in overlapping blocks. #3422
* [BUGFIX] Querier: fixed `-querier.max-query-into-future` which wasn't correctly enforced on range queries. #3452
* [BUGFIX] Fixed float64 precision stability when aggregating metrics before exposing them. This could have lead to false counters resets when querying some metrics exposed by Cortex. #3506
* [BUGFIX] Querier: the meta.json sync concurrency done when running Cortex with the blocks storage is now controlled by `-blocks-storage.bucket-store.meta-sync-concurrency` instead of the incorrect `-blocks-storage.bucket-store.block-sync-concurrency` (default values are the same). #3531
* [BUGFIX] Querier: fixed initialization order of querier module when using blocks storage. It now (again) waits until blocks have been synchronized. #3551

## Blocksconvert

* [ENHANCEMENT] Scheduler: ability to ignore users based on regexp, using `-scheduler.ignore-users-regex` flag. #3477
* [ENHANCEMENT] Builder: Parallelize reading chunks in the final stage of building block. #3470
* [ENHANCEMENT] Builder: remove duplicate label names from chunk. #3547

## 1.5.0 / 2020-11-09

### Cortex

* [CHANGE] Blocks storage: update the default HTTP configuration values for the S3 client to the upstream Thanos default values. #3244
  - `-blocks-storage.s3.http.idle-conn-timeout` is set 90 seconds.
  - `-blocks-storage.s3.http.response-header-timeout` is set to 2 minutes.
* [CHANGE] Improved shuffle sharding support in the write path. This work introduced some config changes: #3090
  * Introduced `-distributor.sharding-strategy` CLI flag (and its respective `sharding_strategy` YAML config option) to explicitly specify which sharding strategy should be used in the write path
  * `-experimental.distributor.user-subring-size` flag renamed to `-distributor.ingestion-tenant-shard-size`
  * `user_subring_size` limit YAML config option renamed to `ingestion_tenant_shard_size`
* [CHANGE] Dropped "blank Alertmanager configuration; using fallback" message from Info to Debug level. #3205
* [CHANGE] Zone-awareness replication for time-series now should be explicitly enabled in the distributor via the `-distributor.zone-awareness-enabled` CLI flag (or its respective YAML config option). Before, zone-aware replication was implicitly enabled if a zone was set on ingesters. #3200
* [CHANGE] Removed the deprecated CLI flag `-config-yaml`. You should use `-schema-config-file` instead. #3225
* [CHANGE] Enforced the HTTP method required by some API endpoints which did (incorrectly) allow any method before that. #3228
  - `GET /`
  - `GET /config`
  - `GET /debug/fgprof`
  - `GET /distributor/all_user_stats`
  - `GET /distributor/ha_tracker`
  - `GET /all_user_stats`
  - `GET /ha-tracker`
  - `GET /api/v1/user_stats`
  - `GET /api/v1/chunks`
  - `GET <legacy-http-prefix>/user_stats`
  - `GET <legacy-http-prefix>/chunks`
  - `GET /services`
  - `GET /multitenant_alertmanager/status`
  - `GET /status` (alertmanager microservice)
  - `GET|POST /ingester/ring`
  - `GET|POST /ring`
  - `GET|POST /store-gateway/ring`
  - `GET|POST /compactor/ring`
  - `GET|POST /ingester/flush`
  - `GET|POST /ingester/shutdown`
  - `GET|POST /flush`
  - `GET|POST /shutdown`
  - `GET|POST /ruler/ring`
  - `POST /api/v1/push`
  - `POST <legacy-http-prefix>/push`
  - `POST /push`
  - `POST /ingester/push`
* [CHANGE] Renamed CLI flags to configure the network interface names from which automatically detect the instance IP. #3295
  - `-compactor.ring.instance-interface` renamed to `-compactor.ring.instance-interface-names`
  - `-store-gateway.sharding-ring.instance-interface` renamed to `-store-gateway.sharding-ring.instance-interface-names`
  - `-distributor.ring.instance-interface` renamed to `-distributor.ring.instance-interface-names`
  - `-ruler.ring.instance-interface` renamed to `-ruler.ring.instance-interface-names`
* [CHANGE] Renamed `-<prefix>.redis.enable-tls` CLI flag to `-<prefix>.redis.tls-enabled`, and its respective YAML config option from `enable_tls` to `tls_enabled`. #3298
* [CHANGE] Increased default `-<prefix>.redis.timeout` from `100ms` to `500ms`. #3301
* [CHANGE] `cortex_alertmanager_config_invalid` has been removed in favor of `cortex_alertmanager_config_last_reload_successful`. #3289
* [CHANGE] Query-frontend: POST requests whose body size exceeds 10MiB will be rejected. The max body size can be customised via `-frontend.max-body-size`. #3276
* [FEATURE] Shuffle sharding: added support for shuffle-sharding queriers in the query-frontend. When configured (`-frontend.max-queriers-per-tenant` globally, or using per-tenant limit `max_queriers_per_tenant`), each tenants's requests will be handled by different set of queriers. #3113 #3257
* [FEATURE] Shuffle sharding: added support for shuffle-sharding ingesters on the read path. When ingesters shuffle-sharding is enabled and `-querier.shuffle-sharding-ingesters-lookback-period` is set, queriers will fetch in-memory series from the minimum set of required ingesters, selecting only ingesters which may have received series since 'now - lookback period'. #3252
* [FEATURE] Query-frontend: added `compression` config to support results cache with compression. #3217
* [FEATURE] Add OpenStack Swift support to blocks storage. #3303
* [FEATURE] Added support for applying Prometheus relabel configs on series received by the distributor. A `metric_relabel_configs` field has been added to the per-tenant limits configuration. #3329
* [FEATURE] Support for Cassandra client SSL certificates. #3384
* [ENHANCEMENT] Ruler: Introduces two new limits `-ruler.max-rules-per-rule-group` and `-ruler.max-rule-groups-per-tenant` to control the number of rules per rule group and the total number of rule groups for a given user. They are disabled by default. #3366
* [ENHANCEMENT] Allow to specify multiple comma-separated Cortex services to `-target` CLI option (or its respective YAML config option). For example, `-target=all,compactor` can be used to start Cortex single-binary with compactor as well. #3275
* [ENHANCEMENT] Expose additional HTTP configs for the S3 backend client. New flag are listed below: #3244
  - `-blocks-storage.s3.http.idle-conn-timeout`
  - `-blocks-storage.s3.http.response-header-timeout`
  - `-blocks-storage.s3.http.insecure-skip-verify`
* [ENHANCEMENT] Added `cortex_query_frontend_connected_clients` metric to show the number of workers currently connected to the frontend. #3207
* [ENHANCEMENT] Shuffle sharding: improved shuffle sharding in the write path. Shuffle sharding now should be explicitly enabled via `-distributor.sharding-strategy` CLI flag (or its respective YAML config option) and guarantees stability, consistency, shuffling and balanced zone-awareness properties. #3090 #3214
* [ENHANCEMENT] Ingester: added new metric `cortex_ingester_active_series` to track active series more accurately. Also added options to control whether active series tracking is enabled (`-ingester.active-series-metrics-enabled`, defaults to false), and how often this metric is updated (`-ingester.active-series-metrics-update-period`) and max idle time for series to be considered inactive (`-ingester.active-series-metrics-idle-timeout`). #3153
* [ENHANCEMENT] Store-gateway: added zone-aware replication support to blocks replication in the store-gateway. #3200
* [ENHANCEMENT] Store-gateway: exported new metrics. #3231
  - `cortex_bucket_store_cached_series_fetch_duration_seconds`
  - `cortex_bucket_store_cached_postings_fetch_duration_seconds`
  - `cortex_bucket_stores_gate_queries_max`
* [ENHANCEMENT] Added `-version` flag to Cortex. #3233
* [ENHANCEMENT] Hash ring: added instance registered timestamp to the ring. #3248
* [ENHANCEMENT] Reduce tail latency by smoothing out spikes in rate of chunk flush operations. #3191
* [ENHANCEMENT] User Cortex as User Agent in http requests issued by Configs DB client. #3264
* [ENHANCEMENT] Experimental Ruler API: Fetch rule groups from object storage in parallel. #3218
* [ENHANCEMENT] Chunks GCS object storage client uses the `fields` selector to limit the payload size when listing objects in the bucket. #3218 #3292
* [ENHANCEMENT] Added shuffle sharding support to ruler. Added new metric `cortex_ruler_sync_rules_total`. #3235
* [ENHANCEMENT] Return an explicit error when the store-gateway is explicitly requested without a blocks storage engine. #3287
* [ENHANCEMENT] Ruler: only load rules that belong to the ruler. Improves rules synching performances when ruler sharding is enabled. #3269
* [ENHANCEMENT] Added `-<prefix>.redis.tls-insecure-skip-verify` flag. #3298
* [ENHANCEMENT] Added `cortex_alertmanager_config_last_reload_successful_seconds` metric to show timestamp of last successful AM config reload. #3289
* [ENHANCEMENT] Blocks storage: reduced number of bucket listing operations to list block content (applies to newly created blocks only). #3363
* [ENHANCEMENT] Ruler: Include the tenant ID on the notifier logs. #3372
* [ENHANCEMENT] Blocks storage Compactor: Added `-compactor.enabled-tenants` and `-compactor.disabled-tenants` to explicitly enable or disable compaction of specific tenants. #3385
* [ENHANCEMENT] Blocks storage ingester: Creating checkpoint only once even when there are multiple Head compactions in a single `Compact()` call. #3373
* [BUGFIX] Blocks storage ingester: Read repair memory-mapped chunks file which can end up being empty on abrupt shutdowns combined with faulty disks. #3373
* [BUGFIX] Blocks storage ingester: Close TSDB resources on failed startup preventing ingester OOMing. #3373
* [BUGFIX] No-longer-needed ingester operations for queries triggered by queriers and rulers are now canceled. #3178
* [BUGFIX] Ruler: directories in the configured `rules-path` will be removed on startup and shutdown in order to ensure they don't persist between runs. #3195
* [BUGFIX] Handle hash-collisions in the query path. #3192
* [BUGFIX] Check for postgres rows errors. #3197
* [BUGFIX] Ruler Experimental API: Don't allow rule groups without names or empty rule groups. #3210
* [BUGFIX] Experimental Alertmanager API: Do not allow empty Alertmanager configurations or bad template filenames to be submitted through the configuration API. #3185
* [BUGFIX] Reduce failures to update heartbeat when using Consul. #3259
* [BUGFIX] When using ruler sharding, moving all user rule groups from ruler to a different one and then back could end up with some user groups not being evaluated at all. #3235
* [BUGFIX] Fixed shuffle sharding consistency when zone-awareness is enabled and the shard size is increased or instances in a new zone are added. #3299
* [BUGFIX] Use a valid grpc header when logging IP addresses. #3307
* [BUGFIX] Fixed the metric `cortex_prometheus_rule_group_duration_seconds` in the Ruler, it wouldn't report any values. #3310
* [BUGFIX] Fixed gRPC connections leaking in rulers when rulers sharding is enabled and APIs called. #3314
* [BUGFIX] Fixed shuffle sharding consistency when zone-awareness is enabled and the shard size is increased or instances in a new zone are added. #3299
* [BUGFIX] Fixed Gossip memberlist members joining when addresses are configured using DNS-based service discovery. #3360
* [BUGFIX] Ingester: fail to start an ingester running the blocks storage, if unable to load any existing TSDB at startup. #3354
* [BUGFIX] Blocks storage: Avoid deletion of blocks in the ingester which are not shipped to the storage yet. #3346
* [BUGFIX] Fix common prefixes returned by List method of S3 client. #3358
* [BUGFIX] Honor configured timeout in Azure and GCS object clients. #3285
* [BUGFIX] Blocks storage: Avoid creating blocks larger than configured block range period on forced compaction and when TSDB is idle. #3344
* [BUGFIX] Shuffle sharding: fixed max global series per user/metric limit when shuffle sharding and `-distributor.shard-by-all-labels=true` are both enabled in distributor. When using these global limits you should now set `-distributor.sharding-strategy` and `-distributor.zone-awareness-enabled` to ingesters too. #3369
* [BUGFIX] Slow query logging: when using downstream server request parameters were not logged. #3276
* [BUGFIX] Fixed tenant detection in the ruler and alertmanager API when running without auth. #3343

### Blocksconvert

* [ENHANCEMENT] Blocksconvert – Builder: download plan file locally before processing it. #3209
* [ENHANCEMENT] Blocksconvert – Cleaner: added new tool for deleting chunks data. #3283
* [ENHANCEMENT] Blocksconvert – Scanner: support for scanning specific date-range only. #3222
* [ENHANCEMENT] Blocksconvert – Scanner: metrics for tracking progress. #3222
* [ENHANCEMENT] Blocksconvert – Builder: retry block upload before giving up. #3245
* [ENHANCEMENT] Blocksconvert – Scanner: upload plans concurrently. #3340
* [BUGFIX] Blocksconvert: fix chunks ordering in the block. Chunks in different order than series work just fine in TSDB blocks at the moment, but it's not consistent with what Prometheus does and future Prometheus and Cortex optimizations may rely on this ordering. #3371

## 1.4.0 / 2020-10-02

* [CHANGE] TLS configuration for gRPC, HTTP and etcd clients is now marked as experimental. These features are not yet fully baked, and we expect possible small breaking changes in Cortex 1.5. #3198
* [CHANGE] Cassandra backend support is now GA (stable). #3180
* [CHANGE] Blocks storage is now GA (stable). The `-experimental` prefix has been removed from all CLI flags related to the blocks storage (no YAML config changes). #3180 #3201
  - `-experimental.blocks-storage.*` flags renamed to `-blocks-storage.*`
  - `-experimental.store-gateway.*` flags renamed to `-store-gateway.*`
  - `-experimental.querier.store-gateway-client.*` flags renamed to `-querier.store-gateway-client.*`
  - `-experimental.querier.store-gateway-addresses` flag renamed to `-querier.store-gateway-addresses`
  - `-store-gateway.replication-factor` flag renamed to `-store-gateway.sharding-ring.replication-factor`
  - `-store-gateway.tokens-file-path` flag renamed to `store-gateway.sharding-ring.tokens-file-path`
* [CHANGE] Ingester: Removed deprecated untyped record from chunks WAL. Only if you are running `v1.0` or below, it is recommended to first upgrade to `v1.1`/`v1.2`/`v1.3` and run it for a day before upgrading to `v1.4` to avoid data loss. #3115
* [CHANGE] Distributor API endpoints are no longer served unless target is set to `distributor` or `all`. #3112
* [CHANGE] Increase the default Cassandra client replication factor to 3. #3007
* [CHANGE] Blocks storage: removed the support to transfer blocks between ingesters on shutdown. When running the Cortex blocks storage, ingesters are expected to run with a persistent disk. The following metrics have been removed: #2996
  * `cortex_ingester_sent_files`
  * `cortex_ingester_received_files`
  * `cortex_ingester_received_bytes_total`
  * `cortex_ingester_sent_bytes_total`
* [CHANGE] The buckets for the `cortex_chunk_store_index_lookups_per_query` metric have been changed to 1, 2, 4, 8, 16. #3021
* [CHANGE] Blocks storage: the `operation` label value `getrange` has changed into `get_range` for the metrics `thanos_store_bucket_cache_operation_requests_total` and `thanos_store_bucket_cache_operation_hits_total`. #3000
* [CHANGE] Experimental Delete Series: `/api/v1/admin/tsdb/delete_series` and `/api/v1/admin/tsdb/cancel_delete_request` purger APIs to return status code `204` instead of `200` for success. #2946
* [CHANGE] Histogram `cortex_memcache_request_duration_seconds` `method` label value changes from `Memcached.Get` to `Memcached.GetBatched` for batched lookups, and is not reported for non-batched lookups (label value `Memcached.GetMulti` remains, and had exactly the same value as `Get` in nonbatched lookups).  The same change applies to tracing spans. #3046
* [CHANGE] TLS server validation is now enabled by default, a new parameter `tls_insecure_skip_verify` can be set to true to skip validation optionally. #3030
* [CHANGE] `cortex_ruler_config_update_failures_total` has been removed in favor of `cortex_ruler_config_last_reload_successful`. #3056
* [CHANGE] `ruler.evaluation_delay_duration` field in YAML config has been moved and renamed to `limits.ruler_evaluation_delay_duration`. #3098
* [CHANGE] Removed obsolete `results_cache.max_freshness` from YAML config (deprecated since Cortex 1.2). #3145
* [CHANGE] Removed obsolete `-promql.lookback-delta` option (deprecated since Cortex 1.2, replaced with `-querier.lookback-delta`). #3144
* [CHANGE] Cache: added support for Redis Cluster and Redis Sentinel. #2961
  - The following changes have been made in Redis configuration:
   - `-redis.master_name` added
   - `-redis.db` added
   - `-redis.max-active-conns` changed to `-redis.pool-size`
   - `-redis.max-conn-lifetime` changed to `-redis.max-connection-age`
   - `-redis.max-idle-conns` removed
   - `-redis.wait-on-pool-exhaustion` removed
* [CHANGE] TLS configuration for gRPC, HTTP and etcd clients is now marked as experimental. These features are not yet fully baked, and we expect possible small breaking changes in Cortex 1.5. #3198
* [CHANGE] Fixed store-gateway CLI flags inconsistencies. #3201
  - `-store-gateway.replication-factor` flag renamed to `-store-gateway.sharding-ring.replication-factor`
  - `-store-gateway.tokens-file-path` flag renamed to `store-gateway.sharding-ring.tokens-file-path`
* [FEATURE] Logging of the source IP passed along by a reverse proxy is now supported by setting the `-server.log-source-ips-enabled`. For non standard headers the settings `-server.log-source-ips-header` and `-server.log-source-ips-regex` can be used. #2985
* [FEATURE] Blocks storage: added shuffle sharding support to store-gateway blocks sharding. Added the following additional metrics to store-gateway: #3069
  * `cortex_bucket_stores_tenants_discovered`
  * `cortex_bucket_stores_tenants_synced`
* [FEATURE] Experimental blocksconvert: introduce an experimental tool `blocksconvert` to migrate long-term storage chunks to blocks. #3092 #3122 #3127 #3162
* [ENHANCEMENT] Improve the Alertmanager logging when serving requests from its API / UI. #3397
* [ENHANCEMENT] Add support for azure storage in China, German and US Government environments. #2988
* [ENHANCEMENT] Query-tee: added a small tolerance to floating point sample values comparison. #2994
* [ENHANCEMENT] Query-tee: add support for doing a passthrough of requests to preferred backend for unregistered routes #3018
* [ENHANCEMENT] Expose `storage.aws.dynamodb.backoff_config` configuration file field. #3026
* [ENHANCEMENT] Added `cortex_request_message_bytes` and `cortex_response_message_bytes` histograms to track received and sent gRPC message and HTTP request/response sizes. Added `cortex_inflight_requests` gauge to track number of inflight gRPC and HTTP requests. #3064
* [ENHANCEMENT] Publish ruler's ring metrics. #3074
* [ENHANCEMENT] Add config validation to the experimental Alertmanager API. Invalid configs are no longer accepted. #3053
* [ENHANCEMENT] Add "integration" as a label for `cortex_alertmanager_notifications_total` and `cortex_alertmanager_notifications_failed_total` metrics. #3056
* [ENHANCEMENT] Add `cortex_ruler_config_last_reload_successful` and `cortex_ruler_config_last_reload_successful_seconds` to check status of users rule manager. #3056
* [ENHANCEMENT] The configuration validation now fails if an empty YAML node has been set for a root YAML config property. #3080
* [ENHANCEMENT] Memcached dial() calls now have a circuit-breaker to avoid hammering a broken cache. #3051, #3189
* [ENHANCEMENT] `-ruler.evaluation-delay-duration` is now overridable as a per-tenant limit, `ruler_evaluation_delay_duration`. #3098
* [ENHANCEMENT] Add TLS support to etcd client. #3102
* [ENHANCEMENT] When a tenant accesses the Alertmanager UI or its API, if we have valid `-alertmanager.configs.fallback` we'll use that to start the manager and avoid failing the request. #3073
* [ENHANCEMENT] Add `DELETE api/v1/rules/{namespace}` to the Ruler. It allows all the rule groups of a namespace to be deleted. #3120
* [ENHANCEMENT] Experimental Delete Series: Retry processing of Delete requests during failures. #2926
* [ENHANCEMENT] Improve performance of QueryStream() in ingesters. #3177
* [ENHANCEMENT] Modules included in "All" target are now visible in output of `-modules` CLI flag. #3155
* [ENHANCEMENT] Added `/debug/fgprof` endpoint to debug running Cortex process using `fgprof`. This adds up to the existing `/debug/...` endpoints. #3131
* [ENHANCEMENT] Blocks storage: optimised `/api/v1/series` for blocks storage. (#2976)
* [BUGFIX] Ruler: when loading rules from "local" storage, check for directory after resolving symlink. #3137
* [BUGFIX] Query-frontend: Fixed rounding for incoming query timestamps, to be 100% Prometheus compatible. #2990
* [BUGFIX] Querier: Merge results from chunks and blocks ingesters when using streaming of results. #3013
* [BUGFIX] Querier: query /series from ingesters regardless the `-querier.query-ingesters-within` setting. #3035
* [BUGFIX] Blocks storage: Ingester is less likely to hit gRPC message size limit when streaming data to queriers. #3015
* [BUGFIX] Blocks storage: fixed memberlist support for the store-gateways and compactors ring used when blocks sharding is enabled. #3058 #3095
* [BUGFIX] Fix configuration for TLS server validation, TLS skip verify was hardcoded to true for all TLS configurations and prevented validation of server certificates. #3030
* [BUGFIX] Fixes the Alertmanager panicking when no `-alertmanager.web.external-url` is provided. #3017
* [BUGFIX] Fixes the registration of the Alertmanager API metrics `cortex_alertmanager_alerts_received_total` and `cortex_alertmanager_alerts_invalid_total`. #3065
* [BUGFIX] Fixes `flag needs an argument: -config.expand-env` error. #3087
* [BUGFIX] An index optimisation actually slows things down when using caching. Moved it to the right location. #2973
* [BUGFIX] Ingester: If push request contained both valid and invalid samples, valid samples were ingested but not stored to WAL of the chunks storage. This has been fixed. #3067
* [BUGFIX] Cassandra: fixed consistency setting in the CQL session when creating the keyspace. #3105
* [BUGFIX] Ruler: Config API would return both the `record` and `alert` in `YAML` response keys even when one of them must be empty. #3120
* [BUGFIX] Index page now uses configured HTTP path prefix when creating links. #3126
* [BUGFIX] Purger: fixed deadlock when reloading of tombstones failed. #3182
* [BUGFIX] Fixed panic in flusher job, when error writing chunks to the store would cause "idle" chunks to be flushed, which triggered panic. #3140
* [BUGFIX] Index page no longer shows links that are not valid for running Cortex instance. #3133
* [BUGFIX] Configs: prevent validation of templates to fail when using template functions. #3157
* [BUGFIX] Configuring the S3 URL with an `@` but without username and password doesn't enable the AWS static credentials anymore. #3170
* [BUGFIX] Limit errors on ranged queries (`api/v1/query_range`) no longer return a status code `500` but `422` instead. #3167
* [BUGFIX] Handle hash-collisions in the query path. Before this fix, Cortex could occasionally mix up two different series in a query, leading to invalid results, when `-querier.ingester-streaming` was used. #3192

## 1.3.0 / 2020-08-21

* [CHANGE] Replace the metric `cortex_alertmanager_configs` with `cortex_alertmanager_config_invalid` exposed by Alertmanager. #2960
* [CHANGE] Experimental Delete Series: Change target flag for purger from `data-purger` to `purger`. #2777
* [CHANGE] Experimental blocks storage: The max concurrent queries against the long-term storage, configured via `-experimental.blocks-storage.bucket-store.max-concurrent`, is now a limit shared across all tenants and not a per-tenant limit anymore. The default value has changed from `20` to `100` and the following new metrics have been added: #2797
  * `cortex_bucket_stores_gate_queries_concurrent_max`
  * `cortex_bucket_stores_gate_queries_in_flight`
  * `cortex_bucket_stores_gate_duration_seconds`
* [CHANGE] Metric `cortex_ingester_flush_reasons` has been renamed to `cortex_ingester_flushing_enqueued_series_total`, and new metric `cortex_ingester_flushing_dequeued_series_total` with `outcome` label (superset of reason) has been added. #2802 #2818 #2998
* [CHANGE] Experimental Delete Series: Metric `cortex_purger_oldest_pending_delete_request_age_seconds` would track age of delete requests since they are over their cancellation period instead of their creation time. #2806
* [CHANGE] Experimental blocks storage: the store-gateway service is required in a Cortex cluster running with the experimental blocks storage. Removed the `-experimental.tsdb.store-gateway-enabled` CLI flag and `store_gateway_enabled` YAML config option. The store-gateway is now always enabled when the storage engine is `blocks`. #2822
* [CHANGE] Experimental blocks storage: removed support for `-experimental.blocks-storage.bucket-store.max-sample-count` flag because the implementation was flawed. To limit the number of samples/chunks processed by a single query you can set `-store.query-chunk-limit`, which is now supported by the blocks storage too. #2852
* [CHANGE] Ingester: Chunks flushed via /flush stay in memory until retention period is reached. This affects `cortex_ingester_memory_chunks` metric. #2778
* [CHANGE] Querier: the error message returned when the query time range exceeds `-store.max-query-length` has changed from `invalid query, length > limit (X > Y)` to `the query time range exceeds the limit (query length: X, limit: Y)`. #2826
* [CHANGE] Add `component` label to metrics exposed by chunk, delete and index store clients. #2774
* [CHANGE] Querier: when `-querier.query-ingesters-within` is configured, the time range of the query sent to ingesters is now manipulated to ensure the query start time is not older than 'now - query-ingesters-within'. #2904
* [CHANGE] KV: The `role` label which was a label of `multi` KV store client only has been added to metrics of every KV store client. If KV store client is not `multi`, then the value of `role` label is `primary`. #2837
* [CHANGE] Added the `engine` label to the metrics exposed by the Prometheus query engine, to distinguish between `ruler` and `querier` metrics. #2854
* [CHANGE] Added ruler to the single binary when started with `-target=all` (default). #2854
* [CHANGE] Experimental blocks storage: compact head when opening TSDB. This should only affect ingester startup after it was unable to compact head in previous run. #2870
* [CHANGE] Metric `cortex_overrides_last_reload_successful` has been renamed to `cortex_runtime_config_last_reload_successful`. #2874
* [CHANGE] HipChat support has been removed from the alertmanager (because removed from the Prometheus upstream too). #2902
* [CHANGE] Add constant label `name` to metric `cortex_cache_request_duration_seconds`. #2903
* [CHANGE] Add `user` label to metric `cortex_query_frontend_queue_length`. #2939
* [CHANGE] Experimental blocks storage: cleaned up the config and renamed "TSDB" to "blocks storage". #2937
  - The storage engine setting value has been changed from `tsdb` to `blocks`; this affects `-store.engine` CLI flag and its respective YAML option.
  - The root level YAML config has changed from `tsdb` to `blocks_storage`
  - The prefix of all CLI flags has changed from `-experimental.tsdb.` to `-experimental.blocks-storage.`
  - The following settings have been grouped under `tsdb` property in the YAML config and their CLI flags changed:
    - `-experimental.tsdb.dir` changed to `-experimental.blocks-storage.tsdb.dir`
    - `-experimental.tsdb.block-ranges-period` changed to `-experimental.blocks-storage.tsdb.block-ranges-period`
    - `-experimental.tsdb.retention-period` changed to `-experimental.blocks-storage.tsdb.retention-period`
    - `-experimental.tsdb.ship-interval` changed to `-experimental.blocks-storage.tsdb.ship-interval`
    - `-experimental.tsdb.ship-concurrency` changed to `-experimental.blocks-storage.tsdb.ship-concurrency`
    - `-experimental.tsdb.max-tsdb-opening-concurrency-on-startup` changed to `-experimental.blocks-storage.tsdb.max-tsdb-opening-concurrency-on-startup`
    - `-experimental.tsdb.head-compaction-interval` changed to `-experimental.blocks-storage.tsdb.head-compaction-interval`
    - `-experimental.tsdb.head-compaction-concurrency` changed to `-experimental.blocks-storage.tsdb.head-compaction-concurrency`
    - `-experimental.tsdb.head-compaction-idle-timeout` changed to `-experimental.blocks-storage.tsdb.head-compaction-idle-timeout`
    - `-experimental.tsdb.stripe-size` changed to `-experimental.blocks-storage.tsdb.stripe-size`
    - `-experimental.tsdb.wal-compression-enabled` changed to `-experimental.blocks-storage.tsdb.wal-compression-enabled`
    - `-experimental.tsdb.flush-blocks-on-shutdown` changed to `-experimental.blocks-storage.tsdb.flush-blocks-on-shutdown`
* [CHANGE] Flags `-bigtable.grpc-use-gzip-compression`, `-ingester.client.grpc-use-gzip-compression`, `-querier.frontend-client.grpc-use-gzip-compression` are now deprecated. #2940
* [CHANGE] Limit errors reported by ingester during query-time now return HTTP status code 422. #2941
* [FEATURE] Introduced `ruler.for-outage-tolerance`, Max time to tolerate outage for restoring "for" state of alert. #2783
* [FEATURE] Introduced `ruler.for-grace-period`, Minimum duration between alert and restored "for" state. This is maintained only for alerts with configured "for" time greater than grace period. #2783
* [FEATURE] Introduced `ruler.resend-delay`, Minimum amount of time to wait before resending an alert to Alertmanager. #2783
* [FEATURE] Ruler: added `local` filesystem support to store rules (read-only). #2854
* [ENHANCEMENT] Upgraded Docker base images to `alpine:3.12`. #2862
* [ENHANCEMENT] Experimental: Querier can now optionally query secondary store. This is specified by using `-querier.second-store-engine` option, with values `chunks` or `blocks`. Standard configuration options for this store are used. Additionally, this querying can be configured to happen only for queries that need data older than `-querier.use-second-store-before-time`. Default value of zero will always query secondary store. #2747
* [ENHANCEMENT] Query-tee: increased the `cortex_querytee_request_duration_seconds` metric buckets granularity. #2799
* [ENHANCEMENT] Query-tee: fail to start if the configured `-backend.preferred` is unknown. #2799
* [ENHANCEMENT] Ruler: Added the following metrics: #2786
  * `cortex_prometheus_notifications_latency_seconds`
  * `cortex_prometheus_notifications_errors_total`
  * `cortex_prometheus_notifications_sent_total`
  * `cortex_prometheus_notifications_dropped_total`
  * `cortex_prometheus_notifications_queue_length`
  * `cortex_prometheus_notifications_queue_capacity`
  * `cortex_prometheus_notifications_alertmanagers_discovered`
* [ENHANCEMENT] The behavior of the `/ready` was changed for the query frontend to indicate when it was ready to accept queries. This is intended for use by a read path load balancer that would want to wait for the frontend to have attached queriers before including it in the backend. #2733
* [ENHANCEMENT] Experimental Delete Series: Add support for deletion of chunks for remaining stores. #2801
* [ENHANCEMENT] Add `-modules` command line flag to list possible values for `-target`. Also, log warning if given target is internal component. #2752
* [ENHANCEMENT] Added `-ingester.flush-on-shutdown-with-wal-enabled` option to enable chunks flushing even when WAL is enabled. #2780
* [ENHANCEMENT] Query-tee: Support for custom API prefix by using `-server.path-prefix` option. #2814
* [ENHANCEMENT] Query-tee: Forward `X-Scope-OrgId` header to backend, if present in the request. #2815
* [ENHANCEMENT] Experimental blocks storage: Added `-experimental.blocks-storage.tsdb.head-compaction-idle-timeout` option to force compaction of data in memory into a block. #2803
* [ENHANCEMENT] Experimental blocks storage: Added support for flushing blocks via `/flush`, `/shutdown` (previously these only worked for chunks storage) and by using `-experimental.blocks-storage.tsdb.flush-blocks-on-shutdown` option. #2794
* [ENHANCEMENT] Experimental blocks storage: Added support to enforce max query time range length via `-store.max-query-length`. #2826
* [ENHANCEMENT] Experimental blocks storage: Added support to limit the max number of chunks that can be fetched from the long-term storage while executing a query. The limit is enforced both in the querier and store-gateway, and is configurable via `-store.query-chunk-limit`. #2852 #2922
* [ENHANCEMENT] Ingester: Added new metric `cortex_ingester_flush_series_in_progress` that reports number of ongoing flush-series operations. Useful when calling `/flush` handler: if `cortex_ingester_flush_queue_length + cortex_ingester_flush_series_in_progress` is 0, all flushes are finished. #2778
* [ENHANCEMENT] Memberlist members can join cluster via SRV records. #2788
* [ENHANCEMENT] Added configuration options for chunks s3 client. #2831
  * `s3.endpoint`
  * `s3.region`
  * `s3.access-key-id`
  * `s3.secret-access-key`
  * `s3.insecure`
  * `s3.sse-encryption`
  * `s3.http.idle-conn-timeout`
  * `s3.http.response-header-timeout`
  * `s3.http.insecure-skip-verify`
* [ENHANCEMENT] Prometheus upgraded. #2798 #2849 #2867 #2902 #2918
  * Optimized labels regex matchers for patterns containing literals (eg. `foo.*`, `.*foo`, `.*foo.*`)
* [ENHANCEMENT] Add metric `cortex_ruler_config_update_failures_total` to Ruler to track failures of loading rules files. #2857
* [ENHANCEMENT] Experimental Alertmanager: Alertmanager configuration persisted to object storage using an experimental API that accepts and returns YAML-based Alertmanager configuration. #2768
* [ENHANCEMENT] Ruler: `-ruler.alertmanager-url` now supports multiple URLs. Each URL is treated as a separate Alertmanager group. Support for multiple Alertmanagers in a group can be achieved by using DNS service discovery. #2851
* [ENHANCEMENT] Experimental blocks storage: Cortex Flusher now works with blocks engine. Flusher needs to be provided with blocks-engine configuration, existing Flusher flags are not used (they are only relevant for chunks engine). Note that flush errors are only reported via log. #2877
* [ENHANCEMENT] Flusher: Added `-flusher.exit-after-flush` option (defaults to true) to control whether Cortex should stop completely after Flusher has finished its work. #2877
* [ENHANCEMENT] Added metrics `cortex_config_hash` and `cortex_runtime_config_hash` to expose hash of the currently active config file. #2874
* [ENHANCEMENT] Logger: added JSON logging support, configured via the `-log.format=json` CLI flag or its respective YAML config option. #2386
* [ENHANCEMENT] Added new flags `-bigtable.grpc-compression`, `-ingester.client.grpc-compression`, `-querier.frontend-client.grpc-compression` to configure compression used by gRPC. Valid values are `gzip`, `snappy`, or empty string (no compression, default). #2940
* [ENHANCEMENT] Clarify limitations of the `/api/v1/series`, `/api/v1/labels` and `/api/v1/label/{name}/values` endpoints. #2953
* [ENHANCEMENT] Ingester: added `Dropped` outcome to metric `cortex_ingester_flushing_dequeued_series_total`. #2998
* [BUGFIX] Fixed a bug with `api/v1/query_range` where no responses would return null values for `result` and empty values for `resultType`. #2962
* [BUGFIX] Fixed a bug in the index intersect code causing storage to return more chunks/series than required. #2796
* [BUGFIX] Fixed the number of reported keys in the background cache queue. #2764
* [BUGFIX] Fix race in processing of headers in sharded queries. #2762
* [BUGFIX] Query Frontend: Do not re-split sharded requests around ingester boundaries. #2766
* [BUGFIX] Experimental Delete Series: Fixed a problem with cache generation numbers prefixed to cache keys. #2800
* [BUGFIX] Ingester: Flushing chunks via `/flush` endpoint could previously lead to panic, if chunks were already flushed before and then removed from memory during the flush caused by `/flush` handler. Immediate flush now doesn't cause chunks to be flushed again. Samples received during flush triggered via `/flush` handler are no longer discarded. #2778
* [BUGFIX] Prometheus upgraded. #2849
  * Fixed unknown symbol error during head compaction
* [BUGFIX] Fix panic when using cassandra as store for both index and delete requests. #2774
* [BUGFIX] Experimental Delete Series: Fixed a data race in Purger. #2817
* [BUGFIX] KV: Fixed a bug that triggered a panic due to metrics being registered with the same name but different labels when using a `multi` configured KV client. #2837
* [BUGFIX] Query-frontend: Fix passing HTTP `Host` header if `-frontend.downstream-url` is configured. #2880
* [BUGFIX] Ingester: Improve time-series distribution when `-experimental.distributor.user-subring-size` is enabled. #2887
* [BUGFIX] Set content type to `application/x-protobuf` for remote_read responses. #2915
* [BUGFIX] Fixed ruler and store-gateway instance registration in the ring (when sharding is enabled) when a new instance replaces abruptly terminated one, and the only difference between the two instances is the address. #2954
* [BUGFIX] Fixed `Missing chunks and index config causing silent failure` Absence of chunks and index from schema config is not validated. #2732
* [BUGFIX] Fix panic caused by KVs from boltdb being used beyond their life. #2971
* [BUGFIX] Experimental blocks storage: `/api/v1/series`, `/api/v1/labels` and `/api/v1/label/{name}/values` only query the TSDB head regardless of the configured `-experimental.blocks-storage.tsdb.retention-period`. #2974
* [BUGFIX] Ingester: Avoid indefinite checkpointing in case of surge in number of series. #2955
* [BUGFIX] Querier: query /series from ingesters regardless the `-querier.query-ingesters-within` setting. #3035
* [BUGFIX] Ruler: fixed an unintentional breaking change introduced in the ruler's `alertmanager_url` YAML config option, which changed the value from a string to a list of strings. #2989

## 1.2.0 / 2020-07-01

* [CHANGE] Metric `cortex_kv_request_duration_seconds` now includes `name` label to denote which client is being used as well as the `backend` label to denote the KV backend implementation in use. #2648
* [CHANGE] Experimental Ruler: Rule groups persisted to object storage using the experimental API have an updated object key encoding to better handle special characters. Rule groups previously-stored using object storage must be renamed to the new format. #2646
* [CHANGE] Query Frontend now uses Round Robin to choose a tenant queue to service next. #2553
* [CHANGE] `-promql.lookback-delta` is now deprecated and has been replaced by `-querier.lookback-delta` along with `lookback_delta` entry under `querier` in the config file. `-promql.lookback-delta` will be removed in v1.4.0. #2604
* [CHANGE] Experimental TSDB: removed `-experimental.tsdb.bucket-store.binary-index-header-enabled` flag. Now the binary index-header is always enabled.
* [CHANGE] Experimental TSDB: Renamed index-cache metrics to use original metric names from Thanos, as Cortex is not aggregating them in any way: #2627
  * `cortex_<service>_blocks_index_cache_items_evicted_total` => `thanos_store_index_cache_items_evicted_total{name="index-cache"}`
  * `cortex_<service>_blocks_index_cache_items_added_total` => `thanos_store_index_cache_items_added_total{name="index-cache"}`
  * `cortex_<service>_blocks_index_cache_requests_total` => `thanos_store_index_cache_requests_total{name="index-cache"}`
  * `cortex_<service>_blocks_index_cache_items_overflowed_total` => `thanos_store_index_cache_items_overflowed_total{name="index-cache"}`
  * `cortex_<service>_blocks_index_cache_hits_total` => `thanos_store_index_cache_hits_total{name="index-cache"}`
  * `cortex_<service>_blocks_index_cache_items` => `thanos_store_index_cache_items{name="index-cache"}`
  * `cortex_<service>_blocks_index_cache_items_size_bytes` => `thanos_store_index_cache_items_size_bytes{name="index-cache"}`
  * `cortex_<service>_blocks_index_cache_total_size_bytes` => `thanos_store_index_cache_total_size_bytes{name="index-cache"}`
  * `cortex_<service>_blocks_index_cache_memcached_operations_total` =>  `thanos_memcached_operations_total{name="index-cache"}`
  * `cortex_<service>_blocks_index_cache_memcached_operation_failures_total` =>  `thanos_memcached_operation_failures_total{name="index-cache"}`
  * `cortex_<service>_blocks_index_cache_memcached_operation_duration_seconds` =>  `thanos_memcached_operation_duration_seconds{name="index-cache"}`
  * `cortex_<service>_blocks_index_cache_memcached_operation_skipped_total` =>  `thanos_memcached_operation_skipped_total{name="index-cache"}`
* [CHANGE] Experimental TSDB: Renamed metrics in bucket stores: #2627
  * `cortex_<service>_blocks_meta_syncs_total` => `cortex_blocks_meta_syncs_total{component="<service>"}`
  * `cortex_<service>_blocks_meta_sync_failures_total` => `cortex_blocks_meta_sync_failures_total{component="<service>"}`
  * `cortex_<service>_blocks_meta_sync_duration_seconds` => `cortex_blocks_meta_sync_duration_seconds{component="<service>"}`
  * `cortex_<service>_blocks_meta_sync_consistency_delay_seconds` => `cortex_blocks_meta_sync_consistency_delay_seconds{component="<service>"}`
  * `cortex_<service>_blocks_meta_synced` => `cortex_blocks_meta_synced{component="<service>"}`
  * `cortex_<service>_bucket_store_block_loads_total` => `cortex_bucket_store_block_loads_total{component="<service>"}`
  * `cortex_<service>_bucket_store_block_load_failures_total` => `cortex_bucket_store_block_load_failures_total{component="<service>"}`
  * `cortex_<service>_bucket_store_block_drops_total` => `cortex_bucket_store_block_drops_total{component="<service>"}`
  * `cortex_<service>_bucket_store_block_drop_failures_total` => `cortex_bucket_store_block_drop_failures_total{component="<service>"}`
  * `cortex_<service>_bucket_store_blocks_loaded` => `cortex_bucket_store_blocks_loaded{component="<service>"}`
  * `cortex_<service>_bucket_store_series_data_touched` => `cortex_bucket_store_series_data_touched{component="<service>"}`
  * `cortex_<service>_bucket_store_series_data_fetched` => `cortex_bucket_store_series_data_fetched{component="<service>"}`
  * `cortex_<service>_bucket_store_series_data_size_touched_bytes` => `cortex_bucket_store_series_data_size_touched_bytes{component="<service>"}`
  * `cortex_<service>_bucket_store_series_data_size_fetched_bytes` => `cortex_bucket_store_series_data_size_fetched_bytes{component="<service>"}`
  * `cortex_<service>_bucket_store_series_blocks_queried` => `cortex_bucket_store_series_blocks_queried{component="<service>"}`
  * `cortex_<service>_bucket_store_series_get_all_duration_seconds` => `cortex_bucket_store_series_get_all_duration_seconds{component="<service>"}`
  * `cortex_<service>_bucket_store_series_merge_duration_seconds` => `cortex_bucket_store_series_merge_duration_seconds{component="<service>"}`
  * `cortex_<service>_bucket_store_series_refetches_total` => `cortex_bucket_store_series_refetches_total{component="<service>"}`
  * `cortex_<service>_bucket_store_series_result_series` => `cortex_bucket_store_series_result_series{component="<service>"}`
  * `cortex_<service>_bucket_store_cached_postings_compressions_total` => `cortex_bucket_store_cached_postings_compressions_total{component="<service>"}`
  * `cortex_<service>_bucket_store_cached_postings_compression_errors_total` => `cortex_bucket_store_cached_postings_compression_errors_total{component="<service>"}`
  * `cortex_<service>_bucket_store_cached_postings_compression_time_seconds` => `cortex_bucket_store_cached_postings_compression_time_seconds{component="<service>"}`
  * `cortex_<service>_bucket_store_cached_postings_original_size_bytes_total` => `cortex_bucket_store_cached_postings_original_size_bytes_total{component="<service>"}`
  * `cortex_<service>_bucket_store_cached_postings_compressed_size_bytes_total` => `cortex_bucket_store_cached_postings_compressed_size_bytes_total{component="<service>"}`
  * `cortex_<service>_blocks_sync_seconds` => `cortex_bucket_stores_blocks_sync_seconds{component="<service>"}`
  * `cortex_<service>_blocks_last_successful_sync_timestamp_seconds` => `cortex_bucket_stores_blocks_last_successful_sync_timestamp_seconds{component="<service>"}`
* [CHANGE] Available command-line flags are printed to stdout, and only when requested via `-help`. Using invalid flag no longer causes printing of all available flags. #2691
* [CHANGE] Experimental Memberlist ring: randomize gossip node names to avoid conflicts when running multiple clients on the same host, or reusing host names (eg. pods in statefulset). Node name randomization can be disabled by using `-memberlist.randomize-node-name=false`. #2715
* [CHANGE] Memberlist KV client is no longer considered experimental. #2725
* [CHANGE] Experimental Delete Series: Make delete request cancellation duration configurable. #2760
* [CHANGE] Removed `-store.fullsize-chunks` option which was undocumented and unused (it broke ingester hand-overs). #2656
* [CHANGE] Query with no metric name that has previously resulted in HTTP status code 500 now returns status code 422 instead. #2571
* [FEATURE] TLS config options added for GRPC clients in Querier (Query-frontend client & Ingester client), Ruler, Store Gateway, as well as HTTP client in Config store client. #2502
* [FEATURE] The flag `-frontend.max-cache-freshness` is now supported within the limits overrides, to specify per-tenant max cache freshness values. The corresponding YAML config parameter has been changed from `results_cache.max_freshness` to `limits_config.max_cache_freshness`. The legacy YAML config parameter (`results_cache.max_freshness`) will continue to be supported till Cortex release `v1.4.0`. #2609
* [FEATURE] Experimental gRPC Store: Added support to 3rd parties index and chunk stores using gRPC client/server plugin mechanism. #2220
* [FEATURE] Add `-cassandra.table-options` flag to customize table options of Cassandra when creating the index or chunk table. #2575
* [ENHANCEMENT] Propagate GOPROXY value when building `build-image`. This is to help the builders building the code in a Network where default Go proxy is not accessible (e.g. when behind some corporate VPN). #2741
* [ENHANCEMENT] Querier: Added metric `cortex_querier_request_duration_seconds` for all requests to the querier. #2708
* [ENHANCEMENT] Cortex is now built with Go 1.14. #2480 #2749 #2753
* [ENHANCEMENT] Experimental TSDB: added the following metrics to the ingester: #2580 #2583 #2589 #2654
  * `cortex_ingester_tsdb_appender_add_duration_seconds`
  * `cortex_ingester_tsdb_appender_commit_duration_seconds`
  * `cortex_ingester_tsdb_refcache_purge_duration_seconds`
  * `cortex_ingester_tsdb_compactions_total`
  * `cortex_ingester_tsdb_compaction_duration_seconds`
  * `cortex_ingester_tsdb_wal_fsync_duration_seconds`
  * `cortex_ingester_tsdb_wal_page_flushes_total`
  * `cortex_ingester_tsdb_wal_completed_pages_total`
  * `cortex_ingester_tsdb_wal_truncations_failed_total`
  * `cortex_ingester_tsdb_wal_truncations_total`
  * `cortex_ingester_tsdb_wal_writes_failed_total`
  * `cortex_ingester_tsdb_checkpoint_deletions_failed_total`
  * `cortex_ingester_tsdb_checkpoint_deletions_total`
  * `cortex_ingester_tsdb_checkpoint_creations_failed_total`
  * `cortex_ingester_tsdb_checkpoint_creations_total`
  * `cortex_ingester_tsdb_wal_truncate_duration_seconds`
  * `cortex_ingester_tsdb_head_active_appenders`
  * `cortex_ingester_tsdb_head_series_not_found_total`
  * `cortex_ingester_tsdb_head_chunks`
  * `cortex_ingester_tsdb_mmap_chunk_corruptions_total`
  * `cortex_ingester_tsdb_head_chunks_created_total`
  * `cortex_ingester_tsdb_head_chunks_removed_total`
* [ENHANCEMENT] Experimental TSDB: added metrics useful to alert on critical conditions of the blocks storage: #2573
  * `cortex_compactor_last_successful_run_timestamp_seconds`
  * `cortex_querier_blocks_last_successful_sync_timestamp_seconds` (when store-gateway is disabled)
  * `cortex_querier_blocks_last_successful_scan_timestamp_seconds` (when store-gateway is enabled)
  * `cortex_storegateway_blocks_last_successful_sync_timestamp_seconds`
* [ENHANCEMENT] Experimental TSDB: added the flag `-experimental.tsdb.wal-compression-enabled` to allow to enable TSDB WAL compression. #2585
* [ENHANCEMENT] Experimental TSDB: Querier and store-gateway components can now use so-called "caching bucket", which can currently cache fetched chunks into shared memcached server. #2572
* [ENHANCEMENT] Ruler: Automatically remove unhealthy rulers from the ring. #2587
* [ENHANCEMENT] Query-tee: added support to `/metadata`, `/alerts`, and `/rules` endpoints #2600
* [ENHANCEMENT] Query-tee: added support to query results comparison between two different backends. The comparison is disabled by default and can be enabled via `-proxy.compare-responses=true`. #2611
* [ENHANCEMENT] Query-tee: improved the query-tee to not wait all backend responses before sending back the response to the client. The query-tee now sends back to the client first successful response, while honoring the `-backend.preferred` option. #2702
* [ENHANCEMENT] Thanos and Prometheus upgraded. #2602 #2604 #2634 #2659 #2686 #2756
  * TSDB now holds less WAL files after Head Truncation.
  * TSDB now does memory-mapping of Head chunks and reduces memory usage.
* [ENHANCEMENT] Experimental TSDB: decoupled blocks deletion from blocks compaction in the compactor, so that blocks deletion is not blocked by a busy compactor. The following metrics have been added: #2623
  * `cortex_compactor_block_cleanup_started_total`
  * `cortex_compactor_block_cleanup_completed_total`
  * `cortex_compactor_block_cleanup_failed_total`
  * `cortex_compactor_block_cleanup_last_successful_run_timestamp_seconds`
* [ENHANCEMENT] Experimental TSDB: Use shared cache for metadata. This is especially useful when running multiple querier and store-gateway components to reduce number of object store API calls. #2626 #2640
* [ENHANCEMENT] Experimental TSDB: when `-querier.query-store-after` is configured and running the experimental blocks storage, the time range of the query sent to the store is now manipulated to ensure the query end time is not more recent than 'now - query-store-after'. #2642
* [ENHANCEMENT] Experimental TSDB: small performance improvement in concurrent usage of RefCache, used during samples ingestion. #2651
* [ENHANCEMENT] The following endpoints now respond appropriately to an `Accept` header with the value `application/json` #2673
  * `/distributor/all_user_stats`
  * `/distributor/ha_tracker`
  * `/ingester/ring`
  * `/store-gateway/ring`
  * `/compactor/ring`
  * `/ruler/ring`
  * `/services`
* [ENHANCEMENT] Experimental Cassandra backend: Add `-cassandra.num-connections` to allow increasing the number of TCP connections to each Cassandra server. #2666
* [ENHANCEMENT] Experimental Cassandra backend: Use separate Cassandra clients and connections for reads and writes. #2666
* [ENHANCEMENT] Experimental Cassandra backend: Add `-cassandra.reconnect-interval` to allow specifying the reconnect interval to a Cassandra server that has been marked `DOWN` by the gocql driver. Also change the default value of the reconnect interval from `60s` to `1s`. #2687
* [ENHANCEMENT] Experimental Cassandra backend: Add option `-cassandra.convict-hosts-on-failure=false` to not convict host of being down when a request fails. #2684
* [ENHANCEMENT] Experimental TSDB: Applied a jitter to the period bucket scans in order to better distribute bucket operations over the time and increase the probability of hitting the shared cache (if configured). #2693
* [ENHANCEMENT] Experimental TSDB: Series limit per user and per metric now work in TSDB blocks. #2676
* [ENHANCEMENT] Experimental Memberlist: Added ability to periodically rejoin the memberlist cluster. #2724
* [ENHANCEMENT] Experimental Delete Series: Added the following metrics for monitoring processing of delete requests: #2730
  - `cortex_purger_load_pending_requests_attempts_total`: Number of attempts that were made to load pending requests with status.
  - `cortex_purger_oldest_pending_delete_request_age_seconds`: Age of oldest pending delete request in seconds.
  - `cortex_purger_pending_delete_requests_count`: Count of requests which are in process or are ready to be processed.
* [ENHANCEMENT] Experimental TSDB: Improved compactor to hard-delete also partial blocks with an deletion mark (even if the deletion mark threshold has not been reached). #2751
* [ENHANCEMENT] Experimental TSDB: Introduced a consistency check done by the querier to ensure all expected blocks have been queried via the store-gateway. If a block is missing on a store-gateway, the querier retries fetching series from missing blocks up to 3 times. If the consistency check fails once all retries have been exhausted, the query execution fails. The following metrics have been added: #2593 #2630 #2689 #2695
  * `cortex_querier_blocks_consistency_checks_total`
  * `cortex_querier_blocks_consistency_checks_failed_total`
  * `cortex_querier_storegateway_refetches_per_query`
* [ENHANCEMENT] Delete requests can now be canceled #2555
* [ENHANCEMENT] Table manager can now provision tables for delete store #2546
* [BUGFIX] Ruler: Ensure temporary rule files with special characters are properly mapped and cleaned up. #2506
* [BUGFIX] Fixes #2411, Ensure requests are properly routed to the prometheus api embedded in the query if `-server.path-prefix` is set. #2372
* [BUGFIX] Experimental TSDB: fixed chunk data corruption when querying back series using the experimental blocks storage. #2400
* [BUGFIX] Fixed collection of tracing spans from Thanos components used internally. #2655
* [BUGFIX] Experimental TSDB: fixed memory leak in ingesters. #2586
* [BUGFIX] QueryFrontend: fixed a situation where HTTP error is ignored and an incorrect status code is set. #2590
* [BUGFIX] Ingester: Fix an ingester starting up in the JOINING state and staying there forever. #2565
* [BUGFIX] QueryFrontend: fixed a panic (`integer divide by zero`) in the query-frontend. The query-frontend now requires the `-querier.default-evaluation-interval` config to be set to the same value of the querier. #2614
* [BUGFIX] Experimental TSDB: when the querier receives a `/series` request with a time range older than the data stored in the ingester, it now ignores the requested time range and returns known series anyway instead of returning an empty response. This aligns the behaviour with the chunks storage. #2617
* [BUGFIX] Cassandra: fixed an edge case leading to an invalid CQL query when querying the index on a Cassandra store. #2639
* [BUGFIX] Ingester: increment series per metric when recovering from WAL or transfer. #2674
* [BUGFIX] Fixed `wrong number of arguments for 'mget' command` Redis error when a query has no chunks to lookup from storage. #2700 #2796
* [BUGFIX] Ingester: Automatically remove old tmp checkpoints, fixing a potential disk space leak after an ingester crashes. #2726

## 1.1.0 / 2020-05-21

This release brings the usual mix of bugfixes and improvements. The biggest change is that WAL support for chunks is now considered to be production-ready!

Please make sure to review renamed metrics, and update your dashboards and alerts accordingly.

* [CHANGE] Added v1 API routes documented in #2327. #2372
  * Added `-http.alertmanager-http-prefix` flag which allows the configuration of the path where the Alertmanager API and UI can be reached. The default is set to `/alertmanager`.
  * Added `-http.prometheus-http-prefix` flag which allows the configuration of the path where the Prometheus API and UI can be reached. The default is set to `/prometheus`.
  * Updated the index hosted at the root prefix to point to the updated routes.
  * Legacy routes hardcoded with the `/api/prom` prefix now respect the `-http.prefix` flag.
* [CHANGE] The metrics `cortex_distributor_ingester_appends_total` and `distributor_ingester_append_failures_total` now include a `type` label to differentiate between `samples` and `metadata`. #2336
* [CHANGE] The metrics for number of chunks and bytes flushed to the chunk store are renamed. Note that previous metrics were counted pre-deduplication, while new metrics are counted after deduplication. #2463
  * `cortex_ingester_chunks_stored_total` > `cortex_chunk_store_stored_chunks_total`
  * `cortex_ingester_chunk_stored_bytes_total` > `cortex_chunk_store_stored_chunk_bytes_total`
* [CHANGE] Experimental TSDB: renamed blocks meta fetcher metrics: #2375
  * `cortex_querier_bucket_store_blocks_meta_syncs_total` > `cortex_querier_blocks_meta_syncs_total`
  * `cortex_querier_bucket_store_blocks_meta_sync_failures_total` > `cortex_querier_blocks_meta_sync_failures_total`
  * `cortex_querier_bucket_store_blocks_meta_sync_duration_seconds` > `cortex_querier_blocks_meta_sync_duration_seconds`
  * `cortex_querier_bucket_store_blocks_meta_sync_consistency_delay_seconds` > `cortex_querier_blocks_meta_sync_consistency_delay_seconds`
* [CHANGE] Experimental TSDB: Modified default values for `compactor.deletion-delay` option from 48h to 12h and `-experimental.tsdb.bucket-store.ignore-deletion-marks-delay` from 24h to 6h. #2414
* [CHANGE] WAL: Default value of `-ingester.checkpoint-enabled` changed to `true`. #2416
* [CHANGE] `trace_id` field in log files has been renamed to `traceID`. #2518
* [CHANGE] Slow query log has a different output now. Previously used `url` field has been replaced with `host` and `path`, and query parameters are logged as individual log fields with `qs_` prefix. #2520
* [CHANGE] WAL: WAL and checkpoint compression is now disabled. #2436
* [CHANGE] Update in dependency `go-kit/kit` from `v0.9.0` to `v0.10.0`. HTML escaping disabled in JSON Logger. #2535
* [CHANGE] Experimental TSDB: Removed `cortex_<service>_` prefix from Thanos objstore metrics and added `component` label to distinguish which Cortex component is doing API calls to the object storage when running in single-binary mode: #2568
  - `cortex_<service>_thanos_objstore_bucket_operations_total` renamed to `thanos_objstore_bucket_operations_total{component="<name>"}`
  - `cortex_<service>_thanos_objstore_bucket_operation_failures_total` renamed to `thanos_objstore_bucket_operation_failures_total{component="<name>"}`
  - `cortex_<service>_thanos_objstore_bucket_operation_duration_seconds` renamed to `thanos_objstore_bucket_operation_duration_seconds{component="<name>"}`
  - `cortex_<service>_thanos_objstore_bucket_last_successful_upload_time` renamed to `thanos_objstore_bucket_last_successful_upload_time{component="<name>"}`
* [CHANGE] FIFO cache: The `-<prefix>.fifocache.size` CLI flag has been renamed to `-<prefix>.fifocache.max-size-items` as well as its YAML config option `size` renamed to `max_size_items`. #2319
* [FEATURE] Ruler: The `-ruler.evaluation-delay` flag was added to allow users to configure a default evaluation delay for all rules in cortex. The default value is 0 which is the current behavior. #2423
* [FEATURE] Experimental: Added a new object storage client for OpenStack Swift. #2440
* [FEATURE] TLS config options added to the Server. #2535
* [FEATURE] Experimental: Added support for `/api/v1/metadata` Prometheus-based endpoint. #2549
* [FEATURE] Add ability to limit concurrent queries to Cassandra with `-cassandra.query-concurrency` flag. #2562
* [FEATURE] Experimental TSDB: Introduced store-gateway service used by the experimental blocks storage to load and query blocks. The store-gateway optionally supports blocks sharding and replication via a dedicated hash ring, configurable via `-experimental.store-gateway.sharding-enabled` and `-experimental.store-gateway.sharding-ring.*` flags. The following metrics have been added: #2433 #2458 #2469 #2523
  * `cortex_querier_storegateway_instances_hit_per_query`
* [ENHANCEMENT] Experimental TSDB: sample ingestion errors are now reported via existing `cortex_discarded_samples_total` metric. #2370
* [ENHANCEMENT] Failures on samples at distributors and ingesters return the first validation error as opposed to the last. #2383
* [ENHANCEMENT] Experimental TSDB: Added `cortex_querier_blocks_meta_synced`, which reflects current state of synced blocks over all tenants. #2392
* [ENHANCEMENT] Added `cortex_distributor_latest_seen_sample_timestamp_seconds` metric to see how far behind Prometheus servers are in sending data. #2371
* [ENHANCEMENT] FIFO cache to support eviction based on memory usage. Added `-<prefix>.fifocache.max-size-bytes` CLI flag and YAML config option `max_size_bytes` to specify memory limit of the cache. #2319, #2527
* [ENHANCEMENT] Added `-querier.worker-match-max-concurrent`. Force worker concurrency to match the `-querier.max-concurrent` option.  Overrides `-querier.worker-parallelism`.  #2456
* [ENHANCEMENT] Added the following metrics for monitoring delete requests: #2445
  - `cortex_purger_delete_requests_received_total`: Number of delete requests received per user.
  - `cortex_purger_delete_requests_processed_total`: Number of delete requests processed per user.
  - `cortex_purger_delete_requests_chunks_selected_total`: Number of chunks selected while building delete plans per user.
  - `cortex_purger_delete_requests_processing_failures_total`: Number of delete requests processing failures per user.
* [ENHANCEMENT] Single Binary: Added query-frontend to the single binary.  Single binary users will now benefit from various query-frontend features.  Primarily: sharding, parallelization, load shedding, additional caching (if configured), and query retries. #2437
* [ENHANCEMENT] Allow 1w (where w denotes week) and 1y (where y denotes year) when setting `-store.cache-lookups-older-than` and `-store.max-look-back-period`. #2454
* [ENHANCEMENT] Optimize index queries for matchers using "a|b|c"-type regex. #2446 #2475
* [ENHANCEMENT] Added per tenant metrics for queries and chunks and bytes read from chunk store: #2463
  * `cortex_chunk_store_fetched_chunks_total` and `cortex_chunk_store_fetched_chunk_bytes_total`
  * `cortex_query_frontend_queries_total` (per tenant queries counted by the frontend)
* [ENHANCEMENT] WAL: New metrics `cortex_ingester_wal_logged_bytes_total` and `cortex_ingester_checkpoint_logged_bytes_total` added to track total bytes logged to disk for WAL and checkpoints. #2497
* [ENHANCEMENT] Add de-duplicated chunks counter `cortex_chunk_store_deduped_chunks_total` which counts every chunk not sent to the store because it was already sent by another replica. #2485
* [ENHANCEMENT] Query-frontend now also logs the POST data of long queries. #2481
* [ENHANCEMENT] WAL: Ingester WAL records now have type header and the custom WAL records have been replaced by Prometheus TSDB's WAL records. Old records will not be supported from 1.3 onwards. Note: once this is deployed, you cannot downgrade without data loss. #2436
* [ENHANCEMENT] Redis Cache: Added `idle_timeout`, `wait_on_pool_exhaustion` and `max_conn_lifetime` options to redis cache configuration. #2550
* [ENHANCEMENT] WAL: the experimental tag has been removed on the WAL in ingesters. #2560
* [ENHANCEMENT] Use newer AWS API for paginated queries - removes 'Deprecated' message from logfiles. #2452
* [ENHANCEMENT] Experimental memberlist: Add retry with backoff on memberlist join other members. #2705
* [ENHANCEMENT] Experimental TSDB: when the store-gateway sharding is enabled, unhealthy store-gateway instances are automatically removed from the ring after 10 consecutive `-experimental.store-gateway.sharding-ring.heartbeat-timeout` periods. #2526
* [BUGFIX] Ruler: Ensure temporary rule files with special characters are properly mapped and cleaned up. #2506
* [BUGFIX] Ensure requests are properly routed to the prometheus api embedded in the query if `-server.path-prefix` is set. Fixes #2411. #2372
* [BUGFIX] Experimental TSDB: Fixed chunk data corruption when querying back series using the experimental blocks storage. #2400
* [BUGFIX] Cassandra Storage: Fix endpoint TLS host verification. #2109
* [BUGFIX] Experimental TSDB: Fixed response status code from `422` to `500` when an error occurs while iterating chunks with the experimental blocks storage. #2402
* [BUGFIX] Ring: Fixed a situation where upgrading from pre-1.0 cortex with a rolling strategy caused new 1.0 ingesters to lose their zone value in the ring until manually forced to re-register. #2404
* [BUGFIX] Distributor: `/all_user_stats` now show API and Rule Ingest Rate correctly. #2457
* [BUGFIX] Fixed `version`, `revision` and `branch` labels exported by the `cortex_build_info` metric. #2468
* [BUGFIX] QueryFrontend: fixed a situation where span context missed when downstream_url is used. #2539
* [BUGFIX] Querier: Fixed a situation where querier would crash because of an unresponsive frontend instance. #2569

## 1.0.1 / 2020-04-23

* [BUGFIX] Fix gaps when querying ingesters with replication factor = 3 and 2 ingesters in the cluster. #2503

## 1.0.0 / 2020-04-02

This is the first major release of Cortex. We made a lot of **breaking changes** in this release which have been detailed below. Please also see the stability guarantees we provide as part of a major release: https://cortexmetrics.io/docs/configuration/v1guarantees/

* [CHANGE] Remove the following deprecated flags: #2339
  - `-metrics.error-rate-query` (use `-metrics.write-throttle-query` instead).
  - `-store.cardinality-cache-size` (use `-store.index-cache-read.enable-fifocache` and `-store.index-cache-read.fifocache.size` instead).
  - `-store.cardinality-cache-validity` (use `-store.index-cache-read.enable-fifocache` and `-store.index-cache-read.fifocache.duration` instead).
  - `-distributor.limiter-reload-period` (flag unused)
  - `-ingester.claim-on-rollout` (flag unused)
  - `-ingester.normalise-tokens` (flag unused)
* [CHANGE] Renamed YAML file options to be more consistent. See [full config file changes below](#config-file-breaking-changes). #2273
* [CHANGE] AWS based autoscaling has been removed. You can only use metrics based autoscaling now. `-applicationautoscaling.url` has been removed. See https://cortexmetrics.io/docs/production/aws/#dynamodb-capacity-provisioning on how to migrate. #2328
* [CHANGE] Renamed the `memcache.write-back-goroutines` and `memcache.write-back-buffer` flags to `background.write-back-concurrency` and `background.write-back-buffer`. This affects the following flags: #2241
  - `-frontend.memcache.write-back-buffer` --> `-frontend.background.write-back-buffer`
  - `-frontend.memcache.write-back-goroutines` --> `-frontend.background.write-back-concurrency`
  - `-store.index-cache-read.memcache.write-back-buffer` --> `-store.index-cache-read.background.write-back-buffer`
  - `-store.index-cache-read.memcache.write-back-goroutines` --> `-store.index-cache-read.background.write-back-concurrency`
  - `-store.index-cache-write.memcache.write-back-buffer` --> `-store.index-cache-write.background.write-back-buffer`
  - `-store.index-cache-write.memcache.write-back-goroutines` --> `-store.index-cache-write.background.write-back-concurrency`
  - `-memcache.write-back-buffer` --> `-store.chunks-cache.background.write-back-buffer`. Note the next change log for the difference.
  - `-memcache.write-back-goroutines` --> `-store.chunks-cache.background.write-back-concurrency`. Note the next change log for the difference.

* [CHANGE] Renamed the chunk cache flags to have `store.chunks-cache.` as prefix. This means the following flags have been changed: #2241
  - `-cache.enable-fifocache` --> `-store.chunks-cache.cache.enable-fifocache`
  - `-default-validity` --> `-store.chunks-cache.default-validity`
  - `-fifocache.duration` --> `-store.chunks-cache.fifocache.duration`
  - `-fifocache.size` --> `-store.chunks-cache.fifocache.size`
  - `-memcache.write-back-buffer` --> `-store.chunks-cache.background.write-back-buffer`. Note the previous change log for the difference.
  - `-memcache.write-back-goroutines` --> `-store.chunks-cache.background.write-back-concurrency`. Note the previous change log for the difference.
  - `-memcached.batchsize` --> `-store.chunks-cache.memcached.batchsize`
  - `-memcached.consistent-hash` --> `-store.chunks-cache.memcached.consistent-hash`
  - `-memcached.expiration` --> `-store.chunks-cache.memcached.expiration`
  - `-memcached.hostname` --> `-store.chunks-cache.memcached.hostname`
  - `-memcached.max-idle-conns` --> `-store.chunks-cache.memcached.max-idle-conns`
  - `-memcached.parallelism` --> `-store.chunks-cache.memcached.parallelism`
  - `-memcached.service` --> `-store.chunks-cache.memcached.service`
  - `-memcached.timeout` --> `-store.chunks-cache.memcached.timeout`
  - `-memcached.update-interval` --> `-store.chunks-cache.memcached.update-interval`
  - `-redis.enable-tls` --> `-store.chunks-cache.redis.enable-tls`
  - `-redis.endpoint` --> `-store.chunks-cache.redis.endpoint`
  - `-redis.expiration` --> `-store.chunks-cache.redis.expiration`
  - `-redis.max-active-conns` --> `-store.chunks-cache.redis.max-active-conns`
  - `-redis.max-idle-conns` --> `-store.chunks-cache.redis.max-idle-conns`
  - `-redis.password` --> `-store.chunks-cache.redis.password`
  - `-redis.timeout` --> `-store.chunks-cache.redis.timeout`
* [CHANGE] Rename the `-store.chunk-cache-stubs` to `-store.chunks-cache.cache-stubs` to be more inline with above. #2241
* [CHANGE] Change prefix of flags `-dynamodb.periodic-table.*` to `-table-manager.index-table.*`. #2359
* [CHANGE] Change prefix of flags `-dynamodb.chunk-table.*` to `-table-manager.chunk-table.*`. #2359
* [CHANGE] Change the following flags: #2359
  - `-dynamodb.poll-interval` --> `-table-manager.poll-interval`
  - `-dynamodb.periodic-table.grace-period` --> `-table-manager.periodic-table.grace-period`
* [CHANGE] Renamed the following flags: #2273
  - `-dynamodb.chunk.gang.size` --> `-dynamodb.chunk-gang-size`
  - `-dynamodb.chunk.get.max.parallelism` --> `-dynamodb.chunk-get-max-parallelism`
* [CHANGE] Don't support mixed time units anymore for duration. For example, 168h5m0s doesn't work anymore, please use just one unit (s|m|h|d|w|y). #2252
* [CHANGE] Utilize separate protos for rule state and storage. Experimental ruler API will not be functional until the rollout is complete. #2226
* [CHANGE] Frontend worker in querier now starts after all Querier module dependencies are started. This fixes issue where frontend worker started to send queries to querier before it was ready to serve them (mostly visible when using experimental blocks storage). #2246
* [CHANGE] Lifecycler component now enters Failed state on errors, and doesn't exit the process. (Important if you're vendoring Cortex and use Lifecycler) #2251
* [CHANGE] `/ready` handler now returns 200 instead of 204. #2330
* [CHANGE] Better defaults for the following options: #2344
  - `-<prefix>.consul.consistent-reads`: Old default: `true`, new default: `false`. This reduces the load on Consul.
  - `-<prefix>.consul.watch-rate-limit`: Old default: 0, new default: 1. This rate limits the reads to 1 per second. Which is good enough for ring watches.
  - `-distributor.health-check-ingesters`: Old default: `false`, new default: `true`.
  - `-ingester.max-stale-chunk-idle`: Old default: 0, new default: 2m. This lets us expire series that we know are stale early.
  - `-ingester.spread-flushes`: Old default: false, new default: true. This allows to better de-duplicate data and use less space.
  - `-ingester.chunk-age-jitter`: Old default: 20mins, new default: 0. This is to enable the `-ingester.spread-flushes` to true.
  - `-<prefix>.memcached.batchsize`: Old default: 0, new default: 1024. This allows batching of requests and keeps the concurrent requests low.
  - `-<prefix>.memcached.consistent-hash`: Old default: false, new default: true. This allows for better cache hits when the memcaches are scaled up and down.
  - `-querier.batch-iterators`: Old default: false, new default: true.
  - `-querier.ingester-streaming`: Old default: false, new default: true.
* [CHANGE] Experimental TSDB: Added `-experimental.tsdb.bucket-store.postings-cache-compression-enabled` to enable postings compression when storing to cache. #2335
* [CHANGE] Experimental TSDB: Added `-compactor.deletion-delay`, which is time before a block marked for deletion is deleted from bucket. If not 0, blocks will be marked for deletion and compactor component will delete blocks marked for deletion from the bucket. If delete-delay is 0, blocks will be deleted straight away. Note that deleting blocks immediately can cause query failures, if store gateway / querier still has the block loaded, or compactor is ignoring the deletion because it's compacting the block at the same time. Default value is 48h. #2335
* [CHANGE] Experimental TSDB: Added `-experimental.tsdb.bucket-store.index-cache.postings-compression-enabled`, to set duration after which the blocks marked for deletion will be filtered out while fetching blocks used for querying. This option allows querier to ignore blocks that are marked for deletion with some delay. This ensures store can still serve blocks that are meant to be deleted but do not have a replacement yet. Default is 24h, half of the default value for `-compactor.deletion-delay`. #2335
* [CHANGE] Experimental TSDB: Added `-experimental.tsdb.bucket-store.index-cache.memcached.max-item-size` to control maximum size of item that is stored to memcached. Defaults to 1 MiB. #2335
* [FEATURE] Added experimental storage API to the ruler service that is enabled when the `-experimental.ruler.enable-api` is set to true #2269
  * `-ruler.storage.type` flag now allows `s3`,`gcs`, and `azure` values
  * `-ruler.storage.(s3|gcs|azure)` flags exist to allow the configuration of object clients set for rule storage
* [CHANGE] Renamed table manager metrics. #2307 #2359
  * `cortex_dynamo_sync_tables_seconds` -> `cortex_table_manager_sync_duration_seconds`
  * `cortex_dynamo_table_capacity_units` -> `cortex_table_capacity_units`
* [FEATURE] Flusher target to flush the WAL. #2075
  * `-flusher.wal-dir` for the WAL directory to recover from.
  * `-flusher.concurrent-flushes` for number of concurrent flushes.
  * `-flusher.flush-op-timeout` is duration after which a flush should timeout.
* [FEATURE] Ingesters can now have an optional availability zone set, to ensure metric replication is distributed across zones. This is set via the `-ingester.availability-zone` flag or the `availability_zone` field in the config file. #2317
* [ENHANCEMENT] Better re-use of connections to DynamoDB and S3. #2268
* [ENHANCEMENT] Reduce number of goroutines used while executing a single index query. #2280
* [ENHANCEMENT] Experimental TSDB: Add support for local `filesystem` backend. #2245
* [ENHANCEMENT] Experimental TSDB: Added memcached support for the TSDB index cache. #2290
* [ENHANCEMENT] Experimental TSDB: Removed gRPC server to communicate between querier and BucketStore. #2324
* [ENHANCEMENT] Allow 1w (where w denotes week) and 1y (where y denotes year) when setting table period and retention. #2252
* [ENHANCEMENT] Added FIFO cache metrics for current number of entries and memory usage. #2270
* [ENHANCEMENT] Output all config fields to /config API, including those with empty value. #2209
* [ENHANCEMENT] Add "missing_metric_name" and "metric_name_invalid" reasons to cortex_discarded_samples_total metric. #2346
* [ENHANCEMENT] Experimental TSDB: sample ingestion errors are now reported via existing `cortex_discarded_samples_total` metric. #2370
* [BUGFIX] Ensure user state metrics are updated if a transfer fails. #2338
* [BUGFIX] Fixed etcd client keepalive settings. #2278
* [BUGFIX] Register the metrics of the WAL. #2295
* [BUXFIX] Experimental TSDB: fixed error handling when ingesting out of bound samples. #2342

### Known issues

- This experimental blocks storage in Cortex `1.0.0` has a bug which may lead to the error `cannot iterate chunk for series` when running queries. This bug has been fixed in #2400. If you're running the experimental blocks storage, please build Cortex from `master`.

### Config file breaking changes

In this section you can find a config file diff showing the breaking changes introduced in Cortex. You can also find the [full configuration file reference doc](https://cortexmetrics.io/docs/configuration/configuration-file/) in the website.

```diff
### ingester_config

 # Period with which to attempt to flush chunks.
 # CLI flag: -ingester.flush-period
-[flushcheckperiod: <duration> | default = 1m0s]
+[flush_period: <duration> | default = 1m0s]

 # Period chunks will remain in memory after flushing.
 # CLI flag: -ingester.retain-period
-[retainperiod: <duration> | default = 5m0s]
+[retain_period: <duration> | default = 5m0s]

 # Maximum chunk idle time before flushing.
 # CLI flag: -ingester.max-chunk-idle
-[maxchunkidle: <duration> | default = 5m0s]
+[max_chunk_idle_time: <duration> | default = 5m0s]

 # Maximum chunk idle time for chunks terminating in stale markers before
 # flushing. 0 disables it and a stale series is not flushed until the
 # max-chunk-idle timeout is reached.
 # CLI flag: -ingester.max-stale-chunk-idle
-[maxstalechunkidle: <duration> | default = 0s]
+[max_stale_chunk_idle_time: <duration> | default = 2m0s]

 # Timeout for individual flush operations.
 # CLI flag: -ingester.flush-op-timeout
-[flushoptimeout: <duration> | default = 1m0s]
+[flush_op_timeout: <duration> | default = 1m0s]

 # Maximum chunk age before flushing.
 # CLI flag: -ingester.max-chunk-age
-[maxchunkage: <duration> | default = 12h0m0s]
+[max_chunk_age: <duration> | default = 12h0m0s]

-# Range of time to subtract from MaxChunkAge to spread out flushes
+# Range of time to subtract from -ingester.max-chunk-age to spread out flushes
 # CLI flag: -ingester.chunk-age-jitter
-[chunkagejitter: <duration> | default = 20m0s]
+[chunk_age_jitter: <duration> | default = 0]

 # Number of concurrent goroutines flushing to dynamodb.
 # CLI flag: -ingester.concurrent-flushes
-[concurrentflushes: <int> | default = 50]
+[concurrent_flushes: <int> | default = 50]

-# If true, spread series flushes across the whole period of MaxChunkAge
+# If true, spread series flushes across the whole period of
+# -ingester.max-chunk-age.
 # CLI flag: -ingester.spread-flushes
-[spreadflushes: <boolean> | default = false]
+[spread_flushes: <boolean> | default = true]

 # Period with which to update the per-user ingestion rates.
 # CLI flag: -ingester.rate-update-period
-[rateupdateperiod: <duration> | default = 15s]
+[rate_update_period: <duration> | default = 15s]


### querier_config

 # The maximum number of concurrent queries.
 # CLI flag: -querier.max-concurrent
-[maxconcurrent: <int> | default = 20]
+[max_concurrent: <int> | default = 20]

 # Use batch iterators to execute query, as opposed to fully materialising the
 # series in memory.  Takes precedent over the -querier.iterators flag.
 # CLI flag: -querier.batch-iterators
-[batchiterators: <boolean> | default = false]
+[batch_iterators: <boolean> | default = true]

 # Use streaming RPCs to query ingester.
 # CLI flag: -querier.ingester-streaming
-[ingesterstreaming: <boolean> | default = false]
+[ingester_streaming: <boolean> | default = true]

 # Maximum number of samples a single query can load into memory.
 # CLI flag: -querier.max-samples
-[maxsamples: <int> | default = 50000000]
+[max_samples: <int> | default = 50000000]

 # The default evaluation interval or step size for subqueries.
 # CLI flag: -querier.default-evaluation-interval
-[defaultevaluationinterval: <duration> | default = 1m0s]
+[default_evaluation_interval: <duration> | default = 1m0s]

### query_frontend_config

 # URL of downstream Prometheus.
 # CLI flag: -frontend.downstream-url
-[downstream: <string> | default = ""]
+[downstream_url: <string> | default = ""]


### ruler_config

 # URL of alerts return path.
 # CLI flag: -ruler.external.url
-[externalurl: <url> | default = ]
+[external_url: <url> | default = ]

 # How frequently to evaluate rules
 # CLI flag: -ruler.evaluation-interval
-[evaluationinterval: <duration> | default = 1m0s]
+[evaluation_interval: <duration> | default = 1m0s]

 # How frequently to poll for rule changes
 # CLI flag: -ruler.poll-interval
-[pollinterval: <duration> | default = 1m0s]
+[poll_interval: <duration> | default = 1m0s]

-storeconfig:
+storage:

 # file path to store temporary rule files for the prometheus rule managers
 # CLI flag: -ruler.rule-path
-[rulepath: <string> | default = "/rules"]
+[rule_path: <string> | default = "/rules"]

 # URL of the Alertmanager to send notifications to.
 # CLI flag: -ruler.alertmanager-url
-[alertmanagerurl: <url> | default = ]
+[alertmanager_url: <url> | default = ]

 # Use DNS SRV records to discover alertmanager hosts.
 # CLI flag: -ruler.alertmanager-discovery
-[alertmanagerdiscovery: <boolean> | default = false]
+[enable_alertmanager_discovery: <boolean> | default = false]

 # How long to wait between refreshing alertmanager hosts.
 # CLI flag: -ruler.alertmanager-refresh-interval
-[alertmanagerrefreshinterval: <duration> | default = 1m0s]
+[alertmanager_refresh_interval: <duration> | default = 1m0s]

 # If enabled requests to alertmanager will utilize the V2 API.
 # CLI flag: -ruler.alertmanager-use-v2
-[alertmanangerenablev2api: <boolean> | default = false]
+[enable_alertmanager_v2: <boolean> | default = false]

 # Capacity of the queue for notifications to be sent to the Alertmanager.
 # CLI flag: -ruler.notification-queue-capacity
-[notificationqueuecapacity: <int> | default = 10000]
+[notification_queue_capacity: <int> | default = 10000]

 # HTTP timeout duration when sending notifications to the Alertmanager.
 # CLI flag: -ruler.notification-timeout
-[notificationtimeout: <duration> | default = 10s]
+[notification_timeout: <duration> | default = 10s]

 # Distribute rule evaluation using ring backend
 # CLI flag: -ruler.enable-sharding
-[enablesharding: <boolean> | default = false]
+[enable_sharding: <boolean> | default = false]

 # Time to spend searching for a pending ruler when shutting down.
 # CLI flag: -ruler.search-pending-for
-[searchpendingfor: <duration> | default = 5m0s]
+[search_pending_for: <duration> | default = 5m0s]

 # Period with which to attempt to flush rule groups.
 # CLI flag: -ruler.flush-period
-[flushcheckperiod: <duration> | default = 1m0s]
+[flush_period: <duration> | default = 1m0s]

### alertmanager_config

 # Base path for data storage.
 # CLI flag: -alertmanager.storage.path
-[datadir: <string> | default = "data/"]
+[data_dir: <string> | default = "data/"]

 # will be used to prefix all HTTP endpoints served by Alertmanager. If omitted,
 # relevant URL components will be derived automatically.
 # CLI flag: -alertmanager.web.external-url
-[externalurl: <url> | default = ]
+[external_url: <url> | default = ]

 # How frequently to poll Cortex configs
 # CLI flag: -alertmanager.configs.poll-interval
-[pollinterval: <duration> | default = 15s]
+[poll_interval: <duration> | default = 15s]

 # Listen address for cluster.
 # CLI flag: -cluster.listen-address
-[clusterbindaddr: <string> | default = "0.0.0.0:9094"]
+[cluster_bind_address: <string> | default = "0.0.0.0:9094"]

 # Explicit address to advertise in cluster.
 # CLI flag: -cluster.advertise-address
-[clusteradvertiseaddr: <string> | default = ""]
+[cluster_advertise_address: <string> | default = ""]

 # Time to wait between peers to send notifications.
 # CLI flag: -cluster.peer-timeout
-[peertimeout: <duration> | default = 15s]
+[peer_timeout: <duration> | default = 15s]

 # Filename of fallback config to use if none specified for instance.
 # CLI flag: -alertmanager.configs.fallback
-[fallbackconfigfile: <string> | default = ""]
+[fallback_config_file: <string> | default = ""]

 # Root of URL to generate if config is http://internal.monitor
 # CLI flag: -alertmanager.configs.auto-webhook-root
-[autowebhookroot: <string> | default = ""]
+[auto_webhook_root: <string> | default = ""]

### table_manager_config

-store:
+storage:

-# How frequently to poll DynamoDB to learn our capacity.
-# CLI flag: -dynamodb.poll-interval
-[dynamodb_poll_interval: <duration> | default = 2m0s]
+# How frequently to poll backend to learn our capacity.
+# CLI flag: -table-manager.poll-interval
+[poll_interval: <duration> | default = 2m0s]

-# DynamoDB periodic tables grace period (duration which table will be
-# created/deleted before/after it's needed).
-# CLI flag: -dynamodb.periodic-table.grace-period
+# Periodic tables grace period (duration which table will be created/deleted
+# before/after it's needed).
+# CLI flag: -table-manager.periodic-table.grace-period
 [creation_grace_period: <duration> | default = 10m0s]

 index_tables_provisioning:
   # Enables on demand throughput provisioning for the storage provider (if
-  # supported). Applies only to tables which are not autoscaled
-  # CLI flag: -dynamodb.periodic-table.enable-ondemand-throughput-mode
-  [provisioned_throughput_on_demand_mode: <boolean> | default = false]
+  # supported). Applies only to tables which are not autoscaled. Supported by
+  # DynamoDB
+  # CLI flag: -table-manager.index-table.enable-ondemand-throughput-mode
+  [enable_ondemand_throughput_mode: <boolean> | default = false]


   # Enables on demand throughput provisioning for the storage provider (if
-  # supported). Applies only to tables which are not autoscaled
-  # CLI flag: -dynamodb.periodic-table.inactive-enable-ondemand-throughput-mode
-  [inactive_throughput_on_demand_mode: <boolean> | default = false]
+  # supported). Applies only to tables which are not autoscaled. Supported by
+  # DynamoDB
+  # CLI flag: -table-manager.index-table.inactive-enable-ondemand-throughput-mode
+  [enable_inactive_throughput_on_demand_mode: <boolean> | default = false]


 chunk_tables_provisioning:
   # Enables on demand throughput provisioning for the storage provider (if
-  # supported). Applies only to tables which are not autoscaled
-  # CLI flag: -dynamodb.chunk-table.enable-ondemand-throughput-mode
-  [provisioned_throughput_on_demand_mode: <boolean> | default = false]
+  # supported). Applies only to tables which are not autoscaled. Supported by
+  # DynamoDB
+  # CLI flag: -table-manager.chunk-table.enable-ondemand-throughput-mode
+  [enable_ondemand_throughput_mode: <boolean> | default = false]

### storage_config

 aws:
-  dynamodbconfig:
+  dynamodb:
     # DynamoDB endpoint URL with escaped Key and Secret encoded. If only region
     # is specified as a host, proper endpoint will be deduced. Use
     # inmemory:///<table-name> to use a mock in-memory implementation.
     # CLI flag: -dynamodb.url
-    [dynamodb: <url> | default = ]
+    [dynamodb_url: <url> | default = ]

     # DynamoDB table management requests per second limit.
     # CLI flag: -dynamodb.api-limit
-    [apilimit: <float> | default = 2]
+    [api_limit: <float> | default = 2]

     # DynamoDB rate cap to back off when throttled.
     # CLI flag: -dynamodb.throttle-limit
-    [throttlelimit: <float> | default = 10]
+    [throttle_limit: <float> | default = 10]
-
-    # ApplicationAutoscaling endpoint URL with escaped Key and Secret encoded.
-    # CLI flag: -applicationautoscaling.url
-    [applicationautoscaling: <url> | default = ]


       # Queue length above which we will scale up capacity
       # CLI flag: -metrics.target-queue-length
-      [targetqueuelen: <int> | default = 100000]
+      [target_queue_length: <int> | default = 100000]

       # Scale up capacity by this multiple
       # CLI flag: -metrics.scale-up-factor
-      [scaleupfactor: <float> | default = 1.3]
+      [scale_up_factor: <float> | default = 1.3]

       # Ignore throttling below this level (rate per second)
       # CLI flag: -metrics.ignore-throttle-below
-      [minthrottling: <float> | default = 1]
+      [ignore_throttle_below: <float> | default = 1]

       # query to fetch ingester queue length
       # CLI flag: -metrics.queue-length-query
-      [queuelengthquery: <string> | default = "sum(avg_over_time(cortex_ingester_flush_queue_length{job=\"cortex/ingester\"}[2m]))"]
+      [queue_length_query: <string> | default = "sum(avg_over_time(cortex_ingester_flush_queue_length{job=\"cortex/ingester\"}[2m]))"]

       # query to fetch throttle rates per table
       # CLI flag: -metrics.write-throttle-query
-      [throttlequery: <string> | default = "sum(rate(cortex_dynamo_throttled_total{operation=\"DynamoDB.BatchWriteItem\"}[1m])) by (table) > 0"]
+      [write_throttle_query: <string> | default = "sum(rate(cortex_dynamo_throttled_total{operation=\"DynamoDB.BatchWriteItem\"}[1m])) by (table) > 0"]

       # query to fetch write capacity usage per table
       # CLI flag: -metrics.usage-query
-      [usagequery: <string> | default = "sum(rate(cortex_dynamo_consumed_capacity_total{operation=\"DynamoDB.BatchWriteItem\"}[15m])) by (table) > 0"]
+      [write_usage_query: <string> | default = "sum(rate(cortex_dynamo_consumed_capacity_total{operation=\"DynamoDB.BatchWriteItem\"}[15m])) by (table) > 0"]

       # query to fetch read capacity usage per table
       # CLI flag: -metrics.read-usage-query
-      [readusagequery: <string> | default = "sum(rate(cortex_dynamo_consumed_capacity_total{operation=\"DynamoDB.QueryPages\"}[1h])) by (table) > 0"]
+      [read_usage_query: <string> | default = "sum(rate(cortex_dynamo_consumed_capacity_total{operation=\"DynamoDB.QueryPages\"}[1h])) by (table) > 0"]

       # query to fetch read errors per table
       # CLI flag: -metrics.read-error-query
-      [readerrorquery: <string> | default = "sum(increase(cortex_dynamo_failures_total{operation=\"DynamoDB.QueryPages\",error=\"ProvisionedThroughputExceededException\"}[1m])) by (table) > 0"]
+      [read_error_query: <string> | default = "sum(increase(cortex_dynamo_failures_total{operation=\"DynamoDB.QueryPages\",error=\"ProvisionedThroughputExceededException\"}[1m])) by (table) > 0"]

     # Number of chunks to group together to parallelise fetches (zero to
     # disable)
-    # CLI flag: -dynamodb.chunk.gang.size
-    [chunkgangsize: <int> | default = 10]
+    # CLI flag: -dynamodb.chunk-gang-size
+    [chunk_gang_size: <int> | default = 10]

     # Max number of chunk-get operations to start in parallel
-    # CLI flag: -dynamodb.chunk.get.max.parallelism
-    [chunkgetmaxparallelism: <int> | default = 32]
+    # CLI flag: -dynamodb.chunk.get-max-parallelism
+    [chunk_get_max_parallelism: <int> | default = 32]

     backoff_config:
       # Minimum delay when backing off.
       # CLI flag: -bigtable.backoff-min-period
-      [minbackoff: <duration> | default = 100ms]
+      [min_period: <duration> | default = 100ms]

       # Maximum delay when backing off.
       # CLI flag: -bigtable.backoff-max-period
-      [maxbackoff: <duration> | default = 10s]
+      [max_period: <duration> | default = 10s]

       # Number of times to backoff and retry before failing.
       # CLI flag: -bigtable.backoff-retries
-      [maxretries: <int> | default = 10]
+      [max_retries: <int> | default = 10]

   # If enabled, once a tables info is fetched, it is cached.
   # CLI flag: -bigtable.table-cache.enabled
-  [tablecacheenabled: <boolean> | default = true]
+  [table_cache_enabled: <boolean> | default = true]

   # Duration to cache tables before checking again.
   # CLI flag: -bigtable.table-cache.expiration
-  [tablecacheexpiration: <duration> | default = 30m0s]
+  [table_cache_expiration: <duration> | default = 30m0s]

 # Cache validity for active index entries. Should be no higher than
 # -ingester.max-chunk-idle.
 # CLI flag: -store.index-cache-validity
-[indexcachevalidity: <duration> | default = 5m0s]
+[index_cache_validity: <duration> | default = 5m0s]

### ingester_client_config

 grpc_client_config:
   backoff_config:
     # Minimum delay when backing off.
     # CLI flag: -ingester.client.backoff-min-period
-    [minbackoff: <duration> | default = 100ms]
+    [min_period: <duration> | default = 100ms]

     # Maximum delay when backing off.
     # CLI flag: -ingester.client.backoff-max-period
-    [maxbackoff: <duration> | default = 10s]
+    [max_period: <duration> | default = 10s]

     # Number of times to backoff and retry before failing.
     # CLI flag: -ingester.client.backoff-retries
-    [maxretries: <int> | default = 10]
+    [max_retries: <int> | default = 10]

### frontend_worker_config

-# Address of query frontend service.
+# Address of query frontend service, in host:port format.
 # CLI flag: -querier.frontend-address
-[address: <string> | default = ""]
+[frontend_address: <string> | default = ""]

 # How often to query DNS.
 # CLI flag: -querier.dns-lookup-period
-[dnslookupduration: <duration> | default = 10s]
+[dns_lookup_duration: <duration> | default = 10s]

 grpc_client_config:
   backoff_config:
     # Minimum delay when backing off.
     # CLI flag: -querier.frontend-client.backoff-min-period
-    [minbackoff: <duration> | default = 100ms]
+    [min_period: <duration> | default = 100ms]

     # Maximum delay when backing off.
     # CLI flag: -querier.frontend-client.backoff-max-period
-    [maxbackoff: <duration> | default = 10s]
+    [max_period: <duration> | default = 10s]

     # Number of times to backoff and retry before failing.
     # CLI flag: -querier.frontend-client.backoff-retries
-    [maxretries: <int> | default = 10]
+    [max_retries: <int> | default = 10]

### consul_config

 # ACL Token used to interact with Consul.
-# CLI flag: -<prefix>.consul.acltoken
-[acltoken: <string> | default = ""]
+# CLI flag: -<prefix>.consul.acl-token
+[acl_token: <string> | default = ""]

 # HTTP timeout when talking to Consul
 # CLI flag: -<prefix>.consul.client-timeout
-[httpclienttimeout: <duration> | default = 20s]
+[http_client_timeout: <duration> | default = 20s]

 # Enable consistent reads to Consul.
 # CLI flag: -<prefix>.consul.consistent-reads
-[consistentreads: <boolean> | default = true]
+[consistent_reads: <boolean> | default = false]

 # Rate limit when watching key or prefix in Consul, in requests per second. 0
 # disables the rate limit.
 # CLI flag: -<prefix>.consul.watch-rate-limit
-[watchkeyratelimit: <float> | default = 0]
+[watch_rate_limit: <float> | default = 1]

 # Burst size used in rate limit. Values less than 1 are treated as 1.
 # CLI flag: -<prefix>.consul.watch-burst-size
-[watchkeyburstsize: <int> | default = 1]
+[watch_burst_size: <int> | default = 1]


### configstore_config
 # URL of configs API server.
 # CLI flag: -<prefix>.configs.url
-[configsapiurl: <url> | default = ]
+[configs_api_url: <url> | default = ]

 # Timeout for requests to Weave Cloud configs service.
 # CLI flag: -<prefix>.configs.client-timeout
-[clienttimeout: <duration> | default = 5s]
+[client_timeout: <duration> | default = 5s]
```

## 0.7.0 / 2020-03-16

Cortex `0.7.0` is a major step forward the upcoming `1.0` release. In this release, we've got 164 contributions from 26 authors. Thanks to all contributors! ❤️

Please be aware that Cortex `0.7.0` introduces some **breaking changes**. You're encouraged to read all the `[CHANGE]` entries below before upgrading your Cortex cluster. In particular:

- Cleaned up some configuration options in preparation for the Cortex `1.0.0` release (see also the [annotated config file breaking changes](#annotated-config-file-breaking-changes) below):
  - Removed CLI flags support to configure the schema (see [how to migrate from flags to schema file](https://cortexmetrics.io/docs/configuration/schema-configuration/#migrating-from-flags-to-schema-file))
  - Renamed CLI flag `-config-yaml` to `-schema-config-file`
  - Removed CLI flag `-store.min-chunk-age` in favor of `-querier.query-store-after`. The corresponding YAML config option `ingestermaxquerylookback` has been renamed to [`query_ingesters_within`](https://cortexmetrics.io/docs/configuration/configuration-file/#querier-config)
  - Deprecated CLI flag `-frontend.cache-split-interval` in favor of `-querier.split-queries-by-interval`
  - Renamed the YAML config option `defaul_validity` to `default_validity`
  - Removed the YAML config option `config_store` (in the [`alertmanager YAML config`](https://cortexmetrics.io/docs/configuration/configuration-file/#alertmanager-config)) in favor of `store`
  - Removed the YAML config root block `configdb` in favor of [`configs`](https://cortexmetrics.io/docs/configuration/configuration-file/#configs-config). This change is also reflected in the following CLI flags renaming:
      * `-database.*` -> `-configs.database.*`
      * `-database.migrations` -> `-configs.database.migrations-dir`
  - Removed the fluentd-based billing infrastructure including the CLI flags:
      * `-distributor.enable-billing`
      * `-billing.max-buffered-events`
      * `-billing.retry-delay`
      * `-billing.ingester`
- Removed support for using denormalised tokens in the ring. Before upgrading, make sure your Cortex cluster is already running `v0.6.0` or an earlier version with `-ingester.normalise-tokens=true`

### Full changelog

* [CHANGE] Removed support for flags to configure schema. Further, the flag for specifying the config file (`-config-yaml`) has been deprecated. Please use `-schema-config-file`. See the [Schema Configuration documentation](https://cortexmetrics.io/docs/configuration/schema-configuration/) for more details on how to configure the schema using the YAML file. #2221
* [CHANGE] In the config file, the root level `config_store` config option has been moved to `alertmanager` > `store` > `configdb`. #2125
* [CHANGE] Removed unnecessary `frontend.cache-split-interval` in favor of `querier.split-queries-by-interval` both to reduce configuration complexity and guarantee alignment of these two configs. Starting from now, `-querier.cache-results` may only be enabled in conjunction with `-querier.split-queries-by-interval` (previously the cache interval default was `24h` so if you want to preserve the same behaviour you should set `-querier.split-queries-by-interval=24h`). #2040
* [CHANGE] Renamed Configs configuration options. #2187
  * configuration options
    * `-database.*` -> `-configs.database.*`
    * `-database.migrations` -> `-configs.database.migrations-dir`
  * config file
    * `configdb.uri:` -> `configs.database.uri:`
    * `configdb.migrationsdir:` -> `configs.database.migrations_dir:`
    * `configdb.passwordfile:` -> `configs.database.password_file:`
* [CHANGE] Moved `-store.min-chunk-age` to the Querier config as `-querier.query-store-after`, allowing the store to be skipped during query time if the metrics wouldn't be found. The YAML config option `ingestermaxquerylookback` has been renamed to `query_ingesters_within` to match its CLI flag. #1893
* [CHANGE] Renamed the cache configuration setting `defaul_validity` to `default_validity`. #2140
* [CHANGE] Remove fluentd-based billing infrastructure and flags such as `-distributor.enable-billing`. #1491
* [CHANGE] Removed remaining support for using denormalised tokens in the ring. If you're still running ingesters with denormalised tokens (Cortex 0.4 or earlier, with `-ingester.normalise-tokens=false`), such ingesters will now be completely invisible to distributors and need to be either switched to Cortex 0.6.0 or later, or be configured to use normalised tokens. #2034
* [CHANGE] The frontend http server will now send 502 in case of deadline exceeded and 499 if the user requested cancellation. #2156
* [CHANGE] We now enforce queries to be up to `-querier.max-query-into-future` into the future (defaults to 10m). #1929
  * `-store.min-chunk-age` has been removed
  * `-querier.query-store-after` has been added in it's place.
* [CHANGE] Removed unused `/validate_expr endpoint`. #2152
* [CHANGE] Updated Prometheus dependency to v2.16.0. This Prometheus version uses Active Query Tracker to limit concurrent queries. In order to keep `-querier.max-concurrent` working, Active Query Tracker is enabled by default, and is configured to store its data to `active-query-tracker` directory (relative to current directory when Cortex started). This can be changed by using `-querier.active-query-tracker-dir` option. Purpose of Active Query Tracker is to log queries that were running when Cortex crashes. This logging happens on next Cortex start. #2088
* [CHANGE] Default to BigChunk encoding; may result in slightly higher disk usage if many timeseries have a constant value, but should generally result in fewer, bigger chunks. #2207
* [CHANGE] WAL replays are now done while the rest of Cortex is starting, and more specifically, when HTTP server is running. This makes it possible to scrape metrics during WAL replays. Applies to both chunks and experimental blocks storage. #2222
* [CHANGE] Cortex now has `/ready` probe for all services, not just ingester and querier as before. In single-binary mode, /ready reports 204 only if all components are running properly. #2166
* [CHANGE] If you are vendoring Cortex and use its components in your project, be aware that many Cortex components no longer start automatically when they are created. You may want to review PR and attached document. #2166
* [CHANGE] Experimental TSDB: the querier in-memory index cache used by the experimental blocks storage shifted from per-tenant to per-querier. The `-experimental.tsdb.bucket-store.index-cache-size-bytes` now configures the per-querier index cache max size instead of a per-tenant cache and its default has been increased to 1GB. #2189
* [CHANGE] Experimental TSDB: TSDB head compaction interval and concurrency is now configurable (defaults to 1 min interval and 5 concurrent head compactions). New options: `-experimental.tsdb.head-compaction-interval` and `-experimental.tsdb.head-compaction-concurrency`. #2172
* [CHANGE] Experimental TSDB: switched the blocks storage index header to the binary format. This change is expected to have no visible impact, except lower startup times and memory usage in the queriers. It's possible to switch back to the old JSON format via the flag `-experimental.tsdb.bucket-store.binary-index-header-enabled=false`. #2223
* [CHANGE] Experimental Memberlist KV store can now be used in single-binary Cortex. Attempts to use it previously would fail with panic. This change also breaks existing binary protocol used to exchange gossip messages, so this version will not be able to understand gossiped Ring when used in combination with the previous version of Cortex. Easiest way to upgrade is to shutdown old Cortex installation, and restart it with new version. Incremental rollout works too, but with reduced functionality until all components run the same version. #2016
* [FEATURE] Added a read-only local alertmanager config store using files named corresponding to their tenant id. #2125
* [FEATURE] Added flag `-experimental.ruler.enable-api` to enable the ruler api which implements the Prometheus API `/api/v1/rules` and `/api/v1/alerts` endpoints under the configured `-http.prefix`. #1999
* [FEATURE] Added sharding support to compactor when using the experimental TSDB blocks storage. #2113
* [FEATURE] Added ability to override YAML config file settings using environment variables. #2147
  * `-config.expand-env`
* [FEATURE] Added flags to disable Alertmanager notifications methods. #2187
  * `-configs.notifications.disable-email`
  * `-configs.notifications.disable-webhook`
* [FEATURE] Add /config HTTP endpoint which exposes the current Cortex configuration as YAML. #2165
* [FEATURE] Allow Prometheus remote write directly to ingesters. #1491
* [FEATURE] Introduced new standalone service `query-tee` that can be used for testing purposes to send the same Prometheus query to multiple backends (ie. two Cortex clusters ingesting the same metrics) and compare the performances. #2203
* [FEATURE] Fan out parallelizable queries to backend queriers concurrently. #1878
  * `querier.parallelise-shardable-queries` (bool)
  * Requires a shard-compatible schema (v10+)
  * This causes the number of traces to increase accordingly.
  * The query-frontend now requires a schema config to determine how/when to shard queries, either from a file or from flags (i.e. by the `config-yaml` CLI flag). This is the same schema config the queriers consume. The schema is only required to use this option.
  * It's also advised to increase downstream concurrency controls as well:
    * `querier.max-outstanding-requests-per-tenant`
    * `querier.max-query-parallelism`
    * `querier.max-concurrent`
    * `server.grpc-max-concurrent-streams` (for both query-frontends and queriers)
* [FEATURE] Added user sub rings to distribute users to a subset of ingesters. #1947
  * `-experimental.distributor.user-subring-size`
* [FEATURE] Add flag `-experimental.tsdb.stripe-size` to expose TSDB stripe size option. #2185
* [FEATURE] Experimental Delete Series: Added support for Deleting Series with Prometheus style API. Needs to be enabled first by setting `-purger.enable` to `true`. Deletion only supported when using `boltdb` and `filesystem` as index and object store respectively. Support for other stores to follow in separate PRs #2103
* [ENHANCEMENT] Alertmanager: Expose Per-tenant alertmanager metrics #2124
* [ENHANCEMENT] Add `status` label to `cortex_alertmanager_configs` metric to gauge the number of valid and invalid configs. #2125
* [ENHANCEMENT] Cassandra Authentication: added the `custom_authenticators` config option that allows users to authenticate with cassandra clusters using password authenticators that are not approved by default in [gocql](https://github.com/gocql/gocql/blob/81b8263d9fe526782a588ef94d3fa5c6148e5d67/conn.go#L27) #2093
* [ENHANCEMENT] Cassandra Storage: added `max_retries`, `retry_min_backoff` and `retry_max_backoff` configuration options to enable retrying recoverable errors. #2054
* [ENHANCEMENT] Allow to configure HTTP and gRPC server listen address, maximum number of simultaneous connections and connection keepalive settings.
  * `-server.http-listen-address`
  * `-server.http-conn-limit`
  * `-server.grpc-listen-address`
  * `-server.grpc-conn-limit`
  * `-server.grpc.keepalive.max-connection-idle`
  * `-server.grpc.keepalive.max-connection-age`
  * `-server.grpc.keepalive.max-connection-age-grace`
  * `-server.grpc.keepalive.time`
  * `-server.grpc.keepalive.timeout`
* [ENHANCEMENT] PostgreSQL: Bump up `github.com/lib/pq` from `v1.0.0` to `v1.3.0` to support PostgreSQL SCRAM-SHA-256 authentication. #2097
* [ENHANCEMENT] Cassandra Storage: User no longer need `CREATE` privilege on `<all keyspaces>` if given keyspace exists. #2032
* [ENHANCEMENT] Cassandra Storage: added `password_file` configuration options to enable reading Cassandra password from file. #2096
* [ENHANCEMENT] Configs API: Allow GET/POST configs in YAML format. #2181
* [ENHANCEMENT] Background cache writes are batched to improve parallelism and observability. #2135
* [ENHANCEMENT] Add automatic repair for checkpoint and WAL. #2105
* [ENHANCEMENT] Support `lastEvaluation` and `evaluationTime` in `/api/v1/rules` endpoints and make order of groups stable. #2196
* [ENHANCEMENT] Skip expired requests in query-frontend scheduling. #2082
* [ENHANCEMENT] Add ability to configure gRPC keepalive settings. #2066
* [ENHANCEMENT] Experimental TSDB: Export TSDB Syncer metrics from Compactor component, they are prefixed with `cortex_compactor_`. #2023
* [ENHANCEMENT] Experimental TSDB: Added dedicated flag `-experimental.tsdb.bucket-store.tenant-sync-concurrency` to configure the maximum number of concurrent tenants for which blocks are synched. #2026
* [ENHANCEMENT] Experimental TSDB: Expose metrics for objstore operations (prefixed with `cortex_<component>_thanos_objstore_`, component being one of `ingester`, `querier` and `compactor`). #2027
* [ENHANCEMENT] Experimental TSDB: Added support for Azure Storage to be used for block storage, in addition to S3 and GCS. #2083
* [ENHANCEMENT] Experimental TSDB: Reduced memory allocations in the ingesters when using the experimental blocks storage. #2057
* [ENHANCEMENT] Experimental Memberlist KV: expose `-memberlist.gossip-to-dead-nodes-time` and `-memberlist.dead-node-reclaim-time` options to control how memberlist library handles dead nodes and name reuse. #2131
* [BUGFIX] Alertmanager: fixed panic upon applying a new config, caused by duplicate metrics registration in the `NewPipelineBuilder` function. #211
* [BUGFIX] Azure Blob ChunkStore: Fixed issue causing `invalid chunk checksum` errors. #2074
* [BUGFIX] The gauge `cortex_overrides_last_reload_successful` is now only exported by components that use a `RuntimeConfigManager`. Previously, for components that do not initialize a `RuntimeConfigManager` (such as the compactor) the gauge was initialized with 0 (indicating error state) and then never updated, resulting in a false-negative permanent error state. #2092
* [BUGFIX] Fixed WAL metric names, added the `cortex_` prefix.
* [BUGFIX] Restored histogram `cortex_configs_request_duration_seconds` #2138
* [BUGFIX] Fix wrong syntax for `url` in config-file-reference. #2148
* [BUGFIX] Fixed some 5xx status code returned by the query-frontend when they should actually be 4xx. #2122
* [BUGFIX] Fixed leaked goroutines in the querier. #2070
* [BUGFIX] Experimental TSDB: fixed `/all_user_stats` and `/api/prom/user_stats` endpoints when using the experimental TSDB blocks storage. #2042
* [BUGFIX] Experimental TSDB: fixed ruler to correctly work with the experimental TSDB blocks storage. #2101

### Changes to denormalised tokens in the ring

Cortex 0.4.0 is the last version that can *write* denormalised tokens. Cortex 0.5.0 and above always write normalised tokens.

Cortex 0.6.0 is the last version that can *read* denormalised tokens. Starting with Cortex 0.7.0 only normalised tokens are supported, and ingesters writing denormalised tokens to the ring (running Cortex 0.4.0 or earlier with `-ingester.normalise-tokens=false`) are ignored by distributors. Such ingesters should either switch to using normalised tokens, or be upgraded to Cortex 0.5.0 or later.

### Known issues

- The gRPC streaming for ingesters doesn't work when using the experimental TSDB blocks storage. Please do not enable `-querier.ingester-streaming` if you're using the TSDB blocks storage. If you want to enable it, you can build Cortex from `master` given the issue has been fixed after Cortex `0.7` branch has been cut and the fix wasn't included in the `0.7` because related to an experimental feature.

### Annotated config file breaking changes

In this section you can find a config file diff showing the breaking changes introduced in Cortex `0.7`. You can also find the [full configuration file reference doc](https://cortexmetrics.io/docs/configuration/configuration-file/) in the website.

 ```diff
### Root level config

 # "configdb" has been moved to "alertmanager > store > configdb".
-[configdb: <configdb_config>]

 # "config_store" has been renamed to "configs".
-[config_store: <configstore_config>]
+[configs: <configs_config>]


### `distributor_config`

 # The support to hook an external billing system has been removed.
-[enable_billing: <boolean> | default = false]
-billing:
-  [maxbufferedevents: <int> | default = 1024]
-  [retrydelay: <duration> | default = 500ms]
-  [ingesterhostport: <string> | default = "localhost:24225"]


### `querier_config`

 # "ingestermaxquerylookback" has been renamed to "query_ingesters_within".
-[ingestermaxquerylookback: <duration> | default = 0s]
+[query_ingesters_within: <duration> | default = 0s]


### `queryrange_config`

results_cache:
  cache:
     # "defaul_validity" has been renamed to "default_validity".
-    [defaul_validity: <duration> | default = 0s]
+    [default_validity: <duration> | default = 0s]

   # "cache_split_interval" has been deprecated in favor of "split_queries_by_interval".
-  [cache_split_interval: <duration> | default = 24h0m0s]


### `alertmanager_config`

# The "store" config block has been added. This includes "configdb" which previously
# was the "configdb" root level config block.
+store:
+  [type: <string> | default = "configdb"]
+  [configdb: <configstore_config>]
+  local:
+    [path: <string> | default = ""]


### `storage_config`

index_queries_cache_config:
   # "defaul_validity" has been renamed to "default_validity".
-  [defaul_validity: <duration> | default = 0s]
+  [default_validity: <duration> | default = 0s]


### `chunk_store_config`

chunk_cache_config:
   # "defaul_validity" has been renamed to "default_validity".
-  [defaul_validity: <duration> | default = 0s]
+  [default_validity: <duration> | default = 0s]

write_dedupe_cache_config:
   # "defaul_validity" has been renamed to "default_validity".
-  [defaul_validity: <duration> | default = 0s]
+  [default_validity: <duration> | default = 0s]

 # "min_chunk_age" has been removed in favor of "querier > query_store_after".
-[min_chunk_age: <duration> | default = 0s]


### `configs_config`

-# "uri" has been moved to "database > uri".
-[uri: <string> | default = "postgres://postgres@configs-db.weave.local/configs?sslmode=disable"]

-# "migrationsdir" has been moved to "database > migrations_dir".
-[migrationsdir: <string> | default = ""]

-# "passwordfile" has been moved to "database > password_file".
-[passwordfile: <string> | default = ""]

+database:
+  [uri: <string> | default = "postgres://postgres@configs-db.weave.local/configs?sslmode=disable"]
+  [migrations_dir: <string> | default = ""]
+  [password_file: <string> | default = ""]
```

## 0.6.1 / 2020-02-05

* [BUGFIX] Fixed parsing of the WAL configuration when specified in the YAML config file. #2071

## 0.6.0 / 2020-01-28

Note that the ruler flags need to be changed in this upgrade. You're moving from a single node ruler to something that might need to be sharded.
Further, if you're using the configs service, we've upgraded the migration library and this requires some manual intervention. See full instructions below to upgrade your PostgreSQL.

* [CHANGE] The frontend component now does not cache results if it finds a `Cache-Control` header and if one of its values is `no-store`. #1974
* [CHANGE] Flags changed with transition to upstream Prometheus rules manager:
  * `-ruler.client-timeout` is now `ruler.configs.client-timeout` in order to match `ruler.configs.url`.
  * `-ruler.group-timeout`has been removed.
  * `-ruler.num-workers` has been removed.
  * `-ruler.rule-path` has been added to specify where the prometheus rule manager will sync rule files.
  * `-ruler.storage.type` has beem added to specify the rule store backend type, currently only the configdb.
  * `-ruler.poll-interval` has been added to specify the interval in which to poll new rule groups.
  * `-ruler.evaluation-interval` default value has changed from `15s` to `1m` to match the default evaluation interval in Prometheus.
  * Ruler sharding requires a ring which can be configured via the ring flags prefixed by `ruler.ring.`. #1987
* [CHANGE] Use relative links from /ring page to make it work when used behind reverse proxy. #1896
* [CHANGE] Deprecated `-distributor.limiter-reload-period` flag. #1766
* [CHANGE] Ingesters now write only normalised tokens to the ring, although they can still read denormalised tokens used by other ingesters. `-ingester.normalise-tokens` is now deprecated, and ignored. If you want to switch back to using denormalised tokens, you need to downgrade to Cortex 0.4.0. Previous versions don't handle claiming tokens from normalised ingesters correctly. #1809
* [CHANGE] Overrides mechanism has been renamed to "runtime config", and is now separate from limits. Runtime config is simply a file that is reloaded by Cortex every couple of seconds. Limits and now also multi KV use this mechanism.<br />New arguments were introduced: `-runtime-config.file` (defaults to empty) and `-runtime-config.reload-period` (defaults to 10 seconds), which replace previously used `-limits.per-user-override-config` and `-limits.per-user-override-period` options. Old options are still used if `-runtime-config.file` is not specified. This change is also reflected in YAML configuration, where old `limits.per_tenant_override_config` and `limits.per_tenant_override_period` fields are replaced with `runtime_config.file` and `runtime_config.period` respectively. #1749
* [CHANGE] Cortex now rejects data with duplicate labels. Previously, such data was accepted, with duplicate labels removed with only one value left. #1964
* [CHANGE] Changed the default value for `-distributor.ha-tracker.prefix` from `collectors/` to `ha-tracker/` in order to not clash with other keys (ie. ring) stored in the same key-value store. #1940
* [FEATURE] Experimental: Write-Ahead-Log added in ingesters for more data reliability against ingester crashes. #1103
  * `--ingester.wal-enabled`: Setting this to `true` enables writing to WAL during ingestion.
  * `--ingester.wal-dir`: Directory where the WAL data should be stored and/or recovered from.
  * `--ingester.checkpoint-enabled`: Set this to `true` to enable checkpointing of in-memory chunks to disk.
  * `--ingester.checkpoint-duration`: This is the interval at which checkpoints should be created.
  * `--ingester.recover-from-wal`: Set this to `true` to recover data from an existing WAL.
  * For more information, please checkout the ["Ingesters with WAL" guide](https://cortexmetrics.io/docs/guides/ingesters-with-wal/).
* [FEATURE] The distributor can now drop labels from samples (similar to the removal of the replica label for HA ingestion) per user via the `distributor.drop-label` flag. #1726
* [FEATURE] Added flag `debug.mutex-profile-fraction` to enable mutex profiling #1969
* [FEATURE] Added `global` ingestion rate limiter strategy. Deprecated `-distributor.limiter-reload-period` flag. #1766
* [FEATURE] Added support for Microsoft Azure blob storage to be used for storing chunk data. #1913
* [FEATURE] Added readiness probe endpoint`/ready` to queriers. #1934
* [FEATURE] Added "multi" KV store that can interact with two other KV stores, primary one for all reads and writes, and secondary one, which only receives writes. Primary/secondary store can be modified in runtime via runtime-config mechanism (previously "overrides"). #1749
* [FEATURE] Added support to store ring tokens to a file and read it back on startup, instead of generating/fetching the tokens to/from the ring. This feature can be enabled with the flag `-ingester.tokens-file-path`. #1750
* [FEATURE] Experimental TSDB: Added `/series` API endpoint support with TSDB blocks storage. #1830
* [FEATURE] Experimental TSDB: Added TSDB blocks `compactor` component, which iterates over users blocks stored in the bucket and compact them according to the configured block ranges. #1942
* [ENHANCEMENT] metric `cortex_ingester_flush_reasons` gets a new `reason` value: `Spread`, when `-ingester.spread-flushes` option is enabled. #1978
* [ENHANCEMENT] Added `password` and `enable_tls` options to redis cache configuration. Enables usage of Microsoft Azure Cache for Redis service. #1923
* [ENHANCEMENT] Upgraded Kubernetes API version for deployments from `extensions/v1beta1` to `apps/v1`. #1941
* [ENHANCEMENT] Experimental TSDB: Open existing TSDB on startup to prevent ingester from becoming ready before it can accept writes. The max concurrency is set via `--experimental.tsdb.max-tsdb-opening-concurrency-on-startup`. #1917
* [ENHANCEMENT] Experimental TSDB: Querier now exports aggregate metrics from Thanos bucket store and in memory index cache (many metrics to list, but all have `cortex_querier_bucket_store_` or `cortex_querier_blocks_index_cache_` prefix). #1996
* [ENHANCEMENT] Experimental TSDB: Improved multi-tenant bucket store. #1991
  * Allowed to configure the blocks sync interval via `-experimental.tsdb.bucket-store.sync-interval` (0 disables the sync)
  * Limited the number of tenants concurrently synched by `-experimental.tsdb.bucket-store.block-sync-concurrency`
  * Renamed `cortex_querier_sync_seconds` metric to `cortex_querier_blocks_sync_seconds`
  * Track `cortex_querier_blocks_sync_seconds` metric for the initial sync too
* [BUGFIX] Fixed unnecessary CAS operations done by the HA tracker when the jitter is enabled. #1861
* [BUGFIX] Fixed ingesters getting stuck in a LEAVING state after coming up from an ungraceful exit. #1921
* [BUGFIX] Reduce memory usage when ingester Push() errors. #1922
* [BUGFIX] Table Manager: Fixed calculation of expected tables and creation of tables from next active schema considering grace period. #1976
* [BUGFIX] Experimental TSDB: Fixed ingesters consistency during hand-over when using experimental TSDB blocks storage. #1854 #1818
* [BUGFIX] Experimental TSDB: Fixed metrics when using experimental TSDB blocks storage. #1981 #1982 #1990 #1983
* [BUGFIX] Experimental memberlist: Use the advertised address when sending packets to other peers of the Gossip memberlist. #1857
* [BUGFIX] Experimental TSDB: Fixed incorrect query results introduced in #2604 caused by a buffer incorrectly reused while iterating samples. #2697

### Upgrading PostgreSQL (if you're using configs service)

Reference: <https://github.com/golang-migrate/migrate/tree/master/database/postgres#upgrading-from-v1>

1. Install the migrate package cli tool: <https://github.com/golang-migrate/migrate/tree/master/cmd/migrate#installation>
2. Drop the `schema_migrations` table: `DROP TABLE schema_migrations;`.
2. Run the migrate command:

```bash
migrate  -path <absolute_path_to_cortex>/cmd/cortex/migrations -database postgres://localhost:5432/database force 2
```

### Known issues

- The `cortex_prometheus_rule_group_last_evaluation_timestamp_seconds` metric, tracked by the ruler, is not unregistered for rule groups not being used anymore. This issue will be fixed in the next Cortex release (see [2033](https://github.com/cortexproject/cortex/issues/2033)).

- Write-Ahead-Log (WAL) does not have automatic repair of corrupt checkpoint or WAL segments, which is possible if ingester crashes abruptly or the underlying disk corrupts. Currently the only way to resolve this is to manually delete the affected checkpoint and/or WAL segments. Automatic repair will be added in the future releases.

## 0.4.0 / 2019-12-02

* [CHANGE] The frontend component has been refactored to be easier to re-use. When upgrading the frontend, cache entries will be discarded and re-created with the new protobuf schema. #1734
* [CHANGE] Removed direct DB/API access from the ruler. `-ruler.configs.url` has been now deprecated. #1579
* [CHANGE] Removed `Delta` encoding. Any old chunks with `Delta` encoding cannot be read anymore. If `ingester.chunk-encoding` is set to `Delta` the ingester will fail to start. #1706
* [CHANGE] Setting `-ingester.max-transfer-retries` to 0 now disables hand-over when ingester is shutting down. Previously, zero meant infinite number of attempts. #1771
* [CHANGE] `dynamo` has been removed as a valid storage name to make it consistent for all components. `aws` and `aws-dynamo` remain as valid storage names.
* [CHANGE/FEATURE] The frontend split and cache intervals can now be configured using the respective flag `--querier.split-queries-by-interval` and `--frontend.cache-split-interval`.
  * If `--querier.split-queries-by-interval` is not provided request splitting is disabled by default.
  * __`--querier.split-queries-by-day` is still accepted for backward compatibility but has been deprecated. You should now use `--querier.split-queries-by-interval`. We recommend a to use a multiple of 24 hours.__
* [FEATURE] Global limit on the max series per user and metric #1760
  * `-ingester.max-global-series-per-user`
  * `-ingester.max-global-series-per-metric`
  * Requires `-distributor.replication-factor` and `-distributor.shard-by-all-labels` set for the ingesters too
* [FEATURE] Flush chunks with stale markers early with `ingester.max-stale-chunk-idle`. #1759
* [FEATURE] EXPERIMENTAL: Added new KV Store backend based on memberlist library. Components can gossip about tokens and ingester states, instead of using Consul or Etcd. #1721
* [FEATURE] EXPERIMENTAL: Use TSDB in the ingesters & flush blocks to S3/GCS ala Thanos. This will let us use an Object Store more efficiently and reduce costs. #1695
* [FEATURE] Allow Query Frontend to log slow queries with `frontend.log-queries-longer-than`. #1744
* [FEATURE] Add HTTP handler to trigger ingester flush & shutdown - used when running as a stateful set with the WAL enabled.  #1746
* [FEATURE] EXPERIMENTAL: Added GCS support to TSDB blocks storage. #1772
* [ENHANCEMENT] Reduce memory allocations in the write path. #1706
* [ENHANCEMENT] Consul client now follows recommended practices for blocking queries wrt returned Index value. #1708
* [ENHANCEMENT] Consul client can optionally rate-limit itself during Watch (used e.g. by ring watchers) and WatchPrefix (used by HA feature) operations. Rate limiting is disabled by default. New flags added: `--consul.watch-rate-limit`, and `--consul.watch-burst-size`. #1708
* [ENHANCEMENT] Added jitter to HA deduping heartbeats, configure using `distributor.ha-tracker.update-timeout-jitter-max` #1534
* [ENHANCEMENT] Add ability to flush chunks with stale markers early. #1759
* [BUGFIX] Stop reporting successful actions as 500 errors in KV store metrics. #1798
* [BUGFIX] Fix bug where duplicate labels can be returned through metadata APIs. #1790
* [BUGFIX] Fix reading of old, v3 chunk data. #1779
* [BUGFIX] Now support IAM roles in service accounts in AWS EKS. #1803
* [BUGFIX] Fixed duplicated series returned when querying both ingesters and store with the experimental TSDB blocks storage. #1778

In this release we updated the following dependencies:

- gRPC v1.25.0  (resulted in a drop of 30% CPU usage when compression is on)
- jaeger-client v2.20.0
- aws-sdk-go to v1.25.22

## 0.3.0 / 2019-10-11

This release adds support for Redis as an alternative to Memcached, and also includes many optimisations which reduce CPU and memory usage.

* [CHANGE] Gauge metrics were renamed to drop the `_total` suffix. #1685
  * In Alertmanager, `alertmanager_configs_total` is now `alertmanager_configs`
  * In Ruler, `scheduler_configs_total` is now `scheduler_configs`
  * `scheduler_groups_total` is now `scheduler_groups`.
* [CHANGE] `--alertmanager.configs.auto-slack-root` flag was dropped as auto Slack root is not supported anymore. #1597
* [CHANGE] In table-manager, default DynamoDB capacity was reduced from 3,000 units to 1,000 units. We recommend you do not run with the defaults: find out what figures are needed for your environment and set that via `-dynamodb.periodic-table.write-throughput` and `-dynamodb.chunk-table.write-throughput`.
* [FEATURE] Add Redis support for caching #1612
* [FEATURE] Allow spreading chunk writes across multiple S3 buckets #1625
* [FEATURE] Added `/shutdown` endpoint for ingester to shutdown all operations of the ingester. #1746
* [ENHANCEMENT] Upgraded Prometheus to 2.12.0 and Alertmanager to 0.19.0. #1597
* [ENHANCEMENT] Cortex is now built with Go 1.13 #1675, #1676, #1679
* [ENHANCEMENT] Many optimisations, mostly impacting ingester and querier: #1574, #1624, #1638, #1644, #1649, #1654, #1702

Full list of changes: <https://github.com/cortexproject/cortex/compare/v0.2.0...v0.3.0>

## 0.2.0 / 2019-09-05

This release has several exciting features, the most notable of them being setting `-ingester.spread-flushes` to potentially reduce your storage space by upto 50%.

* [CHANGE] Flags changed due to changes upstream in Prometheus Alertmanager #929:
  * `alertmanager.mesh.listen-address` is now `cluster.listen-address`
  * `alertmanager.mesh.peer.host` and `alertmanager.mesh.peer.service` can be replaced by `cluster.peer`
  * `alertmanager.mesh.hardware-address`, `alertmanager.mesh.nickname`, `alertmanager.mesh.password`, and `alertmanager.mesh.peer.refresh-interval` all disappear.
* [CHANGE] --claim-on-rollout flag deprecated; feature is now always on #1566
* [CHANGE] Retention period must now be a multiple of periodic table duration #1564
* [CHANGE] The value for the name label for the chunks memcache in all `cortex_cache_` metrics is now `chunksmemcache` (before it was `memcache`) #1569
* [FEATURE] Makes the ingester flush each timeseries at a specific point in the max-chunk-age cycle with `-ingester.spread-flushes`. This means multiple replicas of a chunk are very likely to contain the same contents which cuts chunk storage space by up to 66%. #1578
* [FEATURE] Make minimum number of chunk samples configurable per user #1620
* [FEATURE] Honor HTTPS for custom S3 URLs #1603
* [FEATURE] You can now point the query-frontend at a normal Prometheus for parallelisation and caching #1441
* [FEATURE] You can now specify `http_config` on alert receivers #929
* [FEATURE] Add option to use jump hashing to load balance requests to memcached #1554
* [FEATURE] Add status page for HA tracker to distributors #1546
* [FEATURE] The distributor ring page is now easier to read with alternate rows grayed out #1621

## 0.1.0 / 2019-08-07

* [CHANGE] HA Tracker flags were renamed to provide more clarity #1465
  * `distributor.accept-ha-labels` is now `distributor.ha-tracker.enable`
  * `distributor.accept-ha-samples` is now `distributor.ha-tracker.enable-for-all-users`
  * `ha-tracker.replica` is now `distributor.ha-tracker.replica`
  * `ha-tracker.cluster` is now `distributor.ha-tracker.cluster`
* [FEATURE] You can specify "heap ballast" to reduce Go GC Churn #1489
* [BUGFIX] HA Tracker no longer always makes a request to Consul/Etcd when a request is not from the active replica #1516
* [BUGFIX] Queries are now correctly cancelled by the query-frontend #1508<|MERGE_RESOLUTION|>--- conflicted
+++ resolved
@@ -2,11 +2,7 @@
 
 ## master / unreleased
 * [FEATURE] Ruler: Add new `-ruler.query-stats-enabled` which when enabled will report the `cortex_ruler_query_seconds_total` as a per-user metric that tracks the sum of the wall time of executing queries in the ruler in seconds. #4317
-
 * [CHANGE] Querier / ruler: Change `-querier.max-fetched-chunks-per-query` configuration to limit to maximum number of chunks that can be fetched in a single query. The number of chunks fetched by ingesters AND long-term storare combined should not exceed the value configured on `-querier.max-fetched-chunks-per-query`. #4260
-<<<<<<< HEAD
-* [BUGFIX] Table-Manager: fix schema prefix checking for overlapping prefixes #4192
-=======
 * [CHANGE] Memberlist: the `memberlist_kv_store_value_bytes` has been removed due to values no longer being stored in-memory as encoded bytes. #4345
 * [ENHANCEMENT] Add timeout for waiting on compactor to become ACTIVE in the ring. #4262
 * [ENHANCEMENT] Reduce memory used by streaming queries, particularly in ruler. #4341
@@ -27,7 +23,7 @@
 * [ENHANCEMENT] Memberlist: optimized receive path for processing ring state updates, to help reduce CPU utilization in large clusters. #4345
 * [ENHANCEMENT] Memberlist: expose configuration of memberlist packet compression via `-memberlist.compression=enabled`. #4346
 * [BUGFIX] HA Tracker: when cleaning up obsolete elected replicas from KV store, tracker didn't update number of cluster per user correctly. #4336
->>>>>>> 82fa3338
+* [BUGFIX] Table-Manager: fix schema prefix checking for overlapping prefixes #4192
 
 ## 1.10.0-rc.0 / 2021-06-28
 
