--- conflicted
+++ resolved
@@ -25,7 +25,6 @@
 * [CHANGE] Updated Prometheus dependency to v2.16.0. This Prometheus version uses Active Query Tracker to limit concurrent queries. In order to keep `-querier.max-concurrent` working, Active Query Tracker is enabled by default, and is configured to store its data to `active-query-tracker` directory (relative to current directory when Cortex started). This can be changed by using `-querier.active-query-tracker-dir` option. Purpose of Active Query Tracker is to log queries that were running when Cortex crashes. This logging happens on next Cortex start. #2088
 * [CHANGE] Experimental TSDB: TSDB head compaction interval and concurrency is now configurable (defaults to 1 min interval and 5 concurrent head compactions). New options: `-experimental.tsdb.head-compaction-interval` and `-experimental.tsdb.head-compaction-concurrency`. #2172
 * [CHANGE] Remove fluentd-based billing infrastructure and flags such as `-distributor.enable-billing`. #1491
-<<<<<<< HEAD
 * [CHNAGE] Renamed Configs configuration options. #2187
   * configuration options
     * `-database.*` -> `-configs.database.*`
@@ -33,9 +32,7 @@
     * `configdb:` -> `configs:`
     * `configdb.migrationsdir:` -> `configs.migrations_dir:`
     * `configdb.passwordfile:` -> `configs.password_file:`
-=======
 * [CHANGE] Experimental TSDB: the querier in-memory index cache used by the experimental blocks storage shifted from per-tenant to per-querier. The `-experimental.tsdb.bucket-store.index-cache-size-bytes` now configures the per-querier index cache max size instead of a per-tenant cache and its default has been increased to 1GB. #2189
->>>>>>> 9d696081
 * [FEATURE] Added a read-only local alertmanager config store using files named corresponding to their tenant id. #2125
 * [FEATURE] Added user sub rings to distribute users to a subset of ingesters. #1947
   * `--experimental.distributor.user-subring-size`
